package org.openshapa.uitests;

import java.util.Vector;
import org.uispec4j.interception.MainClassAdapter;
import org.uispec4j.interception.WindowInterceptor;
import org.openshapa.OpenSHAPA;
import org.openshapa.views.discrete.SpreadsheetPanel;
import org.uispec4j.Cell;
import org.uispec4j.Clipboard;
import org.uispec4j.Key;
import org.uispec4j.MenuBar;
import org.uispec4j.Spreadsheet;
import org.uispec4j.TextBox;
import org.uispec4j.UISpec4J;
import org.uispec4j.UISpecTestCase;
import org.uispec4j.Window;

/**
 * Test for the New Cells.
 *
 * @todo After bugs resolved, add more advanced cell tests involving
 * left/right caret movement
 */
public final class UITimestampTest extends UISpecTestCase {

    /**
     * Initialiser called before each unit test.
     *
     * @throws java.lang.Exception When unable to initialise test
     */
    @Override
    protected void setUp() throws Exception {
        super.setUp();
        setAdapter(new MainClassAdapter(OpenSHAPA.class, new String[0]));
    }


    static {
        UISpec4J.init();
    }
    /**
     * Different cell variable types.
     */
    private static final String[] VAR_TYPES = {"TEXT", "PREDICATE", "INTEGER",
        "NOMINAL", "MATRIX", "FLOAT"
    };

    /**
     * Test editing the onset and offset timestamps.
     * @throws java.lang.Exception on any error
     */
    public void testTimestampEditing() throws Exception {
        TextBox onset, offset;

        String[] testInput = {"123456789", "6789", "a13", "12:34:56:789",
            "4.43", "127893999", "12:78:93:999", "12:34", "12:34:56"};

        int numOfTests = testInput.length;

        String[] expectedTestOutput = {"12:34:56:789", "68:29:00:000",
            "13:00:00:000", "12:34:56:789", "44:30:00:000", "13:19:33:999",
            "13:19:33:999", "12:34:00:000", "12:34:56:000"};

        Vector<Cell> c = createNewCells(numOfTests);

        for (int i = 0; i < numOfTests; i++) {
            onset = c.elementAt(i).getOnset();
            offset = c.elementAt(i).getOffset();
            c.elementAt(i).enterOnsetText(testInput[i]);
            c.elementAt(i).enterOffsetText(testInput[i]);

            assertTrue(c.elementAt(i).getOnset().getText().equals(
                    expectedTestOutput[i]));
            assertTrue(c.elementAt(i).getOffset().getText().equals(
                    expectedTestOutput[i]));
        }
    }

<<<<<<< HEAD
    /**
     * Test advanced editing the onset and offset timestamps.
     * @throws java.lang.Exception on any error
     */
    /*BUGZID400:public void testTimestampAdvancedEditing() throws Exception {
        TextBox onset, offset;

        String[] testInput = {"123456789", "1234", "a13", "12:34:56:789",
            "4.43", "12:34"};

        int numOfTests = testInput.length;

         //advanced Input will be provided between testInput
        Key[][] advancedInput = {{Key.LEFT, Key.LEFT},
            {Key.LEFT, Key.LEFT, Key.RIGHT}, {Key.BACKSPACE, Key.LEFT},
            {Key.BACKSPACE, Key.LEFT, Key.LEFT, Key.LEFT, Key.DELETE, Key.RIGHT},
            {Key.LEFT, Key.RIGHT}};

     //Expected output yet to be determined
     String[] expectedTestOutput = {"12:34:56:789", "68:29:00:000",
            "13:00:00:000", "12:34:56:789", "44:30:00:000", "13:19:33:999",
            "13:19:33:999", "12:34:00:000", "12:34:56:000"};

        Vector<Cell> c = createNewCells(numOfTests);

        for (int i = 0; i < numOfTests - 1; i++) {
            onset = c.elementAt(i).getOnset();
            offset = c.elementAt(i).getOffset();
            c.elementAt(i).enterOnsetText(testInput[i]);
            c.elementAt(i).enterOffsetText(testInput[i]);

            assertTrue(c.elementAt(i).getOnset().getText().equals(
                    expectedTestOutput[i]));
            assertTrue(c.elementAt(i).getOffset().getText().equals(
                    expectedTestOutput[i]));
        }
    }
     */

    /**
     * Test pasting the onset and offset timestamps.
     * @throws java.lang.Exception on any error
     */
    public void testTimestampPasting() throws Exception {
        TextBox onset, offset;

        String[] testInput = {"123456789", "6789", "a13", "12:34:56:789",
            "4.43", "127893999", "12:78:93:999", "12:34", "12:34:56"};

        int numOfTests = testInput.length;

        String[] expectedTestOutput = {"12:34:56:789", "68:29:00:000",
            "00:00:00:000", "12:34:56:789", "00:00:00:000", "13:19:33:999",
            "13:19:33:999", "12:34:00:000", "12:34:56:000"};

        Vector<Cell> c = createNewCells(numOfTests);
=======
    public void testTimestampPasting() throws Exception {
        TextBox onset, offset;

        String[] testInput = {"123456789", "6789", "a13", "12:34:56:789",
        "4.43", "127893999", "12:78:93:999"};

        int numOfTests = testInput.length;

        String[] expectedTestOutput = {"12:34:56:789", "68:29:00:000",
        "00:00:00:000", "12:34:56:789", "00:00:00:000", "13:19:33:999",
        "13:19:33:999"};

        Vector <Cell> c = createNewCells(numOfTests);
>>>>>>> c4ae24c1

        Clipboard clip = null;
        for (int i = 0; i < numOfTests; i++) {
            onset = c.elementAt(i).getOnset();
            offset = c.elementAt(i).getOffset();
            clip.putText(testInput[i]);

            // Paste doesn't seem to request focus correctly.
            onset.pasteFromClipboard();
            offset.pasteFromClipboard();
<<<<<<< HEAD
            assertTrue(onset.getText().equalsIgnoreCase(
                    expectedTestOutput[i]));
            assertTrue(offset.getText().equalsIgnoreCase(
                    expectedTestOutput[i]));
=======
            assertTrue(onset.getText().equalsIgnoreCase(expectedTestOutput[i]));
            assertTrue(offset.getText().equalsIgnoreCase(expectedTestOutput[i]));
>>>>>>> c4ae24c1
        }
    }

    /**
     * Create a new cell.
     * @throws java.lang.Exception on any error
     */
    private Vector<Cell> createNewCells(int amount) throws Exception {
        String varName = "testVar";
        String varType = VAR_TYPES[(int) (Math.random() * VAR_TYPES.length)];
        String varRadio = varType.toLowerCase();

        // 1. Retrieve the components
        Window window = getMainWindow();
        MenuBar menuBar = window.getMenuBar();
        // 2. Create new variable,
        Window newVarWindow = WindowInterceptor.run(menuBar.getMenu(
                "Spreadsheet").getSubMenu("New Variable").triggerClick());
        newVarWindow.getTextBox("nameField").insertText(varName, 0);
        newVarWindow.getRadioButton(varRadio).click();
        assertTrue(newVarWindow.getRadioButton(varRadio).isSelected());
        newVarWindow.getButton("Ok").click();

        Spreadsheet ss = new Spreadsheet((SpreadsheetPanel) (
                window.getUIComponents(Spreadsheet.class)[0]
                .getAwtComponent()));

        //Create new cell
        for (int i = 0; i < amount; i++) {
            menuBar.getMenu("Spreadsheet").getSubMenu("New Cell").click();
        }
        return ss.getSpreadsheetColumn(varName).getCells();
    }
}<|MERGE_RESOLUTION|>--- conflicted
+++ resolved
@@ -76,7 +76,6 @@
         }
     }
 
-<<<<<<< HEAD
     /**
      * Test advanced editing the onset and offset timestamps.
      * @throws java.lang.Exception on any error
@@ -133,22 +132,6 @@
             "13:19:33:999", "12:34:00:000", "12:34:56:000"};
 
         Vector<Cell> c = createNewCells(numOfTests);
-=======
-    public void testTimestampPasting() throws Exception {
-        TextBox onset, offset;
-
-        String[] testInput = {"123456789", "6789", "a13", "12:34:56:789",
-        "4.43", "127893999", "12:78:93:999"};
-
-        int numOfTests = testInput.length;
-
-        String[] expectedTestOutput = {"12:34:56:789", "68:29:00:000",
-        "00:00:00:000", "12:34:56:789", "00:00:00:000", "13:19:33:999",
-        "13:19:33:999"};
-
-        Vector <Cell> c = createNewCells(numOfTests);
->>>>>>> c4ae24c1
-
         Clipboard clip = null;
         for (int i = 0; i < numOfTests; i++) {
             onset = c.elementAt(i).getOnset();
@@ -158,16 +141,12 @@
             // Paste doesn't seem to request focus correctly.
             onset.pasteFromClipboard();
             offset.pasteFromClipboard();
-<<<<<<< HEAD
+
             assertTrue(onset.getText().equalsIgnoreCase(
                     expectedTestOutput[i]));
             assertTrue(offset.getText().equalsIgnoreCase(
                     expectedTestOutput[i]));
-=======
-            assertTrue(onset.getText().equalsIgnoreCase(expectedTestOutput[i]));
-            assertTrue(offset.getText().equalsIgnoreCase(expectedTestOutput[i]));
->>>>>>> c4ae24c1
-        }
+       }
     }
 
     /**
