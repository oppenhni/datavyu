package org.openshapa.uitests;

import java.awt.Frame;

import java.util.logging.Level;
import java.util.logging.Logger;

import static org.fest.reflect.core.Reflection.method;

import java.awt.Point;

import java.io.File;

import java.util.Iterator;

import javax.swing.filechooser.FileFilter;

import org.fest.swing.edt.GuiActionRunner;
import org.fest.swing.edt.GuiTask;
import org.fest.swing.fixture.DataControllerFixture;
import org.fest.swing.fixture.FrameFixture;
import org.fest.swing.fixture.JFileChooserFixture;
import org.fest.swing.fixture.JPanelFixture;
import org.fest.swing.fixture.JPopupMenuFixture;
import org.fest.swing.fixture.JSliderFixture;
import org.fest.swing.fixture.NeedleFixture;
import org.fest.swing.fixture.RegionFixture;
import org.fest.swing.fixture.SpreadsheetPanelFixture;
import org.fest.swing.fixture.TrackFixture;
import org.fest.swing.util.Platform;

import org.openshapa.models.db.SystemErrorException;

import org.openshapa.util.UIUtils;

import org.openshapa.views.DataControllerV;
import org.openshapa.views.OpenSHAPAFileChooser;
import org.openshapa.views.continuous.PluginManager;
import org.openshapa.views.discrete.SpreadsheetPanel;

import org.openshapa.models.db.TimeStamp;

import org.testng.Assert;

import org.testng.annotations.Test;


/**
 * Test for the Track View in the Data Controller.
 */
public final class UITrackViewerTest extends OpenSHAPATestClass {

    /**
    * Test needle movement to ensure needle time is the same as the clock time.
    */
    /*@Test*/ public void testNeedleMovement() {
        System.err.println(new Exception().getStackTrace()[0].getMethodName());

        // 1. Get Spreadsheet
        JPanelFixture jPanel = UIUtils.getSpreadsheet(mainFrameFixture);
        SpreadsheetPanelFixture ssPanel = new SpreadsheetPanelFixture(
                mainFrameFixture.robot, (SpreadsheetPanel) jPanel.component());

        // 2. Open Data Viewer Controller and get starting time
        mainFrameFixture.clickMenuItemWithPath("Controller",
            "Data Viewer Controller");
        mainFrameFixture.dialog().moveTo(new Point(0, 100));

        final DataControllerFixture dcf = new DataControllerFixture(
                mainFrameFixture.robot,
                (DataControllerV) mainFrameFixture.dialog().component());

        // 3. Open track view
        dcf.pressShowTracksButton();

        // c. Open video
        String root = System.getProperty("testPath");
        final File videoFile = new File(root + "/ui/head_turns.mov");
        Assert.assertTrue(videoFile.exists());

        if (Platform.isOSX()) {
            final PluginManager pm = PluginManager.getInstance();

            GuiActionRunner.execute(new GuiTask() {
                    public void executeInEDT() {
                        OpenSHAPAFileChooser fc = new OpenSHAPAFileChooser();
                        fc.setVisible(false);

                        for (FileFilter f : pm.getPluginFileFilters()) {
                            fc.addChoosableFileFilter(f);
                        }

                        fc.setSelectedFile(videoFile);
                        method("openVideo").withParameterTypes(
                            OpenSHAPAFileChooser.class).in(
                            (DataControllerV) dcf.component()).invoke(fc);
                    }
                });
        } else {
            dcf.button("addDataButton").click();

            JFileChooserFixture jfcf = dcf.fileChooser();
            jfcf.selectFile(videoFile).approve();
        }

        // 2. Get window
        Iterator it = dcf.getDataViewers().iterator();

        Frame vid = ((Frame) it.next());
        FrameFixture vidWindow = new FrameFixture(mainFrameFixture.robot, vid);

        vidWindow.moveTo(new Point(dcf.component().getWidth() + 10, 100));

        // 4. Move needle to 6 seconds on data controller time.
        boolean lessThan6seconds = true;

        while (lessThan6seconds) {
            TimeStamp currTS;

            try {
                dcf.getTrackMixerController().getNeedle().drag(1);
                currTS = new TimeStamp(dcf.getCurrentTime());
                lessThan6seconds = currTS.lt(new TimeStamp("00:00:06:000"));
            } catch (SystemErrorException ex) {
                Logger.getLogger(UITrackViewerTest.class.getName()).log(
                    Level.SEVERE, null, ex);
            }
        }

        Assert.assertEquals(dcf.getCurrentTime(),
            dcf.getTrackMixerController().getNeedle()
                .getCurrentTimeAsTimeStamp());
    }

    /**
     * Test needle movement to ensure needle can't go beyond start or end.
     */
    /*@Test*/ public void testRangeOfNeedleMovement() {
        System.err.println(new Exception().getStackTrace()[0].getMethodName());

        // 1. Get Spreadsheet
        JPanelFixture jPanel = UIUtils.getSpreadsheet(mainFrameFixture);
        SpreadsheetPanelFixture ssPanel = new SpreadsheetPanelFixture(
                mainFrameFixture.robot, (SpreadsheetPanel) jPanel.component());

        // 2. Open Data Viewer Controller and get starting time
        mainFrameFixture.clickMenuItemWithPath("Controller",
            "Data Viewer Controller");
        mainFrameFixture.dialog().moveTo(new Point(0, 100));

        final DataControllerFixture dcf = new DataControllerFixture(
                mainFrameFixture.robot,
                (DataControllerV) mainFrameFixture.dialog().component());

        // 3. Open track view
        dcf.pressShowTracksButton();

        // c. Open video
        String root = System.getProperty("testPath");
        final File videoFile = new File(root + "/ui/head_turns.mov");
        Assert.assertTrue(videoFile.exists());

        if (Platform.isOSX()) {
            final PluginManager pm = PluginManager.getInstance();

            GuiActionRunner.execute(new GuiTask() {
                    public void executeInEDT() {
                        OpenSHAPAFileChooser fc = new OpenSHAPAFileChooser();
                        fc.setVisible(false);

                        for (FileFilter f : pm.getPluginFileFilters()) {
                            fc.addChoosableFileFilter(f);
                        }

                        fc.setSelectedFile(videoFile);
                        method("openVideo").withParameterTypes(
                            OpenSHAPAFileChooser.class).in(
                            (DataControllerV) dcf.component()).invoke(fc);
                    }
                });
        } else {
            dcf.button("addDataButton").click();

            JFileChooserFixture jfcf = dcf.fileChooser();
            jfcf.selectFile(videoFile).approve();
        }

        // 2. Get window
        Iterator it = dcf.getDataViewers().iterator();

        Frame vid = ((Frame) it.next());
        FrameFixture vidWindow = new FrameFixture(mainFrameFixture.robot, vid);

        vidWindow.moveTo(new Point(dcf.component().getWidth() + 10, 100));

        // 4. Move needle beyond end time
        NeedleFixture needle = dcf.getTrackMixerController().getNeedle();
        int widthOfTrack = dcf.getTrackMixerController().getTracksEditor()
            .getTrack(0).getWidthInPixels();

        while (needle.getCurrentTimeAsLong() <= 0) {
            needle.drag(widthOfTrack);
        }

        Assert.assertEquals(needle.getCurrentTimeAsTimeStamp(), "00:01:00:000");

        // 5. Move needle beyond start time
        needle.drag(-1 * widthOfTrack);
        Assert.assertEquals(needle.getCurrentTimeAsTimeStamp(), "00:00:00:000");
    }

    /**
     * Test region movement and effect on needle.
     * The following cases are tested:
     * 1. Right region beyond start + needle moves with it
     * 2. Right region beyond end
     * 3. Left region beyond start
     * 4. Left region beyond end + needle moves with it
     * 5. Right region to middle + needle moves with it
     * 6. Left region can't cross (go beyond) right
     * 7. Right region can't cross left
     */
    /*@Test*/ public void testRegionMovement() {
        System.err.println(new Exception().getStackTrace()[0].getMethodName());

        // 1. Get Spreadsheet
        JPanelFixture jPanel = UIUtils.getSpreadsheet(mainFrameFixture);
        SpreadsheetPanelFixture ssPanel = new SpreadsheetPanelFixture(
                mainFrameFixture.robot, (SpreadsheetPanel) jPanel.component());

        // 2. Open Data Viewer Controller and get starting time
        mainFrameFixture.clickMenuItemWithPath("Controller",
            "Data Viewer Controller");
        mainFrameFixture.dialog().moveTo(new Point(0, 100));

        final DataControllerFixture dcf = new DataControllerFixture(
                mainFrameFixture.robot,
                (DataControllerV) mainFrameFixture.dialog().component());

        // 3. Open track view
        dcf.pressShowTracksButton();

        // c. Open video
        String root = System.getProperty("testPath");
        final File videoFile = new File(root + "/ui/head_turns.mov");
        Assert.assertTrue(videoFile.exists());

        if (Platform.isOSX()) {
            final PluginManager pm = PluginManager.getInstance();

            GuiActionRunner.execute(new GuiTask() {
                    public void executeInEDT() {
                        OpenSHAPAFileChooser fc = new OpenSHAPAFileChooser();
                        fc.setVisible(false);

                        for (FileFilter f : pm.getPluginFileFilters()) {
                            fc.addChoosableFileFilter(f);
                        }

                        fc.setSelectedFile(videoFile);
                        method("openVideo").withParameterTypes(
                            OpenSHAPAFileChooser.class).in(
                            (DataControllerV) dcf.component()).invoke(fc);
                    }
                });
        } else {
            dcf.button("addDataButton").click();

            JFileChooserFixture jfcf = dcf.fileChooser();
            jfcf.selectFile(videoFile).approve();
        }

        // 2. Get window
        Iterator it = dcf.getDataViewers().iterator();

        Frame vid = ((Frame) it.next());
        FrameFixture vidWindow = new FrameFixture(mainFrameFixture.robot, vid);

        vidWindow.moveTo(new Point(dcf.component().getWidth() + 10, 100));

        RegionFixture region = dcf.getTrackMixerController().getRegion();
        NeedleFixture needle = dcf.getTrackMixerController().getNeedle();
        int widthOfTrack = dcf.getTrackMixerController().getTracksEditor()
            .getTrack(0).getWidthInPixels();

        // TEST1. Right region beyond start + needle stays same
        while (region.getEndTimeAsLong() > 0) {
            region.dragEndMarker(-1 * widthOfTrack);
        }

        Assert.assertEquals(region.getEndTimeAsTimeStamp(), "00:00:00:000");
        Assert.assertEquals(needle.getCurrentTimeAsTimeStamp(), "00:00:00:000");

        // TEST2. Right region beyond end + needle stays same
        while (region.getEndTimeAsLong() <= 0) {
            region.dragEndMarker(widthOfTrack);
        }

        Assert.assertEquals(region.getEndTimeAsTimeStamp(), "00:01:00:000");
        Assert.assertEquals(needle.getCurrentTimeAsTimeStamp(), "00:00:00:000");

        // TEST3. Left region beyond end + needle moves with it
        while (region.getStartTimeAsLong() <= 0) {
            region.dragStartMarker(widthOfTrack);
        }

        Assert.assertEquals(region.getStartTimeAsTimeStamp(), "00:01:00:000");
        Assert.assertEquals(needle.getCurrentTimeAsTimeStamp(), "00:01:00:000");

        // TEST4. Left region beyond start + needle stays same
        while (region.getStartTimeAsLong() > 0) {
            region.dragStartMarker(-1 * widthOfTrack);
        }

        Assert.assertEquals(region.getStartTimeAsTimeStamp(), "00:00:00:000");
        Assert.assertEquals(needle.getCurrentTimeAsTimeStamp(), "00:01:00:000");

        // TEST5. Right region to middle + needle moves with it
        region.dragEndMarker(-1 * widthOfTrack / 4);

        TimeStamp endTS = null;

        try {
            endTS = new TimeStamp(region.getEndTimeAsTimeStamp());
            Assert.assertTrue((endTS.ge(new TimeStamp("00:00:30:000")))
                && (endTS.le(new TimeStamp("00:00:50:000"))));
        } catch (SystemErrorException ex) {
            Logger.getLogger(UITrackViewerTest.class.getName()).log(
                Level.SEVERE, null, ex);
        }

        Assert.assertEquals(needle.getCurrentTimeAsTimeStamp(),
            endTS.toHMSFString());

        // TEST6. Left region can't cross (go beyond) right
        region.dragStartMarker(widthOfTrack);
        Assert.assertEquals(region.getStartTimeAsTimeStamp(),
            endTS.toHMSFString());
        Assert.assertEquals(needle.getCurrentTimeAsTimeStamp(),
            endTS.toHMSFString());

        region.dragStartMarker(-1 * widthOfTrack / 2);

        TimeStamp startTS = null;

        try {
            startTS = new TimeStamp(region.getStartTimeAsTimeStamp());
            Assert.assertTrue((startTS.ge(new TimeStamp("00:00:00:000")))
                && (startTS.le(new TimeStamp("00:00:40:000"))));
        } catch (SystemErrorException ex) {
            Logger.getLogger(UITrackViewerTest.class.getName()).log(
                Level.SEVERE, null, ex);
        }

        Assert.assertEquals(needle.getCurrentTimeAsTimeStamp(),
            endTS.toHMSFString());

        // TEST7. Right region can't cross left
        region.dragEndMarker(-1 * widthOfTrack);
        Assert.assertEquals(region.getEndTimeAsTimeStamp(),
            startTS.toHMSFString());
        Assert.assertEquals(needle.getCurrentTimeAsTimeStamp(),
            startTS.toHMSFString());
    }

    /**
     * Test moving track while locked and unlocked.
     */
    /*@Test*/ public void testLockUnlockTrack() {
        System.err.println(new Exception().getStackTrace()[0].getMethodName());

        // 1. Get Spreadsheet
        JPanelFixture jPanel = UIUtils.getSpreadsheet(mainFrameFixture);
        SpreadsheetPanelFixture ssPanel = new SpreadsheetPanelFixture(
                mainFrameFixture.robot, (SpreadsheetPanel) jPanel.component());

        // 2. Open Data Viewer Controller and get starting time
        mainFrameFixture.clickMenuItemWithPath("Controller",
            "Data Viewer Controller");
        mainFrameFixture.dialog().moveTo(new Point(0, 100));

        final DataControllerFixture dcf = new DataControllerFixture(
                mainFrameFixture.robot,
                (DataControllerV) mainFrameFixture.dialog().component());

        // 3. Open track view
        dcf.pressShowTracksButton();

        // c. Open video
        String root = System.getProperty("testPath");
        final File videoFile = new File(root + "/ui/head_turns.mov");
        Assert.assertTrue(videoFile.exists());

        if (Platform.isOSX()) {
            final PluginManager pm = PluginManager.getInstance();

            GuiActionRunner.execute(new GuiTask() {
                    public void executeInEDT() {
                        OpenSHAPAFileChooser fc = new OpenSHAPAFileChooser();
                        fc.setVisible(false);

                        for (FileFilter f : pm.getPluginFileFilters()) {
                            fc.addChoosableFileFilter(f);
                        }

                        fc.setSelectedFile(videoFile);
                        method("openVideo").withParameterTypes(
                            OpenSHAPAFileChooser.class).in(
                            (DataControllerV) dcf.component()).invoke(fc);
                    }
                });
        } else {
            dcf.button("addDataButton").click();

            JFileChooserFixture jfcf = dcf.fileChooser();
            jfcf.selectFile(videoFile).approve();
        }

        // 2. Get window
        Iterator it = dcf.getDataViewers().iterator();

        Frame vid = ((Frame) it.next());
        FrameFixture vidWindow = new FrameFixture(mainFrameFixture.robot, vid);

        vidWindow.moveTo(new Point(dcf.component().getWidth() + 10, 100));

        // 4. Drag track
        TrackFixture track = dcf.getTrackMixerController().getTracksEditor()
            .getTrack(0);
        Assert.assertEquals(track.getOffsetTimeAsLong(), 0);

        while (track.getOffsetTimeAsLong() <= 0) {
            track.drag(150);
        }

        long offset = track.getOffsetTimeAsLong();
        Assert.assertTrue(offset > 0, "offset=" + offset);

        // 5. Lock track
        track.pressLockButton();

        // 6. Try to drag track, shouldn't be able to.
        track.drag(150);
        Assert.assertEquals(track.getOffsetTimeAsLong(), offset);
        track.drag(-100);
        Assert.assertEquals(track.getOffsetTimeAsLong(), offset);
    }

    /**
     * Test snapping tracks.
     */
    /*@Test*/ public void testTrackSnapping() {
        System.err.println(new Exception().getStackTrace()[0].getMethodName());

        // 1. Get Spreadsheet
        JPanelFixture jPanel = UIUtils.getSpreadsheet(mainFrameFixture);
        SpreadsheetPanelFixture ssPanel = new SpreadsheetPanelFixture(
                mainFrameFixture.robot, (SpreadsheetPanel) jPanel.component());

        // 2. Open Data Viewer Controller and get starting time
        mainFrameFixture.clickMenuItemWithPath("Controller",
            "Data Viewer Controller");
        mainFrameFixture.dialog().moveTo(new Point(0, 100));

        final DataControllerFixture dcf = new DataControllerFixture(
                mainFrameFixture.robot,
                (DataControllerV) mainFrameFixture.dialog().component());

        // 3. Open track view
        dcf.pressShowTracksButton();

        // c. Open first video
        String root = System.getProperty("testPath");
        final File videoFile1 = new File(root + "/ui/head_turns.mov");
        Assert.assertTrue(videoFile1.exists());

        if (Platform.isOSX()) {
            final PluginManager pm = PluginManager.getInstance();

            GuiActionRunner.execute(new GuiTask() {
                    public void executeInEDT() {
                        OpenSHAPAFileChooser fc = new OpenSHAPAFileChooser();
                        fc.setVisible(false);

                        for (FileFilter f : pm.getPluginFileFilters()) {
                            fc.addChoosableFileFilter(f);
                        }

                        fc.setSelectedFile(videoFile1);
                        method("openVideo").withParameterTypes(
                            OpenSHAPAFileChooser.class).in(
                            (DataControllerV) dcf.component()).invoke(fc);
                    }
                });
        } else {
            boolean worked = false;
            JFileChooserFixture jfcf = null;

            do {
                dcf.button("addDataButton").click();

                try {
                    jfcf = dcf.fileChooser();
                    jfcf.selectFile(videoFile1).approve();
                    worked = true;
                } catch (Exception e) {
                    // keep trying
                }
            } while (worked == false);
        }

        // 2. Get first window
        Iterator it = dcf.getDataViewers().iterator();

        Frame vid1 = ((Frame) it.next());
        FrameFixture vidWindow1 = new FrameFixture(mainFrameFixture.robot,
                vid1);

        vidWindow1.moveTo(new Point(dcf.component().getWidth() + 10, 100));

        // c. Open second video
        final File videoFile2 = new File(root + "/ui/head_turns_copy.mov");
        Assert.assertTrue(videoFile2.exists());

        if (Platform.isOSX()) {
            final PluginManager pm = PluginManager.getInstance();

            GuiActionRunner.execute(new GuiTask() {
                    public void executeInEDT() {
                        OpenSHAPAFileChooser fc = new OpenSHAPAFileChooser();
                        fc.setVisible(false);

                        for (FileFilter f : pm.getPluginFileFilters()) {
                            fc.addChoosableFileFilter(f);
                        }

                        fc.setSelectedFile(videoFile2);
                        method("openVideo").withParameterTypes(
                            OpenSHAPAFileChooser.class).in(
                            (DataControllerV) dcf.component()).invoke(fc);
                    }
                });
        } else {
            boolean worked = false;
            JFileChooserFixture jfcf = null;

            do {
                dcf.button("addDataButton").click();

                try {
                    jfcf = dcf.fileChooser();
                    jfcf.selectFile(videoFile2).approve();
                    worked = true;
                } catch (Exception e) {
                    // keep trying
                }
            } while (worked == false);
        }

        // 2. Get second window
        it = dcf.getDataViewers().iterator();

        Frame vid2 = ((Frame) it.next());
        FrameFixture vidWindow2 = new FrameFixture(mainFrameFixture.robot,
                vid2);

        vidWindow2.moveTo(new Point(0, dcf.component().getHeight() + 130));

        // 3. Move needle 50 pixels
        NeedleFixture needle = dcf.getTrackMixerController().getNeedle();

        while (needle.getCurrentTimeAsLong() <= 0) {
            needle.drag(100);
        }

        long snapPoint1 = needle.getCurrentTimeAsLong();

        Assert.assertTrue(snapPoint1 > 0);

        // 4. Add bookmark to Track 1 using button
        // a. Click track 1 to select
        TrackFixture track1 = dcf.getTrackMixerController().getTracksEditor()
            .getTrack(0);

        while (!track1.isSelected()) {
            track1.click();
        }

        Assert.assertTrue(track1.isSelected());

        // b. Click add bookmark button
        dcf.getTrackMixerController().pressBookmarkButton();
        Assert.assertEquals(snapPoint1, track1.getBookmarkTimeAsLong());

        // c. Click track 1 to deselect
        while (track1.isSelected()) {
            track1.click();
        }

        Assert.assertFalse(track1.isSelected());

        // 5. Move needle another 50 pixels
        while (needle.getCurrentTimeAsLong() <= (1.9 * snapPoint1)) {
            dcf.getTrackMixerController().getNeedle().drag(100);
        }

        Assert.assertTrue(needle.getCurrentTimeAsLong() > snapPoint1);

        long snapPoint2 = dcf.getTrackMixerController().getNeedle()
            .getCurrentTimeAsLong();
        Assert.assertTrue(snapPoint2 > (1.9 * snapPoint1));

        // 6. Add bookmark to Track 2 using right click popup menu
        TrackFixture track2 = dcf.getTrackMixerController().getTracksEditor()
            .getTrack(1);
        JPopupMenuFixture popup = track2.showPopUpMenu();
        popup.menuItemWithPath("Set bookmark").click();
        Assert.assertEquals(snapPoint2, track2.getBookmarkTimeAsLong());

        while (track2.isSelected()) {
            track2.click();
        }

        Assert.assertFalse(track2.isSelected());

        // Move needle away
        while (needle.getCurrentTimeAsLong() <= snapPoint2) {
            needle.drag(100);
        }

        Assert.assertTrue(needle.getCurrentTimeAsLong() > snapPoint2);

        // 7. Drag track 1 to snap
        // a. Drag 1 pixel to see what 1 pixel equals in time
        track1.drag(10);

        long tempTime = track1.getOffsetTimeAsLong();
        track1.drag(1);

        long onePixelTime = track1.getOffsetTimeAsLong() - tempTime;

        // b. Drag away from start marker
        track1.drag(10);

        // c. Drag 1 pixel at a time until it snaps

        long newTime = onePixelTime;
        long oldTime = 0;

        while ((!dcf.getTrackMixerController().getTracksEditor().getSnapMarker()
                    .isVisible())
                || (Math.abs((newTime - oldTime) - onePixelTime) < 2)) {

            // Check if we've snapped
            if (
                dcf.getTrackMixerController().getTracksEditor().getSnapMarker()
                    .isVisible() && (newTime > (10 * onePixelTime))) {
                System.err.println("Snapped while moving");
                System.err.println("New time=" + newTime);
                System.err.println("Old time=" + oldTime);
                System.err.println("onePixelTime=" + onePixelTime);

                break;
            }

            // Check we haven't gone too far
            if (newTime > snapPoint1) {
                track1.releaseLeftMouse();
                Assert.assertTrue(false, "passed snap point");
            }

            oldTime = track1.getOffsetTimeAsLong();
            track1.dragWithoutReleasing(1);
            newTime = track1.getOffsetTimeAsLong();
        }

        System.err.println("Snapped?");
        System.err.println("New time=" + newTime);
        System.err.println("Old time=" + oldTime);
        System.err.println("onePixelTime=" + onePixelTime);
        System.err.println("snapPoint2=" + snapPoint2);
        System.err.println("snapPoint1=" + snapPoint1);
        System.err.println("trackOffset=" + track1.getOffsetTimeAsLong());

        // d. Check if snapped
        Assert.assertEquals(track1.getOffsetTimeAsLong(),
            snapPoint2 - snapPoint1);
        Assert.assertTrue(dcf.getTrackMixerController().getTracksEditor()
            .getSnapMarker().isVisible());
        track1.releaseLeftMouse();

        // 8. Drag track 1 to snap from the other direction
        // a. Drag track away
        track1.drag(35);

        // b. Drag 1 pixel at a time until it snaps
        newTime = track1.getOffsetTimeAsLong();
        oldTime = newTime + onePixelTime;

        while (Math.abs((oldTime - newTime) - onePixelTime) < 2) {

            // Check if we've snapped
            if (
                dcf.getTrackMixerController().getTracksEditor().getSnapMarker()
                    .isVisible() && (newTime > (10 * onePixelTime))) {
                break;
            }

            // Check we haven't gone too far
            if (newTime < 0) {
                track1.releaseLeftMouse();
                Assert.assertTrue(false, "passed snap point");
            }

            oldTime = track1.getOffsetTimeAsLong();
            track1.dragWithoutReleasing(-1);
            newTime = track1.getOffsetTimeAsLong();
        }

        System.err.print(newTime - oldTime + "," + onePixelTime);

        // b. Check if snapped
        Assert.assertEquals(track1.getOffsetTimeAsLong(),
            snapPoint2 - snapPoint1);
        Assert.assertTrue(dcf.getTrackMixerController().getTracksEditor()
            .getSnapMarker().isVisible());
        track2.releaseLeftMouse();
    }

    /**
     * Test for Unlock Lock with zooming.
     */
    /*@Test*/ public void testZoomLockUnlockTrack() {
        System.err.println(new Exception().getStackTrace()[0].getMethodName());

        // 1. Get Spreadsheet
        JPanelFixture jPanel = UIUtils.getSpreadsheet(mainFrameFixture);
        SpreadsheetPanelFixture ssPanel = new SpreadsheetPanelFixture(
                mainFrameFixture.robot, (SpreadsheetPanel) jPanel.component());

        // 2. Open Data Viewer Controller and get starting time
        mainFrameFixture.clickMenuItemWithPath("Controller",
            "Data Viewer Controller");
        mainFrameFixture.dialog().moveTo(new Point(0, 100));

        final DataControllerFixture dcf = new DataControllerFixture(
                mainFrameFixture.robot,
                (DataControllerV) mainFrameFixture.dialog().component());

        // 3. Open track view
        dcf.pressShowTracksButton();

        JSliderFixture zoomSlider = dcf.getTrackMixerController()
            .getZoomSlider();

        // c. Open video
        String root = System.getProperty("testPath");
        final File videoFile = new File(root + "/ui/head_turns.mov");
        Assert.assertTrue(videoFile.exists());

        if (Platform.isOSX()) {
            final PluginManager pm = PluginManager.getInstance();

            GuiActionRunner.execute(new GuiTask() {
                    public void executeInEDT() {
                        OpenSHAPAFileChooser fc = new OpenSHAPAFileChooser();
                        fc.setVisible(false);

                        for (FileFilter f : pm.getPluginFileFilters()) {
                            fc.addChoosableFileFilter(f);
                        }

                        fc.setSelectedFile(videoFile);
                        method("openVideo").withParameterTypes(
                            OpenSHAPAFileChooser.class).in(
                            (DataControllerV) dcf.component()).invoke(fc);
                    }
                });
        } else {
            dcf.button("addDataButton").click();

            JFileChooserFixture jfcf = dcf.fileChooser();
            jfcf.selectFile(videoFile).approve();
        }

        // 2. Get window
        Iterator it = dcf.getDataViewers().iterator();

        Frame vid = ((Frame) it.next());
        FrameFixture vidWindow = new FrameFixture(mainFrameFixture.robot, vid);

        vidWindow.moveTo(new Point(dcf.component().getWidth() + 10, 100));

        // 3. Zoom track
        zoomSlider.slideTo(500);

        // 4. Drag track
        TrackFixture track = dcf.getTrackMixerController().getTracksEditor()
            .getTrack(0);
        Assert.assertEquals(track.getOffsetTimeAsLong(), 0);

        while (track.getOffsetTimeAsLong() <= 0) {
            track.drag(150);
        }

        long offset = track.getOffsetTimeAsLong();
        Assert.assertTrue(offset > 0, "offset=" + offset);

        // 5. Lock track
        track.pressLockButton();

        // 6. Try to drag track, shouldn't be able to.
        track.drag(150);
        Assert.assertEquals(track.getOffsetTimeAsLong(), offset);
        track.drag(-100);
        Assert.assertEquals(track.getOffsetTimeAsLong(), offset);

        /* BugzID: 1734
         * zoomSlider.slideToMaximum();
         * dcf.getTrackMixerController().getHorizontalScrollBar()
         * .scrollToMaximum();
         *
         * // 6. Try to drag track, shouldn't be able to. track.drag(150);
         * Assert.assertEquals(track.getOffsetTimeAsLong(), offset);
         * track.drag(-100); Assert.assertEquals(track.getOffsetTimeAsLong(),
         * offset);
         */
    }

    /**
     * Test needle movement to ensure needle can't go beyond start or end,
     * with zoom applied.
     */
    @Test public void testRangeOfNeedleMovementWithZoom() {
        System.err.println(new Exception().getStackTrace()[0].getMethodName());

        // 1. Get Spreadsheet
        JPanelFixture jPanel = UIUtils.getSpreadsheet(mainFrameFixture);
        SpreadsheetPanelFixture ssPanel = new SpreadsheetPanelFixture(
                mainFrameFixture.robot, (SpreadsheetPanel) jPanel.component());

        // 2. Open Data Viewer Controller and get starting time
        mainFrameFixture.clickMenuItemWithPath("Controller",
            "Data Viewer Controller");
        mainFrameFixture.dialog().moveTo(new Point(0, 100));

        final DataControllerFixture dcf = new DataControllerFixture(
                mainFrameFixture.robot,
                (DataControllerV) mainFrameFixture.dialog().component());

        // 3. Open track view
        dcf.pressShowTracksButton();

        JSliderFixture zoomSlider = dcf.getTrackMixerController()
            .getZoomSlider();

        // c. Open video
        String root = System.getProperty("testPath");
        final File videoFile = new File(root + "/ui/head_turns.mov");
        Assert.assertTrue(videoFile.exists());

        if (Platform.isOSX()) {
            final PluginManager pm = PluginManager.getInstance();

            GuiActionRunner.execute(new GuiTask() {
                    public void executeInEDT() {
                        OpenSHAPAFileChooser fc = new OpenSHAPAFileChooser();
                        fc.setVisible(false);

                        for (FileFilter f : pm.getPluginFileFilters()) {
                            fc.addChoosableFileFilter(f);
                        }

                        fc.setSelectedFile(videoFile);
                        method("openVideo").withParameterTypes(
                            OpenSHAPAFileChooser.class).in(
                            (DataControllerV) dcf.component()).invoke(fc);
                    }
                });
        } else {
            dcf.button("addDataButton").click();

            JFileChooserFixture jfcf = dcf.fileChooser();
            jfcf.selectFile(videoFile).approve();
        }

        // 2. Get window
        Iterator it = dcf.getDataViewers().iterator();

        Frame vid = ((Frame) it.next());
        FrameFixture vidWindow = new FrameFixture(mainFrameFixture.robot, vid);

        vidWindow.moveTo(new Point(dcf.component().getWidth() + 10, 100));

        zoomSlider.slideTo(200);

        // 4. Move needle beyond end time
        NeedleFixture needle = dcf.getTrackMixerController().getNeedle();
        int widthOfTrack = dcf.getTrackMixerController().getTracksEditor()
            .getTrack(0).getWidthInPixels();

        while (needle.getCurrentTimeAsLong() <= 0) {
            needle.drag(widthOfTrack);
        }

        Assert.assertEquals(needle.getCurrentTimeAsTimeStamp(), "00:00:30:000");

        // 5. Move needle beyond start time
        needle.drag(-1 * widthOfTrack);
        Assert.assertEquals(needle.getCurrentTimeAsTimeStamp(), "00:00:00:000");

        //Drag back to half way
        while (needle.getCurrentTimeAsLong() <= 0) {
            needle.drag(widthOfTrack);
        }

        Assert.assertEquals(needle.getCurrentTimeAsTimeStamp(), "00:00:30:000");

        /*BugzID:1734
         dcf.getTrackMixerController().getHorizontalScrollBar().scrollToMaximum();
<<<<<<< HEAD

        Assert.assertEquals(needle.getCurrentTimeAsTimeStamp(), "00:00:30:000");

        while (needle.getCurrentTimeAsLong() <= 0) {
            needle.drag(widthOfTrack);
        }

        Assert.assertEquals(needle.getCurrentTimeAsTimeStamp(), "00:01:00:000");

        // 5. Move needle beyond start time
        needle.drag(-1 * widthOfTrack);
        Assert.assertEquals(needle.getCurrentTimeAsTimeStamp(), "00:00:30:000");
         */

=======

        Assert.assertEquals(needle.getCurrentTimeAsTimeStamp(), "00:00:30:000");

        while (needle.getCurrentTimeAsLong() <= 0) {
            needle.drag(widthOfTrack);
        }

        Assert.assertEquals(needle.getCurrentTimeAsTimeStamp(), "00:01:00:000");

        // 5. Move needle beyond start time
        needle.drag(-1 * widthOfTrack);
        Assert.assertEquals(needle.getCurrentTimeAsTimeStamp(), "00:00:30:000");
         */
    }

    /**
     * Test snapping tracks.
     */
    @Test public void testTrackSnappingWithZoom() {
        System.err.println(new Exception().getStackTrace()[0].getMethodName());

        // 1. Get Spreadsheet
        JPanelFixture jPanel = UIUtils.getSpreadsheet(mainFrameFixture);
        SpreadsheetPanelFixture ssPanel = new SpreadsheetPanelFixture(
                mainFrameFixture.robot, (SpreadsheetPanel) jPanel.component());

        // 2. Open Data Viewer Controller and get starting time
        mainFrameFixture.clickMenuItemWithPath("Controller",
            "Data Viewer Controller");
        mainFrameFixture.dialog().moveTo(new Point(0, 100));

        final DataControllerFixture dcf = new DataControllerFixture(
                mainFrameFixture.robot,
                (DataControllerV) mainFrameFixture.dialog().component());

        // 3. Open track view
        dcf.pressShowTracksButton();

        JSliderFixture zoomSlider = dcf.getTrackMixerController()
            .getZoomSlider();

        // c. Open first video
        String root = System.getProperty("testPath");
        final File videoFile1 = new File(root + "/ui/head_turns.mov");
        Assert.assertTrue(videoFile1.exists());

        if (Platform.isOSX()) {
            final PluginManager pm = PluginManager.getInstance();

            GuiActionRunner.execute(new GuiTask() {
                    public void executeInEDT() {
                        OpenSHAPAFileChooser fc = new OpenSHAPAFileChooser();
                        fc.setVisible(false);

                        for (FileFilter f : pm.getPluginFileFilters()) {
                            fc.addChoosableFileFilter(f);
                        }

                        fc.setSelectedFile(videoFile1);
                        method("openVideo").withParameterTypes(
                            OpenSHAPAFileChooser.class).in(
                            (DataControllerV) dcf.component()).invoke(fc);
                    }
                });
        } else {
            boolean worked = false;
            JFileChooserFixture jfcf = null;

            do {
                dcf.button("addDataButton").click();

                try {
                    jfcf = dcf.fileChooser();
                    jfcf.selectFile(videoFile1).approve();
                    worked = true;
                } catch (Exception e) {
                    // keep trying
                }
            } while (worked == false);
        }

        // 2. Get first window
        Iterator it = dcf.getDataViewers().iterator();

        Frame vid1 = ((Frame) it.next());
        FrameFixture vidWindow1 = new FrameFixture(mainFrameFixture.robot,
                vid1);

        vidWindow1.moveTo(new Point(dcf.component().getWidth() + 10, 100));

        // c. Open second video
        final File videoFile2 = new File(root + "/ui/head_turns_copy.mov");
        Assert.assertTrue(videoFile2.exists());

        if (Platform.isOSX()) {
            final PluginManager pm = PluginManager.getInstance();

            GuiActionRunner.execute(new GuiTask() {
                    public void executeInEDT() {
                        OpenSHAPAFileChooser fc = new OpenSHAPAFileChooser();
                        fc.setVisible(false);

                        for (FileFilter f : pm.getPluginFileFilters()) {
                            fc.addChoosableFileFilter(f);
                        }

                        fc.setSelectedFile(videoFile2);
                        method("openVideo").withParameterTypes(
                            OpenSHAPAFileChooser.class).in(
                            (DataControllerV) dcf.component()).invoke(fc);
                    }
                });
        } else {
            boolean worked = false;
            JFileChooserFixture jfcf = null;

            do {
                dcf.button("addDataButton").click();

                try {
                    jfcf = dcf.fileChooser();
                    jfcf.selectFile(videoFile2).approve();
                    worked = true;
                } catch (Exception e) {
                    // keep trying
                }
            } while (worked == false);
        }

        // 2. Get second window
        it = dcf.getDataViewers().iterator();

        Frame vid2 = ((Frame) it.next());
        FrameFixture vidWindow2 = new FrameFixture(mainFrameFixture.robot,
                vid2);

        vidWindow2.moveTo(new Point(0, dcf.component().getHeight() + 130));

        //Zoom
        zoomSlider.slideToMaximum();

        // 3. Move needle 50 pixels
        NeedleFixture needle = dcf.getTrackMixerController().getNeedle();

        while (needle.getCurrentTimeAsLong() <= 0) {
            needle.drag(100);
        }

        long snapPoint1 = needle.getCurrentTimeAsLong();

        Assert.assertTrue(snapPoint1 > 0);

        // 4. Add bookmark to Track 1 using button
        // a. Click track 1 to select
        TrackFixture track1 = dcf.getTrackMixerController().getTracksEditor()
            .getTrack(0);

        while (!track1.isSelected()) {
            track1.click();
        }

        Assert.assertTrue(track1.isSelected());

        // b. Click add bookmark button
        dcf.getTrackMixerController().pressBookmarkButton();
        Assert.assertEquals(snapPoint1, track1.getBookmarkTimeAsLong());

        // c. Click track 1 to deselect
        while (track1.isSelected()) {
            track1.click();
        }

        Assert.assertFalse(track1.isSelected());

        // 5. Move needle another 50 pixels
        while (needle.getCurrentTimeAsLong() <= (1.9 * snapPoint1)) {
            dcf.getTrackMixerController().getNeedle().drag(100);
        }

        Assert.assertTrue(needle.getCurrentTimeAsLong() > snapPoint1);

        long snapPoint2 = dcf.getTrackMixerController().getNeedle()
            .getCurrentTimeAsLong();
        Assert.assertTrue(snapPoint2 > (1.9 * snapPoint1));

        // 6. Add bookmark to Track 2 using right click popup menu
        TrackFixture track2 = dcf.getTrackMixerController().getTracksEditor()
            .getTrack(1);
        JPopupMenuFixture popup = track2.showPopUpMenu();
        popup.menuItemWithPath("Set bookmark").click();
        Assert.assertEquals(snapPoint2, track2.getBookmarkTimeAsLong());

        while (track2.isSelected()) {
            track2.click();
        }

        Assert.assertFalse(track2.isSelected());

        // Move needle away
        while (needle.getCurrentTimeAsLong() <= snapPoint2) {
            needle.drag(100);
        }

        Assert.assertTrue(needle.getCurrentTimeAsLong() > snapPoint2);

        // 7. Drag track 1 to snap
        // a. Drag 1 pixel to see what 1 pixel equals in time
        track1.drag(10);

        long tempTime = track1.getOffsetTimeAsLong();
        track1.drag(1);

        long onePixelTime = track1.getOffsetTimeAsLong() - tempTime;

        // b. Drag away from start marker
        track1.drag(10);

        // c. Drag 1 pixel at a time until it snaps

        long newTime = onePixelTime;
        long oldTime = 0;

        while ((!dcf.getTrackMixerController().getTracksEditor().getSnapMarker()
                    .isVisible())
                || (Math.abs((newTime - oldTime) - onePixelTime) < 2)) {

            // Check if we've snapped
            if (
                dcf.getTrackMixerController().getTracksEditor().getSnapMarker()
                    .isVisible() && (newTime > (10 * onePixelTime))) {
                System.err.println("Snapped while moving");
                System.err.println("New time=" + newTime);
                System.err.println("Old time=" + oldTime);
                System.err.println("onePixelTime=" + onePixelTime);

                break;
            }

            // Check we haven't gone too far
            if (newTime > snapPoint1) {
                track1.releaseLeftMouse();
                Assert.assertTrue(false, "passed snap point");
            }

            oldTime = track1.getOffsetTimeAsLong();
            track1.dragWithoutReleasing(1);
            newTime = track1.getOffsetTimeAsLong();
        }

        System.err.println("Snapped?");
        System.err.println("New time=" + newTime);
        System.err.println("Old time=" + oldTime);
        System.err.println("onePixelTime=" + onePixelTime);
        System.err.println("snapPoint2=" + snapPoint2);
        System.err.println("snapPoint1=" + snapPoint1);
        System.err.println("trackOffset=" + track1.getOffsetTimeAsLong());

        // d. Check if snapped
        Assert.assertEquals(track1.getOffsetTimeAsLong(),
            snapPoint2 - snapPoint1);
        Assert.assertTrue(dcf.getTrackMixerController().getTracksEditor()
            .getSnapMarker().isVisible());
        track1.releaseLeftMouse();

        // 8. Drag track 1 to snap from the other direction
        // a. Drag track away
        track1.drag(35);

        // b. Drag 1 pixel at a time until it snaps
        newTime = track1.getOffsetTimeAsLong();
        oldTime = newTime + onePixelTime;

        while (Math.abs((oldTime - newTime) - onePixelTime) < 2) {

            // Check if we've snapped
            if (
                dcf.getTrackMixerController().getTracksEditor().getSnapMarker()
                    .isVisible() && (newTime > (10 * onePixelTime))) {
                break;
            }

            // Check we haven't gone too far
            if (newTime < 0) {
                track1.releaseLeftMouse();
                Assert.assertTrue(false, "passed snap point");
            }

            oldTime = track1.getOffsetTimeAsLong();
            track1.dragWithoutReleasing(-1);
            newTime = track1.getOffsetTimeAsLong();
        }

        System.err.print(newTime - oldTime + "," + onePixelTime);

        // b. Check if snapped
        Assert.assertEquals(track1.getOffsetTimeAsLong(),
            snapPoint2 - snapPoint1);
        Assert.assertTrue(dcf.getTrackMixerController().getTracksEditor()
            .getSnapMarker().isVisible());
        track2.releaseLeftMouse();
>>>>>>> 50225bd8
    }
}<|MERGE_RESOLUTION|>--- conflicted
+++ resolved
@@ -918,22 +918,6 @@
 
         /*BugzID:1734
          dcf.getTrackMixerController().getHorizontalScrollBar().scrollToMaximum();
-<<<<<<< HEAD
-
-        Assert.assertEquals(needle.getCurrentTimeAsTimeStamp(), "00:00:30:000");
-
-        while (needle.getCurrentTimeAsLong() <= 0) {
-            needle.drag(widthOfTrack);
-        }
-
-        Assert.assertEquals(needle.getCurrentTimeAsTimeStamp(), "00:01:00:000");
-
-        // 5. Move needle beyond start time
-        needle.drag(-1 * widthOfTrack);
-        Assert.assertEquals(needle.getCurrentTimeAsTimeStamp(), "00:00:30:000");
-         */
-
-=======
 
         Assert.assertEquals(needle.getCurrentTimeAsTimeStamp(), "00:00:30:000");
 
@@ -1234,6 +1218,5 @@
         Assert.assertTrue(dcf.getTrackMixerController().getTracksEditor()
             .getSnapMarker().isVisible());
         track2.releaseLeftMouse();
->>>>>>> 50225bd8
     }
 }