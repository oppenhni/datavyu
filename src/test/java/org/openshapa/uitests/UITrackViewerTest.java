<<<<<<< HEAD
package org.openshapa.uitests;

import java.awt.Frame;

import java.util.logging.Level;
import java.util.logging.Logger;

import static org.fest.reflect.core.Reflection.method;

import java.awt.Point;

import java.io.File;

import java.util.Iterator;

import javax.swing.filechooser.FileFilter;

import org.fest.swing.edt.GuiActionRunner;
import org.fest.swing.edt.GuiTask;
import org.fest.swing.fixture.DataControllerFixture;
import org.fest.swing.fixture.FrameFixture;
import org.fest.swing.fixture.JFileChooserFixture;
import org.fest.swing.fixture.JPanelFixture;
import org.fest.swing.fixture.JPopupMenuFixture;
import org.fest.swing.fixture.JSliderFixture;
import org.fest.swing.fixture.NeedleFixture;
import org.fest.swing.fixture.RegionFixture;
import org.fest.swing.fixture.SpreadsheetPanelFixture;
import org.fest.swing.fixture.TrackFixture;
import org.fest.swing.util.Platform;

import org.openshapa.models.db.SystemErrorException;

import org.openshapa.util.UIUtils;

import org.openshapa.views.DataControllerV;
import org.openshapa.views.OpenSHAPAFileChooser;
import org.openshapa.views.continuous.PluginManager;
import org.openshapa.views.discrete.SpreadsheetPanel;

import org.openshapa.models.db.TimeStamp;

import org.testng.Assert;

import org.testng.annotations.Test;


/**
 * Test for the Track View in the Data Controller.
 */
public final class UITrackViewerTest extends OpenSHAPATestClass {

    /**
    * Test needle movement to ensure needle time is the same as the clock time.
    */
    /*@Test*/ public void testNeedleMovement() {
        System.err.println(new Exception().getStackTrace()[0].getMethodName());

        // 1. Get Spreadsheet
        JPanelFixture jPanel = UIUtils.getSpreadsheet(mainFrameFixture);
        SpreadsheetPanelFixture ssPanel = new SpreadsheetPanelFixture(
                mainFrameFixture.robot, (SpreadsheetPanel) jPanel.component());

        // 2. Open Data Viewer Controller and get starting time
        mainFrameFixture.clickMenuItemWithPath("Controller",
            "Data Viewer Controller");
        mainFrameFixture.dialog().moveTo(new Point(0, 100));

        final DataControllerFixture dcf = new DataControllerFixture(
                mainFrameFixture.robot,
                (DataControllerV) mainFrameFixture.dialog().component());

        // 3. Open track view
        dcf.pressShowTracksButton();

        // c. Open video
        String root = System.getProperty("testPath");
        final File videoFile = new File(root + "/ui/head_turns.mov");
        Assert.assertTrue(videoFile.exists());

        if (Platform.isOSX()) {
            final PluginManager pm = PluginManager.getInstance();

            GuiActionRunner.execute(new GuiTask() {
                    public void executeInEDT() {
                        OpenSHAPAFileChooser fc = new OpenSHAPAFileChooser();
                        fc.setVisible(false);

                        for (FileFilter f : pm.getPluginFileFilters()) {
                            fc.addChoosableFileFilter(f);
                        }

                        fc.setSelectedFile(videoFile);
                        method("openVideo").withParameterTypes(
                            OpenSHAPAFileChooser.class).in(
                            (DataControllerV) dcf.component()).invoke(fc);
                    }
                });
        } else {
            dcf.button("addDataButton").click();

            JFileChooserFixture jfcf = dcf.fileChooser();
            jfcf.selectFile(videoFile).approve();
        }

        // 2. Get window
        Iterator it = dcf.getDataViewers().iterator();

        Frame vid = ((Frame) it.next());
        FrameFixture vidWindow = new FrameFixture(mainFrameFixture.robot, vid);

        vidWindow.moveTo(new Point(dcf.component().getWidth() + 10, 100));

        // 4. Move needle to 6 seconds on data controller time.
        boolean lessThan6seconds = true;

        while (lessThan6seconds) {
            TimeStamp currTS;

            try {
                dcf.getTrackMixerController().getNeedle().drag(1);
                currTS = new TimeStamp(dcf.getCurrentTime());
                lessThan6seconds = currTS.lt(new TimeStamp("00:00:06:000"));
            } catch (SystemErrorException ex) {
                Logger.getLogger(UITrackViewerTest.class.getName()).log(
                    Level.SEVERE, null, ex);
            }
        }

        Assert.assertEquals(dcf.getCurrentTime(),
            dcf.getTrackMixerController().getNeedle()
                .getCurrentTimeAsTimeStamp());
    }

    /**
     * Test needle movement to ensure needle can't go beyond start or end.
     */
    /*@Test*/ public void testRangeOfNeedleMovement() {
        System.err.println(new Exception().getStackTrace()[0].getMethodName());

        // 1. Get Spreadsheet
        JPanelFixture jPanel = UIUtils.getSpreadsheet(mainFrameFixture);
        SpreadsheetPanelFixture ssPanel = new SpreadsheetPanelFixture(
                mainFrameFixture.robot, (SpreadsheetPanel) jPanel.component());

        // 2. Open Data Viewer Controller and get starting time
        mainFrameFixture.clickMenuItemWithPath("Controller",
            "Data Viewer Controller");
        mainFrameFixture.dialog().moveTo(new Point(0, 100));

        final DataControllerFixture dcf = new DataControllerFixture(
                mainFrameFixture.robot,
                (DataControllerV) mainFrameFixture.dialog().component());

        // 3. Open track view
        dcf.pressShowTracksButton();

        // c. Open video
        String root = System.getProperty("testPath");
        final File videoFile = new File(root + "/ui/head_turns.mov");
        Assert.assertTrue(videoFile.exists());

        if (Platform.isOSX()) {
            final PluginManager pm = PluginManager.getInstance();

            GuiActionRunner.execute(new GuiTask() {
                    public void executeInEDT() {
                        OpenSHAPAFileChooser fc = new OpenSHAPAFileChooser();
                        fc.setVisible(false);

                        for (FileFilter f : pm.getPluginFileFilters()) {
                            fc.addChoosableFileFilter(f);
                        }

                        fc.setSelectedFile(videoFile);
                        method("openVideo").withParameterTypes(
                            OpenSHAPAFileChooser.class).in(
                            (DataControllerV) dcf.component()).invoke(fc);
                    }
                });
        } else {
            dcf.button("addDataButton").click();

            JFileChooserFixture jfcf = dcf.fileChooser();
            jfcf.selectFile(videoFile).approve();
        }

        // 2. Get window
        Iterator it = dcf.getDataViewers().iterator();

        Frame vid = ((Frame) it.next());
        FrameFixture vidWindow = new FrameFixture(mainFrameFixture.robot, vid);

        vidWindow.moveTo(new Point(dcf.component().getWidth() + 10, 100));

        // 4. Move needle beyond end time
        NeedleFixture needle = dcf.getTrackMixerController().getNeedle();
        int widthOfTrack = dcf.getTrackMixerController().getTracksEditor()
            .getTrack(0).getWidthInPixels();

        while (needle.getCurrentTimeAsLong() <= 0) {
            needle.drag(widthOfTrack);
        }

        Assert.assertEquals(needle.getCurrentTimeAsTimeStamp(), "00:01:00:000");

        // 5. Move needle beyond start time
        needle.drag(-1 * widthOfTrack);
        Assert.assertEquals(needle.getCurrentTimeAsTimeStamp(), "00:00:00:000");
    }

    /**
     * Test region movement and effect on needle.
     * The following cases are tested:
     * 1. Right region beyond start + needle moves with it
     * 2. Right region beyond end
     * 3. Left region beyond start
     * 4. Left region beyond end + needle moves with it
     * 5. Right region to middle + needle moves with it
     * 6. Left region can't cross (go beyond) right
     * 7. Right region can't cross left
     */
    /*@Test*/ public void testRegionMovement() {
        System.err.println(new Exception().getStackTrace()[0].getMethodName());

        // 1. Get Spreadsheet
        JPanelFixture jPanel = UIUtils.getSpreadsheet(mainFrameFixture);
        SpreadsheetPanelFixture ssPanel = new SpreadsheetPanelFixture(
                mainFrameFixture.robot, (SpreadsheetPanel) jPanel.component());

        // 2. Open Data Viewer Controller and get starting time
        mainFrameFixture.clickMenuItemWithPath("Controller",
            "Data Viewer Controller");
        mainFrameFixture.dialog().moveTo(new Point(0, 100));

        final DataControllerFixture dcf = new DataControllerFixture(
                mainFrameFixture.robot,
                (DataControllerV) mainFrameFixture.dialog().component());

        // 3. Open track view
        dcf.pressShowTracksButton();

        // c. Open video
        String root = System.getProperty("testPath");
        final File videoFile = new File(root + "/ui/head_turns.mov");
        Assert.assertTrue(videoFile.exists());

        if (Platform.isOSX()) {
            final PluginManager pm = PluginManager.getInstance();

            GuiActionRunner.execute(new GuiTask() {
                    public void executeInEDT() {
                        OpenSHAPAFileChooser fc = new OpenSHAPAFileChooser();
                        fc.setVisible(false);

                        for (FileFilter f : pm.getPluginFileFilters()) {
                            fc.addChoosableFileFilter(f);
                        }

                        fc.setSelectedFile(videoFile);
                        method("openVideo").withParameterTypes(
                            OpenSHAPAFileChooser.class).in(
                            (DataControllerV) dcf.component()).invoke(fc);
                    }
                });
        } else {
            dcf.button("addDataButton").click();

            JFileChooserFixture jfcf = dcf.fileChooser();
            jfcf.selectFile(videoFile).approve();
        }

        // 2. Get window
        Iterator it = dcf.getDataViewers().iterator();

        Frame vid = ((Frame) it.next());
        FrameFixture vidWindow = new FrameFixture(mainFrameFixture.robot, vid);

        vidWindow.moveTo(new Point(dcf.component().getWidth() + 10, 100));

        RegionFixture region = dcf.getTrackMixerController().getRegion();
        NeedleFixture needle = dcf.getTrackMixerController().getNeedle();
        int widthOfTrack = dcf.getTrackMixerController().getTracksEditor()
            .getTrack(0).getWidthInPixels();

        // TEST1. Right region beyond start + needle stays same
        while (region.getEndTimeAsLong() > 0) {
            region.dragEndMarker(-1 * widthOfTrack);
        }

        Assert.assertEquals(region.getEndTimeAsTimeStamp(), "00:00:00:000");
        Assert.assertEquals(needle.getCurrentTimeAsTimeStamp(), "00:00:00:000");

        // TEST2. Right region beyond end + needle stays same
        while (region.getEndTimeAsLong() <= 0) {
            region.dragEndMarker(widthOfTrack);
        }

        Assert.assertEquals(region.getEndTimeAsTimeStamp(), "00:01:00:000");
        Assert.assertEquals(needle.getCurrentTimeAsTimeStamp(), "00:00:00:000");

        // TEST3. Left region beyond end + needle moves with it
        while (region.getStartTimeAsLong() <= 0) {
            region.dragStartMarker(widthOfTrack);
        }

        Assert.assertEquals(region.getStartTimeAsTimeStamp(), "00:01:00:000");
        Assert.assertEquals(needle.getCurrentTimeAsTimeStamp(), "00:01:00:000");

        // TEST4. Left region beyond start + needle stays same
        while (region.getStartTimeAsLong() > 0) {
            region.dragStartMarker(-1 * widthOfTrack);
        }

        Assert.assertEquals(region.getStartTimeAsTimeStamp(), "00:00:00:000");
        Assert.assertEquals(needle.getCurrentTimeAsTimeStamp(), "00:01:00:000");

        // TEST5. Right region to middle + needle moves with it
        region.dragEndMarker(-1 * widthOfTrack / 4);

        TimeStamp endTS = null;

        try {
            endTS = new TimeStamp(region.getEndTimeAsTimeStamp());
            Assert.assertTrue((endTS.ge(new TimeStamp("00:00:30:000")))
                && (endTS.le(new TimeStamp("00:00:50:000"))));
        } catch (SystemErrorException ex) {
            Logger.getLogger(UITrackViewerTest.class.getName()).log(
                Level.SEVERE, null, ex);
        }

        Assert.assertEquals(needle.getCurrentTimeAsTimeStamp(),
            endTS.toHMSFString());

        // TEST6. Left region can't cross (go beyond) right
        region.dragStartMarker(widthOfTrack);
        Assert.assertEquals(region.getStartTimeAsTimeStamp(),
            endTS.toHMSFString());
        Assert.assertEquals(needle.getCurrentTimeAsTimeStamp(),
            endTS.toHMSFString());

        region.dragStartMarker(-1 * widthOfTrack / 2);

        TimeStamp startTS = null;

        try {
            startTS = new TimeStamp(region.getStartTimeAsTimeStamp());
            Assert.assertTrue((startTS.ge(new TimeStamp("00:00:00:000")))
                && (startTS.le(new TimeStamp("00:00:40:000"))));
        } catch (SystemErrorException ex) {
            Logger.getLogger(UITrackViewerTest.class.getName()).log(
                Level.SEVERE, null, ex);
        }

        Assert.assertEquals(needle.getCurrentTimeAsTimeStamp(),
            endTS.toHMSFString());

        // TEST7. Right region can't cross left
        region.dragEndMarker(-1 * widthOfTrack);
        Assert.assertEquals(region.getEndTimeAsTimeStamp(),
            startTS.toHMSFString());
        Assert.assertEquals(needle.getCurrentTimeAsTimeStamp(),
            startTS.toHMSFString());
    }

    /**
     * Test moving track while locked and unlocked.
     */
    /*@Test*/ public void testLockUnlockTrack() {
        System.err.println(new Exception().getStackTrace()[0].getMethodName());

        // 1. Get Spreadsheet
        JPanelFixture jPanel = UIUtils.getSpreadsheet(mainFrameFixture);
        SpreadsheetPanelFixture ssPanel = new SpreadsheetPanelFixture(
                mainFrameFixture.robot, (SpreadsheetPanel) jPanel.component());

        // 2. Open Data Viewer Controller and get starting time
        mainFrameFixture.clickMenuItemWithPath("Controller",
            "Data Viewer Controller");
        mainFrameFixture.dialog().moveTo(new Point(0, 100));

        final DataControllerFixture dcf = new DataControllerFixture(
                mainFrameFixture.robot,
                (DataControllerV) mainFrameFixture.dialog().component());

        // 3. Open track view
        dcf.pressShowTracksButton();

        // c. Open video
        String root = System.getProperty("testPath");
        final File videoFile = new File(root + "/ui/head_turns.mov");
        Assert.assertTrue(videoFile.exists());

        if (Platform.isOSX()) {
            final PluginManager pm = PluginManager.getInstance();

            GuiActionRunner.execute(new GuiTask() {
                    public void executeInEDT() {
                        OpenSHAPAFileChooser fc = new OpenSHAPAFileChooser();
                        fc.setVisible(false);

                        for (FileFilter f : pm.getPluginFileFilters()) {
                            fc.addChoosableFileFilter(f);
                        }

                        fc.setSelectedFile(videoFile);
                        method("openVideo").withParameterTypes(
                            OpenSHAPAFileChooser.class).in(
                            (DataControllerV) dcf.component()).invoke(fc);
                    }
                });
        } else {
            dcf.button("addDataButton").click();

            JFileChooserFixture jfcf = dcf.fileChooser();
            jfcf.selectFile(videoFile).approve();
        }

        // 2. Get window
        Iterator it = dcf.getDataViewers().iterator();

        Frame vid = ((Frame) it.next());
        FrameFixture vidWindow = new FrameFixture(mainFrameFixture.robot, vid);

        vidWindow.moveTo(new Point(dcf.component().getWidth() + 10, 100));

        // 4. Drag track
        TrackFixture track = dcf.getTrackMixerController().getTracksEditor()
            .getTrack(0);
        Assert.assertEquals(track.getOffsetTimeAsLong(), 0);

        while (track.getOffsetTimeAsLong() <= 0) {
            track.drag(150);
        }

        long offset = track.getOffsetTimeAsLong();
        Assert.assertTrue(offset > 0, "offset=" + offset);

        // 5. Lock track
        track.pressLockButton();

        // 6. Try to drag track, shouldn't be able to.
        track.drag(150);
        Assert.assertEquals(track.getOffsetTimeAsLong(), offset);
        track.drag(-100);
        Assert.assertEquals(track.getOffsetTimeAsLong(), offset);
    }

    /**
     * Test snapping tracks.
     */
    /*@Test*/ public void testTrackSnapping() {
        System.err.println(new Exception().getStackTrace()[0].getMethodName());

        // 1. Get Spreadsheet
        JPanelFixture jPanel = UIUtils.getSpreadsheet(mainFrameFixture);
        SpreadsheetPanelFixture ssPanel = new SpreadsheetPanelFixture(
                mainFrameFixture.robot, (SpreadsheetPanel) jPanel.component());

        // 2. Open Data Viewer Controller and get starting time
        mainFrameFixture.clickMenuItemWithPath("Controller",
            "Data Viewer Controller");
        mainFrameFixture.dialog().moveTo(new Point(0, 100));

        final DataControllerFixture dcf = new DataControllerFixture(
                mainFrameFixture.robot,
                (DataControllerV) mainFrameFixture.dialog().component());

        // 3. Open track view
        dcf.pressShowTracksButton();

        // c. Open first video
        String root = System.getProperty("testPath");
        final File videoFile1 = new File(root + "/ui/head_turns.mov");
        Assert.assertTrue(videoFile1.exists());

        if (Platform.isOSX()) {
            final PluginManager pm = PluginManager.getInstance();

            GuiActionRunner.execute(new GuiTask() {
                    public void executeInEDT() {
                        OpenSHAPAFileChooser fc = new OpenSHAPAFileChooser();
                        fc.setVisible(false);

                        for (FileFilter f : pm.getPluginFileFilters()) {
                            fc.addChoosableFileFilter(f);
                        }

                        fc.setSelectedFile(videoFile1);
                        method("openVideo").withParameterTypes(
                            OpenSHAPAFileChooser.class).in(
                            (DataControllerV) dcf.component()).invoke(fc);
                    }
                });
        } else {
            boolean worked = false;
            JFileChooserFixture jfcf = null;

            do {
                dcf.button("addDataButton").click();

                try {
                    jfcf = dcf.fileChooser();
                    jfcf.selectFile(videoFile1).approve();
                    worked = true;
                } catch (Exception e) {
                    // keep trying
                }
            } while (worked == false);
        }

        // 2. Get first window
        Iterator it = dcf.getDataViewers().iterator();

        Frame vid1 = ((Frame) it.next());
        FrameFixture vidWindow1 = new FrameFixture(mainFrameFixture.robot,
                vid1);

        vidWindow1.moveTo(new Point(dcf.component().getWidth() + 10, 100));

        // c. Open second video
        final File videoFile2 = new File(root + "/ui/head_turns_copy.mov");
        Assert.assertTrue(videoFile2.exists());

        if (Platform.isOSX()) {
            final PluginManager pm = PluginManager.getInstance();

            GuiActionRunner.execute(new GuiTask() {
                    public void executeInEDT() {
                        OpenSHAPAFileChooser fc = new OpenSHAPAFileChooser();
                        fc.setVisible(false);

                        for (FileFilter f : pm.getPluginFileFilters()) {
                            fc.addChoosableFileFilter(f);
                        }

                        fc.setSelectedFile(videoFile2);
                        method("openVideo").withParameterTypes(
                            OpenSHAPAFileChooser.class).in(
                            (DataControllerV) dcf.component()).invoke(fc);
                    }
                });
        } else {
            boolean worked = false;
            JFileChooserFixture jfcf = null;

            do {
                dcf.button("addDataButton").click();

                try {
                    jfcf = dcf.fileChooser();
                    jfcf.selectFile(videoFile2).approve();
                    worked = true;
                } catch (Exception e) {
                    // keep trying
                }
            } while (worked == false);
        }

        // 2. Get second window
        it = dcf.getDataViewers().iterator();

        Frame vid2 = ((Frame) it.next());
        FrameFixture vidWindow2 = new FrameFixture(mainFrameFixture.robot,
                vid2);

        vidWindow2.moveTo(new Point(0, dcf.component().getHeight() + 130));

        // 3. Move needle 50 pixels
        NeedleFixture needle = dcf.getTrackMixerController().getNeedle();

        while (needle.getCurrentTimeAsLong() <= 0) {
            needle.drag(100);
        }

        long snapPoint1 = needle.getCurrentTimeAsLong();

        Assert.assertTrue(snapPoint1 > 0);

        // 4. Add bookmark to Track 1 using button
        // a. Click track 1 to select
        TrackFixture track1 = dcf.getTrackMixerController().getTracksEditor()
            .getTrack(0);

        while (!track1.isSelected()) {
            track1.click();
        }

        Assert.assertTrue(track1.isSelected());

        // b. Click add bookmark button
        dcf.getTrackMixerController().pressBookmarkButton();
        Assert.assertEquals(snapPoint1, track1.getBookmarkTimeAsLong());

        // c. Click track 1 to deselect
        while (track1.isSelected()) {
            track1.click();
        }

        Assert.assertFalse(track1.isSelected());

        // 5. Move needle another 50 pixels
        while (needle.getCurrentTimeAsLong() <= (1.9 * snapPoint1)) {
            dcf.getTrackMixerController().getNeedle().drag(100);
        }

        Assert.assertTrue(needle.getCurrentTimeAsLong() > snapPoint1);

        long snapPoint2 = dcf.getTrackMixerController().getNeedle()
            .getCurrentTimeAsLong();
        Assert.assertTrue(snapPoint2 > (1.9 * snapPoint1));

        // 6. Add bookmark to Track 2 using right click popup menu
        TrackFixture track2 = dcf.getTrackMixerController().getTracksEditor()
            .getTrack(1);
        JPopupMenuFixture popup = track2.showPopUpMenu();
        popup.menuItemWithPath("Set bookmark").click();
        Assert.assertEquals(snapPoint2, track2.getBookmarkTimeAsLong());

        while (track2.isSelected()) {
            track2.click();
        }

        Assert.assertFalse(track2.isSelected());

        // Move needle away
        while (needle.getCurrentTimeAsLong() <= snapPoint2) {
            needle.drag(100);
        }

        Assert.assertTrue(needle.getCurrentTimeAsLong() > snapPoint2);

        // 7. Drag track 1 to snap
        // a. Drag 1 pixel to see what 1 pixel equals in time
        track1.drag(10);

        long tempTime = track1.getOffsetTimeAsLong();
        track1.drag(1);

        long onePixelTime = track1.getOffsetTimeAsLong() - tempTime;

        // b. Drag away from start marker
        track1.drag(10);

        // c. Drag 1 pixel at a time until it snaps

        long newTime = onePixelTime;
        long oldTime = 0;

        while ((!dcf.getTrackMixerController().getTracksEditor().getSnapMarker()
                    .isVisible())
                || (Math.abs((newTime - oldTime) - onePixelTime) < 2)) {

            // Check if we've snapped
            if (
                dcf.getTrackMixerController().getTracksEditor().getSnapMarker()
                    .isVisible() && (newTime > (10 * onePixelTime))) {
                System.err.println("Snapped while moving");
                System.err.println("New time=" + newTime);
                System.err.println("Old time=" + oldTime);
                System.err.println("onePixelTime=" + onePixelTime);

                break;
            }

            // Check we haven't gone too far
            if (newTime > snapPoint1) {
                track1.releaseLeftMouse();
                Assert.assertTrue(false, "passed snap point");
            }

            oldTime = track1.getOffsetTimeAsLong();
            track1.dragWithoutReleasing(1);
            newTime = track1.getOffsetTimeAsLong();
        }

        System.err.println("Snapped?");
        System.err.println("New time=" + newTime);
        System.err.println("Old time=" + oldTime);
        System.err.println("onePixelTime=" + onePixelTime);
        System.err.println("snapPoint2=" + snapPoint2);
        System.err.println("snapPoint1=" + snapPoint1);
        System.err.println("trackOffset=" + track1.getOffsetTimeAsLong());

        // d. Check if snapped
        Assert.assertEquals(track1.getOffsetTimeAsLong(),
            snapPoint2 - snapPoint1);
        Assert.assertTrue(dcf.getTrackMixerController().getTracksEditor()
            .getSnapMarker().isVisible());
        track1.releaseLeftMouse();

        // 8. Drag track 1 to snap from the other direction
        // a. Drag track away
        track1.drag(35);

        // b. Drag 1 pixel at a time until it snaps
        newTime = track1.getOffsetTimeAsLong();
        oldTime = newTime + onePixelTime;

        while (Math.abs((oldTime - newTime) - onePixelTime) < 2) {

            // Check if we've snapped
            if (
                dcf.getTrackMixerController().getTracksEditor().getSnapMarker()
                    .isVisible() && (newTime > (10 * onePixelTime))) {
                break;
            }

            // Check we haven't gone too far
            if (newTime < 0) {
                track1.releaseLeftMouse();
                Assert.assertTrue(false, "passed snap point");
            }

            oldTime = track1.getOffsetTimeAsLong();
            track1.dragWithoutReleasing(-1);
            newTime = track1.getOffsetTimeAsLong();
        }

        System.err.print(newTime - oldTime + "," + onePixelTime);

        // b. Check if snapped
        Assert.assertEquals(track1.getOffsetTimeAsLong(),
            snapPoint2 - snapPoint1);
        Assert.assertTrue(dcf.getTrackMixerController().getTracksEditor()
            .getSnapMarker().isVisible());
        track2.releaseLeftMouse();
    }

    /**
     * Test for Unlock Lock with zooming.
     */
    /*@Test*/ public void testZoomLockUnlockTrack() {
        System.err.println(new Exception().getStackTrace()[0].getMethodName());

        // 1. Get Spreadsheet
        JPanelFixture jPanel = UIUtils.getSpreadsheet(mainFrameFixture);
        SpreadsheetPanelFixture ssPanel = new SpreadsheetPanelFixture(
                mainFrameFixture.robot, (SpreadsheetPanel) jPanel.component());

        // 2. Open Data Viewer Controller and get starting time
        mainFrameFixture.clickMenuItemWithPath("Controller",
            "Data Viewer Controller");
        mainFrameFixture.dialog().moveTo(new Point(0, 100));

        final DataControllerFixture dcf = new DataControllerFixture(
                mainFrameFixture.robot,
                (DataControllerV) mainFrameFixture.dialog().component());

        // 3. Open track view
        dcf.pressShowTracksButton();

        JSliderFixture zoomSlider = dcf.getTrackMixerController()
            .getZoomSlider();

        // c. Open video
        String root = System.getProperty("testPath");
        final File videoFile = new File(root + "/ui/head_turns.mov");
        Assert.assertTrue(videoFile.exists());

        if (Platform.isOSX()) {
            final PluginManager pm = PluginManager.getInstance();

            GuiActionRunner.execute(new GuiTask() {
                    public void executeInEDT() {
                        OpenSHAPAFileChooser fc = new OpenSHAPAFileChooser();
                        fc.setVisible(false);

                        for (FileFilter f : pm.getPluginFileFilters()) {
                            fc.addChoosableFileFilter(f);
                        }

                        fc.setSelectedFile(videoFile);
                        method("openVideo").withParameterTypes(
                            OpenSHAPAFileChooser.class).in(
                            (DataControllerV) dcf.component()).invoke(fc);
                    }
                });
        } else {
            dcf.button("addDataButton").click();

            JFileChooserFixture jfcf = dcf.fileChooser();
            jfcf.selectFile(videoFile).approve();
        }

        // 2. Get window
        Iterator it = dcf.getDataViewers().iterator();

        Frame vid = ((Frame) it.next());
        FrameFixture vidWindow = new FrameFixture(mainFrameFixture.robot, vid);

        vidWindow.moveTo(new Point(dcf.component().getWidth() + 10, 100));

        // 3. Zoom track
        zoomSlider.slideTo(500);

        // 4. Drag track
        TrackFixture track = dcf.getTrackMixerController().getTracksEditor()
            .getTrack(0);
        Assert.assertEquals(track.getOffsetTimeAsLong(), 0);

        while (track.getOffsetTimeAsLong() <= 0) {
            track.drag(150);
        }

        long offset = track.getOffsetTimeAsLong();
        Assert.assertTrue(offset > 0, "offset=" + offset);

        // 5. Lock track
        track.pressLockButton();

        // 6. Try to drag track, shouldn't be able to.
        track.drag(150);
        Assert.assertEquals(track.getOffsetTimeAsLong(), offset);
        track.drag(-100);
        Assert.assertEquals(track.getOffsetTimeAsLong(), offset);

        /* BugzID: 1734
         * zoomSlider.slideToMaximum();
         * dcf.getTrackMixerController().getHorizontalScrollBar()
         * .scrollToMaximum();
         *
         * // 6. Try to drag track, shouldn't be able to. track.drag(150);
         * Assert.assertEquals(track.getOffsetTimeAsLong(), offset);
         * track.drag(-100); Assert.assertEquals(track.getOffsetTimeAsLong(),
         * offset);
         */
    }

    /**
     * Test needle movement to ensure needle can't go beyond start or end,
     * with zoom applied.
     */
    /*@Test*/ public void testRangeOfNeedleMovementWithZoom() {
        System.err.println(new Exception().getStackTrace()[0].getMethodName());

        // 1. Get Spreadsheet
        JPanelFixture jPanel = UIUtils.getSpreadsheet(mainFrameFixture);
        SpreadsheetPanelFixture ssPanel = new SpreadsheetPanelFixture(
                mainFrameFixture.robot, (SpreadsheetPanel) jPanel.component());

        // 2. Open Data Viewer Controller and get starting time
        mainFrameFixture.clickMenuItemWithPath("Controller",
            "Data Viewer Controller");
        mainFrameFixture.dialog().moveTo(new Point(0, 100));

        final DataControllerFixture dcf = new DataControllerFixture(
                mainFrameFixture.robot,
                (DataControllerV) mainFrameFixture.dialog().component());

        // 3. Open track view
        dcf.pressShowTracksButton();

        JSliderFixture zoomSlider = dcf.getTrackMixerController()
            .getZoomSlider();

        // c. Open video
        String root = System.getProperty("testPath");
        final File videoFile = new File(root + "/ui/head_turns.mov");
        Assert.assertTrue(videoFile.exists());

        if (Platform.isOSX()) {
            final PluginManager pm = PluginManager.getInstance();

            GuiActionRunner.execute(new GuiTask() {
                    public void executeInEDT() {
                        OpenSHAPAFileChooser fc = new OpenSHAPAFileChooser();
                        fc.setVisible(false);

                        for (FileFilter f : pm.getPluginFileFilters()) {
                            fc.addChoosableFileFilter(f);
                        }

                        fc.setSelectedFile(videoFile);
                        method("openVideo").withParameterTypes(
                            OpenSHAPAFileChooser.class).in(
                            (DataControllerV) dcf.component()).invoke(fc);
                    }
                });
        } else {
            dcf.button("addDataButton").click();

            JFileChooserFixture jfcf = dcf.fileChooser();
            jfcf.selectFile(videoFile).approve();
        }

        // 2. Get window
        Iterator it = dcf.getDataViewers().iterator();

        Frame vid = ((Frame) it.next());
        FrameFixture vidWindow = new FrameFixture(mainFrameFixture.robot, vid);

        vidWindow.moveTo(new Point(dcf.component().getWidth() + 10, 100));

        zoomSlider.slideTo(200);

        // 4. Move needle beyond end time
        NeedleFixture needle = dcf.getTrackMixerController().getNeedle();
        int widthOfTrack = dcf.getTrackMixerController().getTracksEditor()
            .getTrack(0).getWidthInPixels();

        while (needle.getCurrentTimeAsLong() <= 0) {
            needle.drag(widthOfTrack);
        }

        Assert.assertEquals(needle.getCurrentTimeAsTimeStamp(), "00:00:30:000");

        // 5. Move needle beyond start time
        needle.drag(-1 * widthOfTrack);
        Assert.assertEquals(needle.getCurrentTimeAsTimeStamp(), "00:00:00:000");

        //Drag back to half way
        while (needle.getCurrentTimeAsLong() <= 0) {
            needle.drag(widthOfTrack);
        }

        Assert.assertEquals(needle.getCurrentTimeAsTimeStamp(), "00:00:30:000");

        /*BugzID:1734
         dcf.getTrackMixerController().getHorizontalScrollBar().scrollToMaximum();

        Assert.assertEquals(needle.getCurrentTimeAsTimeStamp(), "00:00:30:000");

        while (needle.getCurrentTimeAsLong() <= 0) {
            needle.drag(widthOfTrack);
        }

        Assert.assertEquals(needle.getCurrentTimeAsTimeStamp(), "00:01:00:000");

        // 5. Move needle beyond start time
        needle.drag(-1 * widthOfTrack);
        Assert.assertEquals(needle.getCurrentTimeAsTimeStamp(), "00:00:30:000");
         */
    }

    /**
     * Test region movement and effect on needle with zoom.
     * The following cases are tested:
     * 1. Right region beyond start + needle moves with it
     * 2. Right region beyond end
     * 3. Left region beyond start
     * 4. Left region beyond end + needle moves with it
     * 5. Right region to middle + needle moves with it
     * 6. Left region can't cross (go beyond) right
     * 7. Right region can't cross left
     */
    /*@Test*/ public void testRegionMovementWithZoom() {
        System.err.println(new Exception().getStackTrace()[0].getMethodName());

        // 1. Get Spreadsheet
        JPanelFixture jPanel = UIUtils.getSpreadsheet(mainFrameFixture);
        SpreadsheetPanelFixture ssPanel = new SpreadsheetPanelFixture(
                mainFrameFixture.robot, (SpreadsheetPanel) jPanel.component());

        // 2. Open Data Viewer Controller and get starting time
        mainFrameFixture.clickMenuItemWithPath("Controller",
            "Data Viewer Controller");
        mainFrameFixture.dialog().moveTo(new Point(0, 100));

        final DataControllerFixture dcf = new DataControllerFixture(
                mainFrameFixture.robot,
                (DataControllerV) mainFrameFixture.dialog().component());

        // 3. Open track view
        dcf.pressShowTracksButton();

        JSliderFixture zoomSlider = dcf.getTrackMixerController()
            .getZoomSlider();

        // c. Open video
        String root = System.getProperty("testPath");
        final File videoFile = new File(root + "/ui/head_turns.mov");
        Assert.assertTrue(videoFile.exists());

        if (Platform.isOSX()) {
            final PluginManager pm = PluginManager.getInstance();

            GuiActionRunner.execute(new GuiTask() {
                    public void executeInEDT() {
                        OpenSHAPAFileChooser fc = new OpenSHAPAFileChooser();
                        fc.setVisible(false);

                        for (FileFilter f : pm.getPluginFileFilters()) {
                            fc.addChoosableFileFilter(f);
                        }

                        fc.setSelectedFile(videoFile);
                        method("openVideo").withParameterTypes(
                            OpenSHAPAFileChooser.class).in(
                            (DataControllerV) dcf.component()).invoke(fc);
                    }
                });
        } else {
            dcf.button("addDataButton").click();

            JFileChooserFixture jfcf = dcf.fileChooser();
            jfcf.selectFile(videoFile).approve();
        }

        // 2. Get window
        Iterator it = dcf.getDataViewers().iterator();

        Frame vid = ((Frame) it.next());
        FrameFixture vidWindow = new FrameFixture(mainFrameFixture.robot, vid);

        vidWindow.moveTo(new Point(dcf.component().getWidth() + 10, 100));

        RegionFixture region = dcf.getTrackMixerController().getRegion();
        NeedleFixture needle = dcf.getTrackMixerController().getNeedle();
        int widthOfTrack = dcf.getTrackMixerController().getTracksEditor()
            .getTrack(0).getWidthInPixels();

        // TEST1. Right region beyond start + needle stays same
        while (region.getEndTimeAsLong() > 0) {
            region.dragEndMarker(-1 * widthOfTrack);
        }

        Assert.assertEquals(region.getEndTimeAsTimeStamp(), "00:00:00:000");
        Assert.assertEquals(needle.getCurrentTimeAsTimeStamp(), "00:00:00:000");

        // TEST2. Right region beyond end + needle stays same
        while (region.getEndTimeAsLong() <= 0) {
            region.dragEndMarker(widthOfTrack);
        }

        Assert.assertEquals(region.getEndTimeAsTimeStamp(), "00:01:00:000");
        Assert.assertEquals(needle.getCurrentTimeAsTimeStamp(), "00:00:00:000");

        // TEST3. Left region beyond end + needle moves with it
        while (region.getStartTimeAsLong() <= 0) {
            region.dragStartMarker(widthOfTrack);
        }

        Assert.assertEquals(region.getStartTimeAsTimeStamp(), "00:01:00:000");
        Assert.assertEquals(needle.getCurrentTimeAsTimeStamp(), "00:01:00:000");

        // TEST4. Left region beyond start + needle stays same
        while (region.getStartTimeAsLong() > 0) {
            region.dragStartMarker(-1 * widthOfTrack);
        }

        Assert.assertEquals(region.getStartTimeAsTimeStamp(), "00:00:00:000");
        Assert.assertEquals(needle.getCurrentTimeAsTimeStamp(), "00:01:00:000");

        // TEST5. Right region to middle + needle moves with it
        region.dragEndMarker(-1 * widthOfTrack / 4);

        TimeStamp endTS = null;

        try {
            endTS = new TimeStamp(region.getEndTimeAsTimeStamp());
            Assert.assertTrue((endTS.ge(new TimeStamp("00:00:30:000")))
                && (endTS.le(new TimeStamp("00:00:50:000"))));
        } catch (SystemErrorException ex) {
            Logger.getLogger(UITrackViewerTest.class.getName()).log(
                Level.SEVERE, null, ex);
        }

        Assert.assertEquals(needle.getCurrentTimeAsTimeStamp(),
            endTS.toHMSFString());

        // TEST6. Left region can't cross (go beyond) right
        region.dragStartMarker(widthOfTrack);
        Assert.assertEquals(region.getStartTimeAsTimeStamp(),
            endTS.toHMSFString());
        Assert.assertEquals(needle.getCurrentTimeAsTimeStamp(),
            endTS.toHMSFString());

        region.dragStartMarker(-1 * widthOfTrack / 2);

        TimeStamp startTS = null;

        try {
            startTS = new TimeStamp(region.getStartTimeAsTimeStamp());
            Assert.assertTrue((startTS.ge(new TimeStamp("00:00:00:000")))
                && (startTS.le(new TimeStamp("00:00:40:000"))));
        } catch (SystemErrorException ex) {
            Logger.getLogger(UITrackViewerTest.class.getName()).log(
                Level.SEVERE, null, ex);
        }

        Assert.assertEquals(needle.getCurrentTimeAsTimeStamp(),
            endTS.toHMSFString());

        // TEST7. Right region can't cross left
        region.dragEndMarker(-1 * widthOfTrack);
        Assert.assertEquals(region.getEndTimeAsTimeStamp(),
            startTS.toHMSFString());
        Assert.assertEquals(needle.getCurrentTimeAsTimeStamp(),
            startTS.toHMSFString());
    }

    /**
     * Test moving track while locked and unlocked.
     */
    /*@Test*/ public void testLockUnlockTrack() {
        System.err.println(new Exception().getStackTrace()[0].getMethodName());

        // 1. Get Spreadsheet
        JPanelFixture jPanel = UIUtils.getSpreadsheet(mainFrameFixture);
        SpreadsheetPanelFixture ssPanel = new SpreadsheetPanelFixture(
                mainFrameFixture.robot, (SpreadsheetPanel) jPanel.component());

        // 2. Open Data Viewer Controller and get starting time
        mainFrameFixture.clickMenuItemWithPath("Controller",
            "Data Viewer Controller");
        mainFrameFixture.dialog().moveTo(new Point(0, 100));

        final DataControllerFixture dcf = new DataControllerFixture(
                mainFrameFixture.robot,
                (DataControllerV) mainFrameFixture.dialog().component());

        // 3. Open track view
        dcf.pressShowTracksButton();

        // c. Open video
        String root = System.getProperty("testPath");
        final File videoFile = new File(root + "/ui/head_turns.mov");
        Assert.assertTrue(videoFile.exists());

        if (Platform.isOSX()) {
            final PluginManager pm = PluginManager.getInstance();

            GuiActionRunner.execute(new GuiTask() {
                    public void executeInEDT() {
                        OpenSHAPAFileChooser fc = new OpenSHAPAFileChooser();
                        fc.setVisible(false);

                        for (FileFilter f : pm.getPluginFileFilters()) {
                            fc.addChoosableFileFilter(f);
                        }

                        fc.setSelectedFile(videoFile);
                        method("openVideo").withParameterTypes(
                            OpenSHAPAFileChooser.class).in(
                            (DataControllerV) dcf.component()).invoke(fc);
                    }
                });
        } else {
            dcf.button("addDataButton").click();

            JFileChooserFixture jfcf = dcf.fileChooser();
            jfcf.selectFile(videoFile).approve();
        }

        // 2. Get window
        Iterator it = dcf.getDataViewers().iterator();

        Frame vid = ((Frame) it.next());
        FrameFixture vidWindow = new FrameFixture(mainFrameFixture.robot, vid);

        vidWindow.moveTo(new Point(dcf.component().getWidth() + 10, 100));

        // 4. Drag track
        TrackFixture track = dcf.getTrackMixerController().getTracksEditor()
            .getTrack(0);
        Assert.assertEquals(track.getOffsetTimeAsLong(), 0);

        while (track.getOffsetTimeAsLong() <= 0) {
            track.drag(150);
        }

        long offset = track.getOffsetTimeAsLong();
        Assert.assertTrue(offset > 0, "offset=" + offset);

        // 5. Lock track
        track.pressLockButton();

        // 6. Try to drag track, shouldn't be able to.
        track.drag(150);
        Assert.assertEquals(track.getOffsetTimeAsLong(), offset);
        track.drag(-100);
        Assert.assertEquals(track.getOffsetTimeAsLong(), offset);
    }
}
=======
package org.openshapa.uitests;

import static org.fest.reflect.core.Reflection.method;

import java.awt.Frame;
import java.awt.Point;

import java.io.File;

import java.util.Iterator;
import java.util.logging.Level;
import java.util.logging.Logger;

import javax.swing.filechooser.FileFilter;

import org.fest.swing.fixture.FrameFixture;
import org.fest.swing.fixture.JFileChooserFixture;
import org.fest.swing.fixture.JPanelFixture;
import org.fest.swing.fixture.NeedleFixture;
import org.fest.swing.fixture.PlaybackVFixture;
import org.fest.swing.fixture.RegionFixture;
import org.fest.swing.fixture.SpreadsheetPanelFixture;
import org.fest.swing.fixture.TrackFixture;
import org.fest.swing.timing.Timeout;
import org.fest.swing.util.Platform;

import org.openshapa.OpenSHAPA;

import org.openshapa.models.db.SystemErrorException;
import org.openshapa.models.db.TimeStamp;

import org.openshapa.util.UIUtils;

import org.openshapa.views.OpenSHAPAFileChooser;
import org.openshapa.views.PlaybackV;
import org.openshapa.views.continuous.PluginManager;
import org.openshapa.views.discrete.SpreadsheetPanel;

import org.testng.Assert;

import org.testng.annotations.Test;


/**
 * Test for the Track View in the Data Controller.
 */
public final class UITrackViewerTest extends OpenSHAPATestClass {

    /**
    * Test needle movement to ensure needle time is the same as the clock time.
    */
    @Test public void testNeedleMovement() {
        System.err.println(new Exception().getStackTrace()[0].getMethodName());

        // 1. Get Spreadsheet
        JPanelFixture jPanel = UIUtils.getSpreadsheet(mainFrameFixture);
        SpreadsheetPanelFixture ssPanel = new SpreadsheetPanelFixture(
                mainFrameFixture.robot, (SpreadsheetPanel) jPanel.component());

        // 2. Open Data Viewer Controller and get starting time
        mainFrameFixture.clickMenuItemWithPath("Controller",
            "Data Viewer Controller");
        mainFrameFixture.dialog().moveTo(new Point(0, 100));

        final PlaybackVFixture pvf = new PlaybackVFixture(
                mainFrameFixture.robot,
                (PlaybackV) mainFrameFixture.dialog().component());

        //3. Open track view
        pvf.pressShowTracksButton();

        // c. Open video
        String root = System.getProperty("testPath");
        final File videoFile = new File(root + "/ui/head_turns.mov");
        Assert.assertTrue(videoFile.exists());

        if (Platform.isOSX()) {
            final PluginManager pm = PluginManager.getInstance();

            OpenSHAPAFileChooser fc = new OpenSHAPAFileChooser();
            fc.setVisible(false);

            for (FileFilter f : pm.getPluginFileFilters()) {
                fc.addChoosableFileFilter(f);
            }

            fc.setSelectedFile(videoFile);
            method("openVideo").withParameterTypes(OpenSHAPAFileChooser.class)
                .in(OpenSHAPA.getPlaybackController()).invoke(fc);
        } else {
            pvf.button("addDataButton").click();

            JFileChooserFixture jfcf = pvf.fileChooser(Timeout.timeout(30000));
            jfcf.selectFile(videoFile).approve();
        }

        // 2. Get window
        Iterator it = pvf.getDataViewers().iterator();

        Frame vid = ((Frame) it.next());
        FrameFixture vidWindow = new FrameFixture(mainFrameFixture.robot, vid);

        vidWindow.moveTo(new Point(pvf.component().getWidth() + 10, 100));

        //4. Move needle to 6 seconds on data controller time.
        boolean lessThan6seconds = true;

        while (lessThan6seconds) {
            TimeStamp currTS;

            try {
                pvf.getTrackMixerController().getNeedle().drag(1);
                currTS = new TimeStamp(pvf.getCurrentTime());
                lessThan6seconds = currTS.lt(new TimeStamp("00:00:06:000"));
            } catch (SystemErrorException ex) {
                Logger.getLogger(UITrackViewerTest.class.getName()).log(
                    Level.SEVERE, null, ex);
            }
        }

        Assert.assertEquals(pvf.getCurrentTime(),
            pvf.getTrackMixerController().getNeedle()
                .getCurrentTimeAsTimeStamp());
    }

    /**
     * Test needle movement to ensure needle can't go beyond start or end.
     */
    @Test public void testRangeOfNeedleMovement() {
        System.err.println(new Exception().getStackTrace()[0].getMethodName());

        // 1. Get Spreadsheet
        JPanelFixture jPanel = UIUtils.getSpreadsheet(mainFrameFixture);
        SpreadsheetPanelFixture ssPanel = new SpreadsheetPanelFixture(
                mainFrameFixture.robot, (SpreadsheetPanel) jPanel.component());

        // 2. Open Data Viewer Controller and get starting time
        mainFrameFixture.clickMenuItemWithPath("Controller",
            "Data Viewer Controller");
        mainFrameFixture.dialog().moveTo(new Point(0, 100));

        final PlaybackVFixture pvf = new PlaybackVFixture(
                mainFrameFixture.robot,
                (PlaybackV) mainFrameFixture.dialog().component());

        //3. Open track view
        pvf.pressShowTracksButton();

        // c. Open video
        String root = System.getProperty("testPath");
        final File videoFile = new File(root + "/ui/head_turns.mov");
        Assert.assertTrue(videoFile.exists());

        if (Platform.isOSX()) {
            final PluginManager pm = PluginManager.getInstance();

            OpenSHAPAFileChooser fc = new OpenSHAPAFileChooser();
            fc.setVisible(false);

            for (FileFilter f : pm.getPluginFileFilters()) {
                fc.addChoosableFileFilter(f);
            }

            fc.setSelectedFile(videoFile);
            method("openVideo").withParameterTypes(OpenSHAPAFileChooser.class)
                .in(OpenSHAPA.getPlaybackController()).invoke(fc);
        } else {
            pvf.button("addDataButton").click();

            JFileChooserFixture jfcf = pvf.fileChooser(Timeout.timeout(30000));
            jfcf.selectFile(videoFile).approve();
        }

        // 2. Get window
        Iterator it = pvf.getDataViewers().iterator();

        Frame vid = ((Frame) it.next());
        FrameFixture vidWindow = new FrameFixture(mainFrameFixture.robot, vid);

        vidWindow.moveTo(new Point(pvf.component().getWidth() + 10, 100));

        //4. Move needle beyond end time
        NeedleFixture needle = pvf.getTrackMixerController().getNeedle();
        int widthOfTrack = pvf.getTrackMixerController().getTracksEditor()
            .getTrack(0).getWidthInPixels();

        while (needle.getCurrentTimeAsLong() <= 0) {
            needle.drag(widthOfTrack);
        }

        Assert.assertEquals(needle.getCurrentTimeAsTimeStamp(), "00:01:00:000");

        //5. Move needle beyond start time
        needle.drag(-1 * widthOfTrack);
        Assert.assertEquals(needle.getCurrentTimeAsTimeStamp(), "00:00:00:000");
    }

    /**
     * Test region movement and effect on needle.
     * The following cases are tested:
     * 1. Right region beyond start + needle moves with it
     * 2. Right region beyond end
     * 3. Left region beyond start
     * 4. Left region beyond end + needle moves with it
     * 5. Right region to middle + needle moves with it
     * 6. Left region can't cross (go beyond) right
     * 7. Right region can't cross left
     */
    @Test public void testRegionMovement() {
        System.err.println(new Exception().getStackTrace()[0].getMethodName());

        // 1. Get Spreadsheet
        JPanelFixture jPanel = UIUtils.getSpreadsheet(mainFrameFixture);
        SpreadsheetPanelFixture ssPanel = new SpreadsheetPanelFixture(
                mainFrameFixture.robot, (SpreadsheetPanel) jPanel.component());

        // 2. Open Data Viewer Controller and get starting time
        mainFrameFixture.clickMenuItemWithPath("Controller",
            "Data Viewer Controller");
        mainFrameFixture.dialog().moveTo(new Point(0, 100));

        final PlaybackVFixture pvf = new PlaybackVFixture(
                mainFrameFixture.robot,
                (PlaybackV) mainFrameFixture.dialog().component());

        //3. Open track view
        pvf.pressShowTracksButton();

        // c. Open video
        String root = System.getProperty("testPath");
        final File videoFile = new File(root + "/ui/head_turns.mov");
        Assert.assertTrue(videoFile.exists());

        if (Platform.isOSX()) {
            final PluginManager pm = PluginManager.getInstance();

            OpenSHAPAFileChooser fc = new OpenSHAPAFileChooser();
            fc.setVisible(false);

            for (FileFilter f : pm.getPluginFileFilters()) {
                fc.addChoosableFileFilter(f);
            }

            fc.setSelectedFile(videoFile);
            method("openVideo").withParameterTypes(OpenSHAPAFileChooser.class)
                .in(OpenSHAPA.getPlaybackController()).invoke(fc);
        } else {
            pvf.button("addDataButton").click();

            JFileChooserFixture jfcf = pvf.fileChooser(Timeout.timeout(30000));
            jfcf.selectFile(videoFile).approve();
        }

        // 2. Get window
        Iterator it = pvf.getDataViewers().iterator();

        Frame vid = ((Frame) it.next());
        FrameFixture vidWindow = new FrameFixture(mainFrameFixture.robot, vid);

        vidWindow.moveTo(new Point(pvf.component().getWidth() + 10, 100));

        RegionFixture region = pvf.getTrackMixerController().getRegion();
        NeedleFixture needle = pvf.getTrackMixerController().getNeedle();
        int widthOfTrack = pvf.getTrackMixerController().getTracksEditor()
            .getTrack(0).getWidthInPixels();

        // TEST1. Right region beyond start + needle stays same
        while (region.getEndTimeAsLong() > 0) {
            region.dragEndMarker(-1 * widthOfTrack);
        }

        Assert.assertEquals(region.getEndTimeAsTimeStamp(), "00:00:00:000");
        Assert.assertEquals(needle.getCurrentTimeAsTimeStamp(), "00:00:00:000");

        // TEST2. Right region beyond end + needle stays same
        while (region.getEndTimeAsLong() <= 0) {
            region.dragEndMarker(widthOfTrack);
        }

        Assert.assertEquals(region.getEndTimeAsTimeStamp(), "00:01:00:000");
        Assert.assertEquals(needle.getCurrentTimeAsTimeStamp(), "00:00:00:000");

        // TEST3. Left region beyond end + needle moves with it
        while (region.getStartTimeAsLong() <= 0) {
            region.dragStartMarker(widthOfTrack);
        }

        Assert.assertEquals(region.getStartTimeAsTimeStamp(), "00:01:00:000");
        Assert.assertEquals(needle.getCurrentTimeAsTimeStamp(), "00:01:00:000");

        // TEST4. Left region beyond start + needle stays same
        while (region.getStartTimeAsLong() > 0) {
            region.dragStartMarker(-1 * widthOfTrack);
        }

        Assert.assertEquals(region.getStartTimeAsTimeStamp(), "00:00:00:000");
        Assert.assertEquals(needle.getCurrentTimeAsTimeStamp(), "00:01:00:000");

        // TEST5. Right region to middle + needle moves with it
        region.dragEndMarker(-1 * widthOfTrack / 4);

        TimeStamp endTS = null;

        try {
            endTS = new TimeStamp(region.getEndTimeAsTimeStamp());
            Assert.assertTrue((endTS.ge(new TimeStamp("00:00:30:000")))
                && (endTS.le(new TimeStamp("00:00:50:000"))));
        } catch (SystemErrorException ex) {
            Logger.getLogger(UITrackViewerTest.class.getName()).log(
                Level.SEVERE, null, ex);
        }

        Assert.assertEquals(needle.getCurrentTimeAsTimeStamp(),
            endTS.toHMSFString());

        // TEST6. Left region can't cross (go beyond) right
        region.dragStartMarker(widthOfTrack);
        Assert.assertEquals(region.getStartTimeAsTimeStamp(),
            endTS.toHMSFString());
        Assert.assertEquals(needle.getCurrentTimeAsTimeStamp(),
            endTS.toHMSFString());

        region.dragStartMarker(-1 * widthOfTrack / 2);

        TimeStamp startTS = null;

        try {
            startTS = new TimeStamp(region.getStartTimeAsTimeStamp());
            Assert.assertTrue((startTS.ge(new TimeStamp("00:00:00:000")))
                && (startTS.le(new TimeStamp("00:00:40:000"))));
        } catch (SystemErrorException ex) {
            Logger.getLogger(UITrackViewerTest.class.getName()).log(
                Level.SEVERE, null, ex);
        }

        Assert.assertEquals(needle.getCurrentTimeAsTimeStamp(),
            endTS.toHMSFString());

        // TEST7. Right region can't cross left
        region.dragEndMarker(-1 * widthOfTrack);
        Assert.assertEquals(region.getEndTimeAsTimeStamp(),
            startTS.toHMSFString());
        Assert.assertEquals(needle.getCurrentTimeAsTimeStamp(),
            startTS.toHMSFString());
    }

    /**
     * Test moving track while locked and unlocked.
     */
    @Test public void testLockUnlockTrack() {
        System.err.println(new Exception().getStackTrace()[0].getMethodName());

        // 1. Get Spreadsheet
        JPanelFixture jPanel = UIUtils.getSpreadsheet(mainFrameFixture);
        SpreadsheetPanelFixture ssPanel = new SpreadsheetPanelFixture(
                mainFrameFixture.robot, (SpreadsheetPanel) jPanel.component());

        // 2. Open Data Viewer Controller and get starting time
        mainFrameFixture.clickMenuItemWithPath("Controller",
            "Data Viewer Controller");
        mainFrameFixture.dialog().moveTo(new Point(0, 100));

        final PlaybackVFixture pvf = new PlaybackVFixture(
                mainFrameFixture.robot,
                (PlaybackV) mainFrameFixture.dialog().component());

        //3. Open track view
        pvf.pressShowTracksButton();

        // c. Open video
        String root = System.getProperty("testPath");
        final File videoFile = new File(root + "/ui/head_turns.mov");
        Assert.assertTrue(videoFile.exists());

        if (Platform.isOSX()) {
            final PluginManager pm = PluginManager.getInstance();

            OpenSHAPAFileChooser fc = new OpenSHAPAFileChooser();
            fc.setVisible(false);

            for (FileFilter f : pm.getPluginFileFilters()) {
                fc.addChoosableFileFilter(f);
            }

            fc.setSelectedFile(videoFile);
            method("openVideo").withParameterTypes(OpenSHAPAFileChooser.class)
                .in(OpenSHAPA.getPlaybackController()).invoke(fc);
        } else {
            pvf.button("addDataButton").click();

            JFileChooserFixture jfcf = pvf.fileChooser(Timeout.timeout(30000));
            jfcf.selectFile(videoFile).approve();
        }

        // 2. Get window
        Iterator it = pvf.getDataViewers().iterator();

        Frame vid = ((Frame) it.next());
        FrameFixture vidWindow = new FrameFixture(mainFrameFixture.robot, vid);

        vidWindow.moveTo(new Point(pvf.component().getWidth() + 10, 100));

        //4. Drag track
        TrackFixture track = pvf.getTrackMixerController().getTracksEditor()
            .getTrack(0);
        Assert.assertEquals(track.getOffsetTimeAsLong(), 0);

        while (track.getOffsetTimeAsLong() <= 0) {
            track.drag(150);
        }

        long offset = track.getOffsetTimeAsLong();
        Assert.assertTrue(offset > 0, "offset=" + offset);

        //5. Lock track
        track.pressLockButton();

        //6. Try to drag track, shouldn't be able to.
        track.drag(150);
        Assert.assertEquals(track.getOffsetTimeAsLong(), offset);
        track.drag(-100);
        Assert.assertEquals(track.getOffsetTimeAsLong(), offset);
    }

    /**
     * Test snapping tracks.
     */
//@Test public void testTrackSnapping() {
//        System.err.println(new Exception().getStackTrace()[0].getMethodName());
//
//        // 1. Get Spreadsheet
//        JPanelFixture jPanel = UIUtils.getSpreadsheet(mainFrameFixture);
//        SpreadsheetPanelFixture ssPanel = new SpreadsheetPanelFixture(
//                mainFrameFixture.robot, (SpreadsheetPanel) jPanel.component());
//
//        // 2. Open Data Viewer Controller and get starting time
//        mainFrameFixture.clickMenuItemWithPath("Controller",
//            "Data Viewer Controller");
//        mainFrameFixture.dialog().moveTo(new Point(0, 100));
//
//        final DataControllerFixture dcf = new DataControllerFixture(
//                mainFrameFixture.robot,
//                (DataControllerV) mainFrameFixture.dialog().component());
//
//        //3. Open track view
//        dcf.pressShowTracksButton();
//
//        // c. Open first video
//        String root = System.getProperty("testPath");
//        final File videoFile1 = new File(root + "/ui/head_turns.mov");
//        Assert.assertTrue(videoFile1.exists());
//
//        if (Platform.isOSX()) {
//            final PluginManager pm = PluginManager.getInstance();
//
//            GuiActionRunner.execute(new GuiTask() {
//                    public void executeInEDT() {
//                        OpenSHAPAFileChooser fc = new OpenSHAPAFileChooser();
//                        fc.setVisible(false);
//
//                        for (FileFilter f : pm.getPluginFileFilters()) {
//                            fc.addChoosableFileFilter(f);
//                        }
//
//                        fc.setSelectedFile(videoFile1);
//                        method("openVideo").withParameterTypes(
//                            OpenSHAPAFileChooser.class).in(
//                            (DataControllerV) dcf.component()).invoke(fc);
//                    }
//                });
//        } else {
//            boolean worked = false;
//            JFileChooserFixture jfcf = null;
//
//            do {
//                dcf.button("addDataButton").click();
//
//                try {
//                    jfcf = dcf.fileChooser();
//                    jfcf.selectFile(videoFile1).approve();
//                    worked = true;
//                } catch (Exception e) {
//                    // keep trying
//                }
//            } while (worked == false);
//        }
//
//        // 2. Get first window
//        Iterator it = dcf.getDataViewers().iterator();
//
//        Frame vid1 = ((Frame) it.next());
//        FrameFixture vidWindow1 = new FrameFixture(mainFrameFixture.robot,
//                vid1);
//
//        vidWindow1.moveTo(new Point(dcf.component().getWidth() + 10, 100));
//
//        // c. Open second video
//        final File videoFile2 = new File(root + "/ui/head_turns_copy.mov");
//        Assert.assertTrue(videoFile2.exists());
//
//        if (Platform.isOSX()) {
//            final PluginManager pm = PluginManager.getInstance();
//
//            GuiActionRunner.execute(new GuiTask() {
//                    public void executeInEDT() {
//                        OpenSHAPAFileChooser fc = new OpenSHAPAFileChooser();
//                        fc.setVisible(false);
//
//                        for (FileFilter f : pm.getPluginFileFilters()) {
//                            fc.addChoosableFileFilter(f);
//                        }
//
//                        fc.setSelectedFile(videoFile2);
//                        method("openVideo").withParameterTypes(
//                            OpenSHAPAFileChooser.class).in(
//                            (DataControllerV) dcf.component()).invoke(fc);
//                    }
//                });
//        } else {
//            boolean worked = false;
//            JFileChooserFixture jfcf = null;
//
//            do {
//                dcf.button("addDataButton").click();
//
//                try {
//                    jfcf = dcf.fileChooser();
//                    jfcf.selectFile(videoFile2).approve();
//                    worked = true;
//                } catch (Exception e) {
//                    // keep trying
//                }
//            } while (worked == false);
//        }
//
//        // 2. Get second window
//        it = dcf.getDataViewers().iterator();
//
//        Frame vid2 = ((Frame) it.next());
//        FrameFixture vidWindow2 = new FrameFixture(mainFrameFixture.robot,
//                vid2);
//
//        vidWindow2.moveTo(new Point(0, dcf.component().getHeight() + 130));
//
//        //3. Move needle 50 pixels
//        NeedleFixture needle = dcf.getTrackMixerController().getNeedle();
//
//        while (needle.getCurrentTimeAsLong() <= 0) {
//            needle.drag(100);
//        }
//
//        long snapPoint1 = needle.getCurrentTimeAsLong();
//
//        Assert.assertTrue(snapPoint1 > 0);
//
//        //4. Add bookmark to Track 1 using button
//        //a. Click track 1 to select
//        TrackFixture track1 = dcf.getTrackMixerController().getTracksEditor()
//            .getTrack(0);
//
//        while (!track1.isSelected()) {
//            track1.click();
//        }
//
//        Assert.assertTrue(track1.isSelected());
//
//        //b. Click add bookmark button
//        dcf.getTrackMixerController().pressBookmarkButton();
//        Assert.assertEquals(snapPoint1, track1.getBookmarkTimeAsLong());
//
//        //c. Click track 1 to deselect
//        while (track1.isSelected()) {
//            track1.click();
//        }
//
//        Assert.assertFalse(track1.isSelected());
//
//        //5. Move needle another 50 pixels
//        while (needle.getCurrentTimeAsLong() <= (1.9 * snapPoint1)) {
//            dcf.getTrackMixerController().getNeedle().drag(100);
//        }
//
//        Assert.assertTrue(needle.getCurrentTimeAsLong() > snapPoint1);
//
//        long snapPoint2 = dcf.getTrackMixerController().getNeedle()
//            .getCurrentTimeAsLong();
//        Assert.assertTrue(snapPoint2 > (1.9 * snapPoint1));
//
//        //6. Add bookmark to Track 2 using right click popup menu
//        TrackFixture track2 = dcf.getTrackMixerController().getTracksEditor()
//            .getTrack(1);
//        JPopupMenuFixture popup = track2.showPopUpMenu();
//        popup.menuItemWithPath("Set bookmark").click();
//        Assert.assertEquals(snapPoint2, track2.getBookmarkTimeAsLong());
//
//        while (track2.isSelected()) {
//            track2.click();
//        }
//
//        Assert.assertFalse(track2.isSelected());
//
//        //Move needle away
//        while (needle.getCurrentTimeAsLong() <= snapPoint2) {
//            needle.drag(100);
//        }
//
//        Assert.assertTrue(needle.getCurrentTimeAsLong() > snapPoint2);
//
//        //7. Drag track 1 to snap
//        //a. Drag 1 pixel to see what 1 pixel equals in time
//        track1.drag(1);
//
//        long onePixelTime = track1.getOffsetTimeAsLong();
//
//        //b. Drag away from start marker
//        track1.drag(20);
//
//        //c. Drag 1 pixel at a time until it snaps
//        //Turn on snap button
//        dcf.getTrackMixerController().getSnapToggleButton().check();
//        dcf.getTrackMixerController().getSnapToggleButton().requireSelected();
//
//        long newTime = onePixelTime;
//        long oldTime = 0;
//
//        while ((!dcf.getTrackMixerController().getTracksEditor().getSnapMarker()
//                    .isVisible()) ||
//                (Math.abs((newTime - oldTime) - onePixelTime) < 2)) {
//
//            //Check if we've snapped
//            if (
//                dcf.getTrackMixerController().getTracksEditor().getSnapMarker()
//                    .isVisible() && (newTime > (10 * onePixelTime))) {
//                System.err.println("Snapped while moving");
//                System.err.println("New time=" + newTime);
//                System.err.println("Old time=" + oldTime);
//                System.err.println("onePixelTime=" + onePixelTime);
//
//                break;
//            }
//
//            //Check we haven't gone too far
//            if (newTime > snapPoint1) {
//                track1.releaseLeftMouse();
//                Assert.assertTrue(false, "passed snap point");
//            }
//
//            oldTime = track1.getOffsetTimeAsLong();
//            track1.dragWithoutReleasing(1);
//            newTime = track1.getOffsetTimeAsLong();
//        }
//
//        System.err.println("Snapped?");
//        System.err.println("New time=" + newTime);
//        System.err.println("Old time=" + oldTime);
//        System.err.println("onePixelTime=" + onePixelTime);
//        System.err.println("snapPoint2=" + snapPoint2);
//        System.err.println("snapPoint1=" + snapPoint1);
//        System.err.println("trackOffset=" + track1.getOffsetTimeAsLong());
//
//        //d. Check if snapped
//        Assert.assertEquals(track1.getOffsetTimeAsLong(),
//            snapPoint2 - snapPoint1);
//        Assert.assertTrue(dcf.getTrackMixerController().getTracksEditor()
//            .getSnapMarker().isVisible());
//        track1.releaseLeftMouse();
//
//        //8. Drag track 1 to snap from the other direction
//        //a. Drag track away
//        track1.drag(35);
//
//        //b. Drag 1 pixel at a time until it snaps
//        newTime = track1.getOffsetTimeAsLong();
//        oldTime = newTime + onePixelTime;
//
//        dcf.getTrackMixerController().getSnapToggleButton().requireSelected();
//
//        while (Math.abs((oldTime - newTime) - onePixelTime) < 2) {
//
//            //Check if we've snapped
//            if (
//                dcf.getTrackMixerController().getTracksEditor().getSnapMarker()
//                    .isVisible() && (newTime > (10 * onePixelTime))) {
//                break;
//            }
//
//            //Check we haven't gone too far
//            if (newTime < 0) {
//                track1.releaseLeftMouse();
//                Assert.assertTrue(false, "passed snap point");
//            }
//
//            oldTime = track1.getOffsetTimeAsLong();
//            track1.dragWithoutReleasing(-1);
//            newTime = track1.getOffsetTimeAsLong();
//        }
//
//        System.err.print(newTime - oldTime + "," + onePixelTime);
//
//        //b. Check if snapped
//        Assert.assertEquals(track1.getOffsetTimeAsLong(),
//            snapPoint2 - snapPoint1);
//        Assert.assertTrue(dcf.getTrackMixerController().getTracksEditor()
//            .getSnapMarker().isVisible());
//        track2.releaseLeftMouse();
//    }
}
>>>>>>> f2289a82
<|MERGE_RESOLUTION|>--- conflicted
+++ resolved
@@ -1,4 +1,3 @@
-<<<<<<< HEAD
 package org.openshapa.uitests;
 
 import java.awt.Frame;
@@ -18,28 +17,30 @@
 
 import org.fest.swing.edt.GuiActionRunner;
 import org.fest.swing.edt.GuiTask;
-import org.fest.swing.fixture.DataControllerFixture;
 import org.fest.swing.fixture.FrameFixture;
 import org.fest.swing.fixture.JFileChooserFixture;
 import org.fest.swing.fixture.JPanelFixture;
 import org.fest.swing.fixture.JPopupMenuFixture;
 import org.fest.swing.fixture.JSliderFixture;
 import org.fest.swing.fixture.NeedleFixture;
+import org.fest.swing.fixture.PlaybackVFixture;
 import org.fest.swing.fixture.RegionFixture;
 import org.fest.swing.fixture.SpreadsheetPanelFixture;
 import org.fest.swing.fixture.TrackFixture;
+import org.fest.swing.timing.Timeout;
 import org.fest.swing.util.Platform;
 
 import org.openshapa.models.db.SystemErrorException;
 
 import org.openshapa.util.UIUtils;
 
-import org.openshapa.views.DataControllerV;
 import org.openshapa.views.OpenSHAPAFileChooser;
 import org.openshapa.views.continuous.PluginManager;
 import org.openshapa.views.discrete.SpreadsheetPanel;
 
 import org.openshapa.models.db.TimeStamp;
+
+import org.openshapa.views.PlaybackV;
 
 import org.testng.Assert;
 
@@ -54,7 +55,7 @@
     /**
     * Test needle movement to ensure needle time is the same as the clock time.
     */
-    /*@Test*/ public void testNeedleMovement() {
+    @Test public void testNeedleMovement() {
         System.err.println(new Exception().getStackTrace()[0].getMethodName());
 
         // 1. Get Spreadsheet
@@ -67,9 +68,9 @@
             "Data Viewer Controller");
         mainFrameFixture.dialog().moveTo(new Point(0, 100));
 
-        final DataControllerFixture dcf = new DataControllerFixture(
+        final PlaybackVFixture dcf = new PlaybackVFixture(
                 mainFrameFixture.robot,
-                (DataControllerV) mainFrameFixture.dialog().component());
+                (PlaybackV) mainFrameFixture.dialog().component());
 
         // 3. Open track view
         dcf.pressShowTracksButton();
@@ -94,7 +95,7 @@
                         fc.setSelectedFile(videoFile);
                         method("openVideo").withParameterTypes(
                             OpenSHAPAFileChooser.class).in(
-                            (DataControllerV) dcf.component()).invoke(fc);
+                            (PlaybackV) dcf.component()).invoke(fc);
                     }
                 });
         } else {
@@ -136,7 +137,7 @@
     /**
      * Test needle movement to ensure needle can't go beyond start or end.
      */
-    /*@Test*/ public void testRangeOfNeedleMovement() {
+    @Test public void testRangeOfNeedleMovement() {
         System.err.println(new Exception().getStackTrace()[0].getMethodName());
 
         // 1. Get Spreadsheet
@@ -149,9 +150,9 @@
             "Data Viewer Controller");
         mainFrameFixture.dialog().moveTo(new Point(0, 100));
 
-        final DataControllerFixture dcf = new DataControllerFixture(
+        final PlaybackVFixture dcf = new PlaybackVFixture(
                 mainFrameFixture.robot,
-                (DataControllerV) mainFrameFixture.dialog().component());
+                (PlaybackV) mainFrameFixture.dialog().component());
 
         // 3. Open track view
         dcf.pressShowTracksButton();
@@ -176,7 +177,7 @@
                         fc.setSelectedFile(videoFile);
                         method("openVideo").withParameterTypes(
                             OpenSHAPAFileChooser.class).in(
-                            (DataControllerV) dcf.component()).invoke(fc);
+                            (PlaybackV) dcf.component()).invoke(fc);
                     }
                 });
         } else {
@@ -221,7 +222,7 @@
      * 6. Left region can't cross (go beyond) right
      * 7. Right region can't cross left
      */
-    /*@Test*/ public void testRegionMovement() {
+    @Test public void testRegionMovement() {
         System.err.println(new Exception().getStackTrace()[0].getMethodName());
 
         // 1. Get Spreadsheet
@@ -234,9 +235,9 @@
             "Data Viewer Controller");
         mainFrameFixture.dialog().moveTo(new Point(0, 100));
 
-        final DataControllerFixture dcf = new DataControllerFixture(
+        final PlaybackVFixture dcf = new PlaybackVFixture(
                 mainFrameFixture.robot,
-                (DataControllerV) mainFrameFixture.dialog().component());
+                (PlaybackV) mainFrameFixture.dialog().component());
 
         // 3. Open track view
         dcf.pressShowTracksButton();
@@ -261,7 +262,7 @@
                         fc.setSelectedFile(videoFile);
                         method("openVideo").withParameterTypes(
                             OpenSHAPAFileChooser.class).in(
-                            (DataControllerV) dcf.component()).invoke(fc);
+                            (PlaybackV) dcf.component()).invoke(fc);
                     }
                 });
         } else {
@@ -367,7 +368,7 @@
     /**
      * Test moving track while locked and unlocked.
      */
-    /*@Test*/ public void testLockUnlockTrack() {
+    @Test public void testLockUnlockTrack() {
         System.err.println(new Exception().getStackTrace()[0].getMethodName());
 
         // 1. Get Spreadsheet
@@ -380,9 +381,9 @@
             "Data Viewer Controller");
         mainFrameFixture.dialog().moveTo(new Point(0, 100));
 
-        final DataControllerFixture dcf = new DataControllerFixture(
+        final PlaybackVFixture dcf = new PlaybackVFixture(
                 mainFrameFixture.robot,
-                (DataControllerV) mainFrameFixture.dialog().component());
+                (PlaybackV) mainFrameFixture.dialog().component());
 
         // 3. Open track view
         dcf.pressShowTracksButton();
@@ -407,14 +408,24 @@
                         fc.setSelectedFile(videoFile);
                         method("openVideo").withParameterTypes(
                             OpenSHAPAFileChooser.class).in(
-                            (DataControllerV) dcf.component()).invoke(fc);
+                            (PlaybackV) dcf.component()).invoke(fc);
                     }
                 });
         } else {
-            dcf.button("addDataButton").click();
-
-            JFileChooserFixture jfcf = dcf.fileChooser();
-            jfcf.selectFile(videoFile).approve();
+            boolean worked = false;
+            JFileChooserFixture jfcf = null;
+
+            do {
+                dcf.button("addDataButton").click();
+
+                try {
+                    jfcf = dcf.fileChooser(Timeout.timeout(5000));
+                    jfcf.selectFile(videoFile).approve();
+                    worked = true;
+                } catch (Exception e) {
+                    // keep trying
+                }
+            } while (worked == false);
         }
 
         // 2. Get window
@@ -447,10 +458,11 @@
         Assert.assertEquals(track.getOffsetTimeAsLong(), offset);
     }
 
+
     /**
      * Test snapping tracks.
      */
-    /*@Test*/ public void testTrackSnapping() {
+    @Test public void testTrackSnapping() {
         System.err.println(new Exception().getStackTrace()[0].getMethodName());
 
         // 1. Get Spreadsheet
@@ -463,9 +475,9 @@
             "Data Viewer Controller");
         mainFrameFixture.dialog().moveTo(new Point(0, 100));
 
-        final DataControllerFixture dcf = new DataControllerFixture(
+        final PlaybackVFixture dcf = new PlaybackVFixture(
                 mainFrameFixture.robot,
-                (DataControllerV) mainFrameFixture.dialog().component());
+                (PlaybackV) mainFrameFixture.dialog().component());
 
         // 3. Open track view
         dcf.pressShowTracksButton();
@@ -490,7 +502,7 @@
                         fc.setSelectedFile(videoFile1);
                         method("openVideo").withParameterTypes(
                             OpenSHAPAFileChooser.class).in(
-                            (DataControllerV) dcf.component()).invoke(fc);
+                            (PlaybackV) dcf.component()).invoke(fc);
                     }
                 });
         } else {
@@ -538,7 +550,7 @@
                         fc.setSelectedFile(videoFile2);
                         method("openVideo").withParameterTypes(
                             OpenSHAPAFileChooser.class).in(
-                            (DataControllerV) dcf.component()).invoke(fc);
+                            (PlaybackV) dcf.component()).invoke(fc);
                     }
                 });
         } else {
@@ -731,7 +743,7 @@
     /**
      * Test for Unlock Lock with zooming.
      */
-    /*@Test*/ public void testZoomLockUnlockTrack() {
+    @Test public void testLockUnlockTrackWithZoom() {
         System.err.println(new Exception().getStackTrace()[0].getMethodName());
 
         // 1. Get Spreadsheet
@@ -744,9 +756,9 @@
             "Data Viewer Controller");
         mainFrameFixture.dialog().moveTo(new Point(0, 100));
 
-        final DataControllerFixture dcf = new DataControllerFixture(
+        final PlaybackVFixture dcf = new PlaybackVFixture(
                 mainFrameFixture.robot,
-                (DataControllerV) mainFrameFixture.dialog().component());
+                (PlaybackV) mainFrameFixture.dialog().component());
 
         // 3. Open track view
         dcf.pressShowTracksButton();
@@ -774,7 +786,7 @@
                         fc.setSelectedFile(videoFile);
                         method("openVideo").withParameterTypes(
                             OpenSHAPAFileChooser.class).in(
-                            (DataControllerV) dcf.component()).invoke(fc);
+                            (PlaybackV) dcf.component()).invoke(fc);
                     }
                 });
         } else {
@@ -832,7 +844,7 @@
      * Test needle movement to ensure needle can't go beyond start or end,
      * with zoom applied.
      */
-    /*@Test*/ public void testRangeOfNeedleMovementWithZoom() {
+    @Test public void testRangeOfNeedleMovementWithZoom() {
         System.err.println(new Exception().getStackTrace()[0].getMethodName());
 
         // 1. Get Spreadsheet
@@ -845,9 +857,9 @@
             "Data Viewer Controller");
         mainFrameFixture.dialog().moveTo(new Point(0, 100));
 
-        final DataControllerFixture dcf = new DataControllerFixture(
+        final PlaybackVFixture dcf = new PlaybackVFixture(
                 mainFrameFixture.robot,
-                (DataControllerV) mainFrameFixture.dialog().component());
+                (PlaybackV) mainFrameFixture.dialog().component());
 
         // 3. Open track view
         dcf.pressShowTracksButton();
@@ -875,7 +887,7 @@
                         fc.setSelectedFile(videoFile);
                         method("openVideo").withParameterTypes(
                             OpenSHAPAFileChooser.class).in(
-                            (DataControllerV) dcf.component()).invoke(fc);
+                            (PlaybackV) dcf.component()).invoke(fc);
                     }
                 });
         } else {
@@ -910,7 +922,7 @@
         needle.drag(-1 * widthOfTrack);
         Assert.assertEquals(needle.getCurrentTimeAsTimeStamp(), "00:00:00:000");
 
-        //Drag back to half way
+        // Drag back to half way
         while (needle.getCurrentTimeAsLong() <= 0) {
             needle.drag(widthOfTrack);
         }
@@ -918,19 +930,20 @@
         Assert.assertEquals(needle.getCurrentTimeAsTimeStamp(), "00:00:30:000");
 
         /*BugzID:1734
-         dcf.getTrackMixerController().getHorizontalScrollBar().scrollToMaximum();
-
-        Assert.assertEquals(needle.getCurrentTimeAsTimeStamp(), "00:00:30:000");
-
-        while (needle.getCurrentTimeAsLong() <= 0) {
-            needle.drag(widthOfTrack);
-        }
-
-        Assert.assertEquals(needle.getCurrentTimeAsTimeStamp(), "00:01:00:000");
-
-        // 5. Move needle beyond start time
-        needle.drag(-1 * widthOfTrack);
-        Assert.assertEquals(needle.getCurrentTimeAsTimeStamp(), "00:00:30:000");
+         * dcf.getTrackMixerController().getHorizontalScrollBar().scrollToMaximum();
+         *
+         * Assert.assertEquals(needle.getCurrentTimeAsTimeStamp(),
+         * "00:00:30:000");
+         *
+         * while (needle.getCurrentTimeAsLong() <= 0) { needle.drag(widthOfTrack);
+         * }
+         *
+         * Assert.assertEquals(needle.getCurrentTimeAsTimeStamp(),
+         * "00:01:00:000");
+         *
+         * // 5. Move needle beyond start time needle.drag(-1 * widthOfTrack);
+         * Assert.assertEquals(needle.getCurrentTimeAsTimeStamp(),
+         * "00:00:30:000");
          */
     }
 
@@ -958,9 +971,9 @@
             "Data Viewer Controller");
         mainFrameFixture.dialog().moveTo(new Point(0, 100));
 
-        final DataControllerFixture dcf = new DataControllerFixture(
+        final PlaybackVFixture dcf = new PlaybackVFixture(
                 mainFrameFixture.robot,
-                (DataControllerV) mainFrameFixture.dialog().component());
+                (PlaybackV) mainFrameFixture.dialog().component());
 
         // 3. Open track view
         dcf.pressShowTracksButton();
@@ -988,7 +1001,7 @@
                         fc.setSelectedFile(videoFile);
                         method("openVideo").withParameterTypes(
                             OpenSHAPAFileChooser.class).in(
-                            (DataControllerV) dcf.component()).invoke(fc);
+                            (PlaybackV) dcf.component()).invoke(fc);
                     }
                 });
         } else {
@@ -1090,796 +1103,4 @@
         Assert.assertEquals(needle.getCurrentTimeAsTimeStamp(),
             startTS.toHMSFString());
     }
-
-    /**
-     * Test moving track while locked and unlocked.
-     */
-    /*@Test*/ public void testLockUnlockTrack() {
-        System.err.println(new Exception().getStackTrace()[0].getMethodName());
-
-        // 1. Get Spreadsheet
-        JPanelFixture jPanel = UIUtils.getSpreadsheet(mainFrameFixture);
-        SpreadsheetPanelFixture ssPanel = new SpreadsheetPanelFixture(
-                mainFrameFixture.robot, (SpreadsheetPanel) jPanel.component());
-
-        // 2. Open Data Viewer Controller and get starting time
-        mainFrameFixture.clickMenuItemWithPath("Controller",
-            "Data Viewer Controller");
-        mainFrameFixture.dialog().moveTo(new Point(0, 100));
-
-        final DataControllerFixture dcf = new DataControllerFixture(
-                mainFrameFixture.robot,
-                (DataControllerV) mainFrameFixture.dialog().component());
-
-        // 3. Open track view
-        dcf.pressShowTracksButton();
-
-        // c. Open video
-        String root = System.getProperty("testPath");
-        final File videoFile = new File(root + "/ui/head_turns.mov");
-        Assert.assertTrue(videoFile.exists());
-
-        if (Platform.isOSX()) {
-            final PluginManager pm = PluginManager.getInstance();
-
-            GuiActionRunner.execute(new GuiTask() {
-                    public void executeInEDT() {
-                        OpenSHAPAFileChooser fc = new OpenSHAPAFileChooser();
-                        fc.setVisible(false);
-
-                        for (FileFilter f : pm.getPluginFileFilters()) {
-                            fc.addChoosableFileFilter(f);
-                        }
-
-                        fc.setSelectedFile(videoFile);
-                        method("openVideo").withParameterTypes(
-                            OpenSHAPAFileChooser.class).in(
-                            (DataControllerV) dcf.component()).invoke(fc);
-                    }
-                });
-        } else {
-            dcf.button("addDataButton").click();
-
-            JFileChooserFixture jfcf = dcf.fileChooser();
-            jfcf.selectFile(videoFile).approve();
-        }
-
-        // 2. Get window
-        Iterator it = dcf.getDataViewers().iterator();
-
-        Frame vid = ((Frame) it.next());
-        FrameFixture vidWindow = new FrameFixture(mainFrameFixture.robot, vid);
-
-        vidWindow.moveTo(new Point(dcf.component().getWidth() + 10, 100));
-
-        // 4. Drag track
-        TrackFixture track = dcf.getTrackMixerController().getTracksEditor()
-            .getTrack(0);
-        Assert.assertEquals(track.getOffsetTimeAsLong(), 0);
-
-        while (track.getOffsetTimeAsLong() <= 0) {
-            track.drag(150);
-        }
-
-        long offset = track.getOffsetTimeAsLong();
-        Assert.assertTrue(offset > 0, "offset=" + offset);
-
-        // 5. Lock track
-        track.pressLockButton();
-
-        // 6. Try to drag track, shouldn't be able to.
-        track.drag(150);
-        Assert.assertEquals(track.getOffsetTimeAsLong(), offset);
-        track.drag(-100);
-        Assert.assertEquals(track.getOffsetTimeAsLong(), offset);
-    }
-}
-=======
-package org.openshapa.uitests;
-
-import static org.fest.reflect.core.Reflection.method;
-
-import java.awt.Frame;
-import java.awt.Point;
-
-import java.io.File;
-
-import java.util.Iterator;
-import java.util.logging.Level;
-import java.util.logging.Logger;
-
-import javax.swing.filechooser.FileFilter;
-
-import org.fest.swing.fixture.FrameFixture;
-import org.fest.swing.fixture.JFileChooserFixture;
-import org.fest.swing.fixture.JPanelFixture;
-import org.fest.swing.fixture.NeedleFixture;
-import org.fest.swing.fixture.PlaybackVFixture;
-import org.fest.swing.fixture.RegionFixture;
-import org.fest.swing.fixture.SpreadsheetPanelFixture;
-import org.fest.swing.fixture.TrackFixture;
-import org.fest.swing.timing.Timeout;
-import org.fest.swing.util.Platform;
-
-import org.openshapa.OpenSHAPA;
-
-import org.openshapa.models.db.SystemErrorException;
-import org.openshapa.models.db.TimeStamp;
-
-import org.openshapa.util.UIUtils;
-
-import org.openshapa.views.OpenSHAPAFileChooser;
-import org.openshapa.views.PlaybackV;
-import org.openshapa.views.continuous.PluginManager;
-import org.openshapa.views.discrete.SpreadsheetPanel;
-
-import org.testng.Assert;
-
-import org.testng.annotations.Test;
-
-
-/**
- * Test for the Track View in the Data Controller.
- */
-public final class UITrackViewerTest extends OpenSHAPATestClass {
-
-    /**
-    * Test needle movement to ensure needle time is the same as the clock time.
-    */
-    @Test public void testNeedleMovement() {
-        System.err.println(new Exception().getStackTrace()[0].getMethodName());
-
-        // 1. Get Spreadsheet
-        JPanelFixture jPanel = UIUtils.getSpreadsheet(mainFrameFixture);
-        SpreadsheetPanelFixture ssPanel = new SpreadsheetPanelFixture(
-                mainFrameFixture.robot, (SpreadsheetPanel) jPanel.component());
-
-        // 2. Open Data Viewer Controller and get starting time
-        mainFrameFixture.clickMenuItemWithPath("Controller",
-            "Data Viewer Controller");
-        mainFrameFixture.dialog().moveTo(new Point(0, 100));
-
-        final PlaybackVFixture pvf = new PlaybackVFixture(
-                mainFrameFixture.robot,
-                (PlaybackV) mainFrameFixture.dialog().component());
-
-        //3. Open track view
-        pvf.pressShowTracksButton();
-
-        // c. Open video
-        String root = System.getProperty("testPath");
-        final File videoFile = new File(root + "/ui/head_turns.mov");
-        Assert.assertTrue(videoFile.exists());
-
-        if (Platform.isOSX()) {
-            final PluginManager pm = PluginManager.getInstance();
-
-            OpenSHAPAFileChooser fc = new OpenSHAPAFileChooser();
-            fc.setVisible(false);
-
-            for (FileFilter f : pm.getPluginFileFilters()) {
-                fc.addChoosableFileFilter(f);
-            }
-
-            fc.setSelectedFile(videoFile);
-            method("openVideo").withParameterTypes(OpenSHAPAFileChooser.class)
-                .in(OpenSHAPA.getPlaybackController()).invoke(fc);
-        } else {
-            pvf.button("addDataButton").click();
-
-            JFileChooserFixture jfcf = pvf.fileChooser(Timeout.timeout(30000));
-            jfcf.selectFile(videoFile).approve();
-        }
-
-        // 2. Get window
-        Iterator it = pvf.getDataViewers().iterator();
-
-        Frame vid = ((Frame) it.next());
-        FrameFixture vidWindow = new FrameFixture(mainFrameFixture.robot, vid);
-
-        vidWindow.moveTo(new Point(pvf.component().getWidth() + 10, 100));
-
-        //4. Move needle to 6 seconds on data controller time.
-        boolean lessThan6seconds = true;
-
-        while (lessThan6seconds) {
-            TimeStamp currTS;
-
-            try {
-                pvf.getTrackMixerController().getNeedle().drag(1);
-                currTS = new TimeStamp(pvf.getCurrentTime());
-                lessThan6seconds = currTS.lt(new TimeStamp("00:00:06:000"));
-            } catch (SystemErrorException ex) {
-                Logger.getLogger(UITrackViewerTest.class.getName()).log(
-                    Level.SEVERE, null, ex);
-            }
-        }
-
-        Assert.assertEquals(pvf.getCurrentTime(),
-            pvf.getTrackMixerController().getNeedle()
-                .getCurrentTimeAsTimeStamp());
-    }
-
-    /**
-     * Test needle movement to ensure needle can't go beyond start or end.
-     */
-    @Test public void testRangeOfNeedleMovement() {
-        System.err.println(new Exception().getStackTrace()[0].getMethodName());
-
-        // 1. Get Spreadsheet
-        JPanelFixture jPanel = UIUtils.getSpreadsheet(mainFrameFixture);
-        SpreadsheetPanelFixture ssPanel = new SpreadsheetPanelFixture(
-                mainFrameFixture.robot, (SpreadsheetPanel) jPanel.component());
-
-        // 2. Open Data Viewer Controller and get starting time
-        mainFrameFixture.clickMenuItemWithPath("Controller",
-            "Data Viewer Controller");
-        mainFrameFixture.dialog().moveTo(new Point(0, 100));
-
-        final PlaybackVFixture pvf = new PlaybackVFixture(
-                mainFrameFixture.robot,
-                (PlaybackV) mainFrameFixture.dialog().component());
-
-        //3. Open track view
-        pvf.pressShowTracksButton();
-
-        // c. Open video
-        String root = System.getProperty("testPath");
-        final File videoFile = new File(root + "/ui/head_turns.mov");
-        Assert.assertTrue(videoFile.exists());
-
-        if (Platform.isOSX()) {
-            final PluginManager pm = PluginManager.getInstance();
-
-            OpenSHAPAFileChooser fc = new OpenSHAPAFileChooser();
-            fc.setVisible(false);
-
-            for (FileFilter f : pm.getPluginFileFilters()) {
-                fc.addChoosableFileFilter(f);
-            }
-
-            fc.setSelectedFile(videoFile);
-            method("openVideo").withParameterTypes(OpenSHAPAFileChooser.class)
-                .in(OpenSHAPA.getPlaybackController()).invoke(fc);
-        } else {
-            pvf.button("addDataButton").click();
-
-            JFileChooserFixture jfcf = pvf.fileChooser(Timeout.timeout(30000));
-            jfcf.selectFile(videoFile).approve();
-        }
-
-        // 2. Get window
-        Iterator it = pvf.getDataViewers().iterator();
-
-        Frame vid = ((Frame) it.next());
-        FrameFixture vidWindow = new FrameFixture(mainFrameFixture.robot, vid);
-
-        vidWindow.moveTo(new Point(pvf.component().getWidth() + 10, 100));
-
-        //4. Move needle beyond end time
-        NeedleFixture needle = pvf.getTrackMixerController().getNeedle();
-        int widthOfTrack = pvf.getTrackMixerController().getTracksEditor()
-            .getTrack(0).getWidthInPixels();
-
-        while (needle.getCurrentTimeAsLong() <= 0) {
-            needle.drag(widthOfTrack);
-        }
-
-        Assert.assertEquals(needle.getCurrentTimeAsTimeStamp(), "00:01:00:000");
-
-        //5. Move needle beyond start time
-        needle.drag(-1 * widthOfTrack);
-        Assert.assertEquals(needle.getCurrentTimeAsTimeStamp(), "00:00:00:000");
-    }
-
-    /**
-     * Test region movement and effect on needle.
-     * The following cases are tested:
-     * 1. Right region beyond start + needle moves with it
-     * 2. Right region beyond end
-     * 3. Left region beyond start
-     * 4. Left region beyond end + needle moves with it
-     * 5. Right region to middle + needle moves with it
-     * 6. Left region can't cross (go beyond) right
-     * 7. Right region can't cross left
-     */
-    @Test public void testRegionMovement() {
-        System.err.println(new Exception().getStackTrace()[0].getMethodName());
-
-        // 1. Get Spreadsheet
-        JPanelFixture jPanel = UIUtils.getSpreadsheet(mainFrameFixture);
-        SpreadsheetPanelFixture ssPanel = new SpreadsheetPanelFixture(
-                mainFrameFixture.robot, (SpreadsheetPanel) jPanel.component());
-
-        // 2. Open Data Viewer Controller and get starting time
-        mainFrameFixture.clickMenuItemWithPath("Controller",
-            "Data Viewer Controller");
-        mainFrameFixture.dialog().moveTo(new Point(0, 100));
-
-        final PlaybackVFixture pvf = new PlaybackVFixture(
-                mainFrameFixture.robot,
-                (PlaybackV) mainFrameFixture.dialog().component());
-
-        //3. Open track view
-        pvf.pressShowTracksButton();
-
-        // c. Open video
-        String root = System.getProperty("testPath");
-        final File videoFile = new File(root + "/ui/head_turns.mov");
-        Assert.assertTrue(videoFile.exists());
-
-        if (Platform.isOSX()) {
-            final PluginManager pm = PluginManager.getInstance();
-
-            OpenSHAPAFileChooser fc = new OpenSHAPAFileChooser();
-            fc.setVisible(false);
-
-            for (FileFilter f : pm.getPluginFileFilters()) {
-                fc.addChoosableFileFilter(f);
-            }
-
-            fc.setSelectedFile(videoFile);
-            method("openVideo").withParameterTypes(OpenSHAPAFileChooser.class)
-                .in(OpenSHAPA.getPlaybackController()).invoke(fc);
-        } else {
-            pvf.button("addDataButton").click();
-
-            JFileChooserFixture jfcf = pvf.fileChooser(Timeout.timeout(30000));
-            jfcf.selectFile(videoFile).approve();
-        }
-
-        // 2. Get window
-        Iterator it = pvf.getDataViewers().iterator();
-
-        Frame vid = ((Frame) it.next());
-        FrameFixture vidWindow = new FrameFixture(mainFrameFixture.robot, vid);
-
-        vidWindow.moveTo(new Point(pvf.component().getWidth() + 10, 100));
-
-        RegionFixture region = pvf.getTrackMixerController().getRegion();
-        NeedleFixture needle = pvf.getTrackMixerController().getNeedle();
-        int widthOfTrack = pvf.getTrackMixerController().getTracksEditor()
-            .getTrack(0).getWidthInPixels();
-
-        // TEST1. Right region beyond start + needle stays same
-        while (region.getEndTimeAsLong() > 0) {
-            region.dragEndMarker(-1 * widthOfTrack);
-        }
-
-        Assert.assertEquals(region.getEndTimeAsTimeStamp(), "00:00:00:000");
-        Assert.assertEquals(needle.getCurrentTimeAsTimeStamp(), "00:00:00:000");
-
-        // TEST2. Right region beyond end + needle stays same
-        while (region.getEndTimeAsLong() <= 0) {
-            region.dragEndMarker(widthOfTrack);
-        }
-
-        Assert.assertEquals(region.getEndTimeAsTimeStamp(), "00:01:00:000");
-        Assert.assertEquals(needle.getCurrentTimeAsTimeStamp(), "00:00:00:000");
-
-        // TEST3. Left region beyond end + needle moves with it
-        while (region.getStartTimeAsLong() <= 0) {
-            region.dragStartMarker(widthOfTrack);
-        }
-
-        Assert.assertEquals(region.getStartTimeAsTimeStamp(), "00:01:00:000");
-        Assert.assertEquals(needle.getCurrentTimeAsTimeStamp(), "00:01:00:000");
-
-        // TEST4. Left region beyond start + needle stays same
-        while (region.getStartTimeAsLong() > 0) {
-            region.dragStartMarker(-1 * widthOfTrack);
-        }
-
-        Assert.assertEquals(region.getStartTimeAsTimeStamp(), "00:00:00:000");
-        Assert.assertEquals(needle.getCurrentTimeAsTimeStamp(), "00:01:00:000");
-
-        // TEST5. Right region to middle + needle moves with it
-        region.dragEndMarker(-1 * widthOfTrack / 4);
-
-        TimeStamp endTS = null;
-
-        try {
-            endTS = new TimeStamp(region.getEndTimeAsTimeStamp());
-            Assert.assertTrue((endTS.ge(new TimeStamp("00:00:30:000")))
-                && (endTS.le(new TimeStamp("00:00:50:000"))));
-        } catch (SystemErrorException ex) {
-            Logger.getLogger(UITrackViewerTest.class.getName()).log(
-                Level.SEVERE, null, ex);
-        }
-
-        Assert.assertEquals(needle.getCurrentTimeAsTimeStamp(),
-            endTS.toHMSFString());
-
-        // TEST6. Left region can't cross (go beyond) right
-        region.dragStartMarker(widthOfTrack);
-        Assert.assertEquals(region.getStartTimeAsTimeStamp(),
-            endTS.toHMSFString());
-        Assert.assertEquals(needle.getCurrentTimeAsTimeStamp(),
-            endTS.toHMSFString());
-
-        region.dragStartMarker(-1 * widthOfTrack / 2);
-
-        TimeStamp startTS = null;
-
-        try {
-            startTS = new TimeStamp(region.getStartTimeAsTimeStamp());
-            Assert.assertTrue((startTS.ge(new TimeStamp("00:00:00:000")))
-                && (startTS.le(new TimeStamp("00:00:40:000"))));
-        } catch (SystemErrorException ex) {
-            Logger.getLogger(UITrackViewerTest.class.getName()).log(
-                Level.SEVERE, null, ex);
-        }
-
-        Assert.assertEquals(needle.getCurrentTimeAsTimeStamp(),
-            endTS.toHMSFString());
-
-        // TEST7. Right region can't cross left
-        region.dragEndMarker(-1 * widthOfTrack);
-        Assert.assertEquals(region.getEndTimeAsTimeStamp(),
-            startTS.toHMSFString());
-        Assert.assertEquals(needle.getCurrentTimeAsTimeStamp(),
-            startTS.toHMSFString());
-    }
-
-    /**
-     * Test moving track while locked and unlocked.
-     */
-    @Test public void testLockUnlockTrack() {
-        System.err.println(new Exception().getStackTrace()[0].getMethodName());
-
-        // 1. Get Spreadsheet
-        JPanelFixture jPanel = UIUtils.getSpreadsheet(mainFrameFixture);
-        SpreadsheetPanelFixture ssPanel = new SpreadsheetPanelFixture(
-                mainFrameFixture.robot, (SpreadsheetPanel) jPanel.component());
-
-        // 2. Open Data Viewer Controller and get starting time
-        mainFrameFixture.clickMenuItemWithPath("Controller",
-            "Data Viewer Controller");
-        mainFrameFixture.dialog().moveTo(new Point(0, 100));
-
-        final PlaybackVFixture pvf = new PlaybackVFixture(
-                mainFrameFixture.robot,
-                (PlaybackV) mainFrameFixture.dialog().component());
-
-        //3. Open track view
-        pvf.pressShowTracksButton();
-
-        // c. Open video
-        String root = System.getProperty("testPath");
-        final File videoFile = new File(root + "/ui/head_turns.mov");
-        Assert.assertTrue(videoFile.exists());
-
-        if (Platform.isOSX()) {
-            final PluginManager pm = PluginManager.getInstance();
-
-            OpenSHAPAFileChooser fc = new OpenSHAPAFileChooser();
-            fc.setVisible(false);
-
-            for (FileFilter f : pm.getPluginFileFilters()) {
-                fc.addChoosableFileFilter(f);
-            }
-
-            fc.setSelectedFile(videoFile);
-            method("openVideo").withParameterTypes(OpenSHAPAFileChooser.class)
-                .in(OpenSHAPA.getPlaybackController()).invoke(fc);
-        } else {
-            pvf.button("addDataButton").click();
-
-            JFileChooserFixture jfcf = pvf.fileChooser(Timeout.timeout(30000));
-            jfcf.selectFile(videoFile).approve();
-        }
-
-        // 2. Get window
-        Iterator it = pvf.getDataViewers().iterator();
-
-        Frame vid = ((Frame) it.next());
-        FrameFixture vidWindow = new FrameFixture(mainFrameFixture.robot, vid);
-
-        vidWindow.moveTo(new Point(pvf.component().getWidth() + 10, 100));
-
-        //4. Drag track
-        TrackFixture track = pvf.getTrackMixerController().getTracksEditor()
-            .getTrack(0);
-        Assert.assertEquals(track.getOffsetTimeAsLong(), 0);
-
-        while (track.getOffsetTimeAsLong() <= 0) {
-            track.drag(150);
-        }
-
-        long offset = track.getOffsetTimeAsLong();
-        Assert.assertTrue(offset > 0, "offset=" + offset);
-
-        //5. Lock track
-        track.pressLockButton();
-
-        //6. Try to drag track, shouldn't be able to.
-        track.drag(150);
-        Assert.assertEquals(track.getOffsetTimeAsLong(), offset);
-        track.drag(-100);
-        Assert.assertEquals(track.getOffsetTimeAsLong(), offset);
-    }
-
-    /**
-     * Test snapping tracks.
-     */
-//@Test public void testTrackSnapping() {
-//        System.err.println(new Exception().getStackTrace()[0].getMethodName());
-//
-//        // 1. Get Spreadsheet
-//        JPanelFixture jPanel = UIUtils.getSpreadsheet(mainFrameFixture);
-//        SpreadsheetPanelFixture ssPanel = new SpreadsheetPanelFixture(
-//                mainFrameFixture.robot, (SpreadsheetPanel) jPanel.component());
-//
-//        // 2. Open Data Viewer Controller and get starting time
-//        mainFrameFixture.clickMenuItemWithPath("Controller",
-//            "Data Viewer Controller");
-//        mainFrameFixture.dialog().moveTo(new Point(0, 100));
-//
-//        final DataControllerFixture dcf = new DataControllerFixture(
-//                mainFrameFixture.robot,
-//                (DataControllerV) mainFrameFixture.dialog().component());
-//
-//        //3. Open track view
-//        dcf.pressShowTracksButton();
-//
-//        // c. Open first video
-//        String root = System.getProperty("testPath");
-//        final File videoFile1 = new File(root + "/ui/head_turns.mov");
-//        Assert.assertTrue(videoFile1.exists());
-//
-//        if (Platform.isOSX()) {
-//            final PluginManager pm = PluginManager.getInstance();
-//
-//            GuiActionRunner.execute(new GuiTask() {
-//                    public void executeInEDT() {
-//                        OpenSHAPAFileChooser fc = new OpenSHAPAFileChooser();
-//                        fc.setVisible(false);
-//
-//                        for (FileFilter f : pm.getPluginFileFilters()) {
-//                            fc.addChoosableFileFilter(f);
-//                        }
-//
-//                        fc.setSelectedFile(videoFile1);
-//                        method("openVideo").withParameterTypes(
-//                            OpenSHAPAFileChooser.class).in(
-//                            (DataControllerV) dcf.component()).invoke(fc);
-//                    }
-//                });
-//        } else {
-//            boolean worked = false;
-//            JFileChooserFixture jfcf = null;
-//
-//            do {
-//                dcf.button("addDataButton").click();
-//
-//                try {
-//                    jfcf = dcf.fileChooser();
-//                    jfcf.selectFile(videoFile1).approve();
-//                    worked = true;
-//                } catch (Exception e) {
-//                    // keep trying
-//                }
-//            } while (worked == false);
-//        }
-//
-//        // 2. Get first window
-//        Iterator it = dcf.getDataViewers().iterator();
-//
-//        Frame vid1 = ((Frame) it.next());
-//        FrameFixture vidWindow1 = new FrameFixture(mainFrameFixture.robot,
-//                vid1);
-//
-//        vidWindow1.moveTo(new Point(dcf.component().getWidth() + 10, 100));
-//
-//        // c. Open second video
-//        final File videoFile2 = new File(root + "/ui/head_turns_copy.mov");
-//        Assert.assertTrue(videoFile2.exists());
-//
-//        if (Platform.isOSX()) {
-//            final PluginManager pm = PluginManager.getInstance();
-//
-//            GuiActionRunner.execute(new GuiTask() {
-//                    public void executeInEDT() {
-//                        OpenSHAPAFileChooser fc = new OpenSHAPAFileChooser();
-//                        fc.setVisible(false);
-//
-//                        for (FileFilter f : pm.getPluginFileFilters()) {
-//                            fc.addChoosableFileFilter(f);
-//                        }
-//
-//                        fc.setSelectedFile(videoFile2);
-//                        method("openVideo").withParameterTypes(
-//                            OpenSHAPAFileChooser.class).in(
-//                            (DataControllerV) dcf.component()).invoke(fc);
-//                    }
-//                });
-//        } else {
-//            boolean worked = false;
-//            JFileChooserFixture jfcf = null;
-//
-//            do {
-//                dcf.button("addDataButton").click();
-//
-//                try {
-//                    jfcf = dcf.fileChooser();
-//                    jfcf.selectFile(videoFile2).approve();
-//                    worked = true;
-//                } catch (Exception e) {
-//                    // keep trying
-//                }
-//            } while (worked == false);
-//        }
-//
-//        // 2. Get second window
-//        it = dcf.getDataViewers().iterator();
-//
-//        Frame vid2 = ((Frame) it.next());
-//        FrameFixture vidWindow2 = new FrameFixture(mainFrameFixture.robot,
-//                vid2);
-//
-//        vidWindow2.moveTo(new Point(0, dcf.component().getHeight() + 130));
-//
-//        //3. Move needle 50 pixels
-//        NeedleFixture needle = dcf.getTrackMixerController().getNeedle();
-//
-//        while (needle.getCurrentTimeAsLong() <= 0) {
-//            needle.drag(100);
-//        }
-//
-//        long snapPoint1 = needle.getCurrentTimeAsLong();
-//
-//        Assert.assertTrue(snapPoint1 > 0);
-//
-//        //4. Add bookmark to Track 1 using button
-//        //a. Click track 1 to select
-//        TrackFixture track1 = dcf.getTrackMixerController().getTracksEditor()
-//            .getTrack(0);
-//
-//        while (!track1.isSelected()) {
-//            track1.click();
-//        }
-//
-//        Assert.assertTrue(track1.isSelected());
-//
-//        //b. Click add bookmark button
-//        dcf.getTrackMixerController().pressBookmarkButton();
-//        Assert.assertEquals(snapPoint1, track1.getBookmarkTimeAsLong());
-//
-//        //c. Click track 1 to deselect
-//        while (track1.isSelected()) {
-//            track1.click();
-//        }
-//
-//        Assert.assertFalse(track1.isSelected());
-//
-//        //5. Move needle another 50 pixels
-//        while (needle.getCurrentTimeAsLong() <= (1.9 * snapPoint1)) {
-//            dcf.getTrackMixerController().getNeedle().drag(100);
-//        }
-//
-//        Assert.assertTrue(needle.getCurrentTimeAsLong() > snapPoint1);
-//
-//        long snapPoint2 = dcf.getTrackMixerController().getNeedle()
-//            .getCurrentTimeAsLong();
-//        Assert.assertTrue(snapPoint2 > (1.9 * snapPoint1));
-//
-//        //6. Add bookmark to Track 2 using right click popup menu
-//        TrackFixture track2 = dcf.getTrackMixerController().getTracksEditor()
-//            .getTrack(1);
-//        JPopupMenuFixture popup = track2.showPopUpMenu();
-//        popup.menuItemWithPath("Set bookmark").click();
-//        Assert.assertEquals(snapPoint2, track2.getBookmarkTimeAsLong());
-//
-//        while (track2.isSelected()) {
-//            track2.click();
-//        }
-//
-//        Assert.assertFalse(track2.isSelected());
-//
-//        //Move needle away
-//        while (needle.getCurrentTimeAsLong() <= snapPoint2) {
-//            needle.drag(100);
-//        }
-//
-//        Assert.assertTrue(needle.getCurrentTimeAsLong() > snapPoint2);
-//
-//        //7. Drag track 1 to snap
-//        //a. Drag 1 pixel to see what 1 pixel equals in time
-//        track1.drag(1);
-//
-//        long onePixelTime = track1.getOffsetTimeAsLong();
-//
-//        //b. Drag away from start marker
-//        track1.drag(20);
-//
-//        //c. Drag 1 pixel at a time until it snaps
-//        //Turn on snap button
-//        dcf.getTrackMixerController().getSnapToggleButton().check();
-//        dcf.getTrackMixerController().getSnapToggleButton().requireSelected();
-//
-//        long newTime = onePixelTime;
-//        long oldTime = 0;
-//
-//        while ((!dcf.getTrackMixerController().getTracksEditor().getSnapMarker()
-//                    .isVisible()) ||
-//                (Math.abs((newTime - oldTime) - onePixelTime) < 2)) {
-//
-//            //Check if we've snapped
-//            if (
-//                dcf.getTrackMixerController().getTracksEditor().getSnapMarker()
-//                    .isVisible() && (newTime > (10 * onePixelTime))) {
-//                System.err.println("Snapped while moving");
-//                System.err.println("New time=" + newTime);
-//                System.err.println("Old time=" + oldTime);
-//                System.err.println("onePixelTime=" + onePixelTime);
-//
-//                break;
-//            }
-//
-//            //Check we haven't gone too far
-//            if (newTime > snapPoint1) {
-//                track1.releaseLeftMouse();
-//                Assert.assertTrue(false, "passed snap point");
-//            }
-//
-//            oldTime = track1.getOffsetTimeAsLong();
-//            track1.dragWithoutReleasing(1);
-//            newTime = track1.getOffsetTimeAsLong();
-//        }
-//
-//        System.err.println("Snapped?");
-//        System.err.println("New time=" + newTime);
-//        System.err.println("Old time=" + oldTime);
-//        System.err.println("onePixelTime=" + onePixelTime);
-//        System.err.println("snapPoint2=" + snapPoint2);
-//        System.err.println("snapPoint1=" + snapPoint1);
-//        System.err.println("trackOffset=" + track1.getOffsetTimeAsLong());
-//
-//        //d. Check if snapped
-//        Assert.assertEquals(track1.getOffsetTimeAsLong(),
-//            snapPoint2 - snapPoint1);
-//        Assert.assertTrue(dcf.getTrackMixerController().getTracksEditor()
-//            .getSnapMarker().isVisible());
-//        track1.releaseLeftMouse();
-//
-//        //8. Drag track 1 to snap from the other direction
-//        //a. Drag track away
-//        track1.drag(35);
-//
-//        //b. Drag 1 pixel at a time until it snaps
-//        newTime = track1.getOffsetTimeAsLong();
-//        oldTime = newTime + onePixelTime;
-//
-//        dcf.getTrackMixerController().getSnapToggleButton().requireSelected();
-//
-//        while (Math.abs((oldTime - newTime) - onePixelTime) < 2) {
-//
-//            //Check if we've snapped
-//            if (
-//                dcf.getTrackMixerController().getTracksEditor().getSnapMarker()
-//                    .isVisible() && (newTime > (10 * onePixelTime))) {
-//                break;
-//            }
-//
-//            //Check we haven't gone too far
-//            if (newTime < 0) {
-//                track1.releaseLeftMouse();
-//                Assert.assertTrue(false, "passed snap point");
-//            }
-//
-//            oldTime = track1.getOffsetTimeAsLong();
-//            track1.dragWithoutReleasing(-1);
-//            newTime = track1.getOffsetTimeAsLong();
-//        }
-//
-//        System.err.print(newTime - oldTime + "," + onePixelTime);
-//
-//        //b. Check if snapped
-//        Assert.assertEquals(track1.getOffsetTimeAsLong(),
-//            snapPoint2 - snapPoint1);
-//        Assert.assertTrue(dcf.getTrackMixerController().getTracksEditor()
-//            .getSnapMarker().isVisible());
-//        track2.releaseLeftMouse();
-//    }
-}
->>>>>>> f2289a82
+}