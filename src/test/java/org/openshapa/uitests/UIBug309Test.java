--- conflicted
+++ resolved
@@ -1,19 +1,5 @@
 package org.openshapa.uitests;
 
-<<<<<<< HEAD
-import junitx.util.PrivateAccessor;
-import org.openshapa.Configuration;
-import org.openshapa.util.ConfigProperties;
-import org.uispec4j.interception.WindowInterceptor;
-import org.openshapa.views.discrete.SpreadsheetPanel;
-import org.uispec4j.Key;
-import org.uispec4j.MenuBar;
-import org.uispec4j.OpenSHAPAUISpecTestCase;
-import org.uispec4j.Spreadsheet;
-import org.uispec4j.UISpec4J;
-import org.uispec4j.Window;
-import org.uispec4j.utils.KeyUtils;
-=======
 import java.awt.event.KeyEvent;
 
 import org.fest.swing.core.KeyPressInfo;
@@ -22,7 +8,6 @@
 import org.fest.swing.fixture.JTextComponentFixture;
 import org.openshapa.util.UIUtils;
 import org.testng.annotations.Test;
->>>>>>> ce34beb9
 
 /**
  * Bug 309 Test The Ok button on dialogs should probably be defaulted (ie.
@@ -33,34 +18,8 @@
     /**
      * Different possible cell types.
      */
-<<<<<<< HEAD
-    @Override
-    protected void setUp() throws Exception {
-        super.setUp();
-    }
-
-     /**
-     * Called after each test.
-     * @throws Exception on any error
-     */
-    @Override
-    protected void tearDown() throws Exception {
-        super.tearDown();
-    }
-
-    static {
-        try {
-            ConfigProperties p = (ConfigProperties) PrivateAccessor.getField(Configuration.getInstance(), "properties");
-            p.setCanSendLogs(false);
-        } catch (Exception e) {
-            System.err.println("Unable to overide sending usage logs");
-        }
-        UISpec4J.init();
-    }
-=======
     private static final String[] VAR_TYPES =
             { "TEXT", "PREDICATE", "INTEGER", "NOMINAL", "MATRIX", "FLOAT" };
->>>>>>> ce34beb9
 
     /**
      * Test creating a new variable. Test to see if the user can press enter
