package org.openshapa.uitests;


import org.uispec4j.interception.MainClassAdapter;
import org.uispec4j.interception.WindowInterceptor;
import org.openshapa.OpenSHAPA;
import org.openshapa.views.discrete.SpreadsheetPanel;
import java.util.Vector;
import org.uispec4j.Cell;
import org.uispec4j.Clipboard;
import org.uispec4j.Key;
import org.uispec4j.MenuBar;
import org.uispec4j.Spreadsheet;
import org.uispec4j.TextBox;
import org.uispec4j.UISpec4J;
import org.uispec4j.UISpecTestCase;
import org.uispec4j.Window;




/**
 * Test for the New Cells.
 *
 * @todo After bugs resolved, add more advanced cell tests involving
 * left/right caret movement
 */

public final class UINewCellTest extends UISpecTestCase {

    /**
     * Initialiser called before each unit test.
     *
     * @throws java.lang.Exception When unable to initialise test
     */
    @Override
    protected void setUp() throws Exception {
        super.setUp();
        setAdapter(new MainClassAdapter(OpenSHAPA.class, new String[0]));
    }

    /**
     * Different cell variable types.
     */
    private static final String[] VAR_TYPES = {"TEXT", "PREDICATE", "INTEGER",
        "NOMINAL", "MATRIX", "FLOAT"
    };


    static {
      UISpec4J.init();
    }

     /**
     * Test creating a new NOMINAL cell.
     * @throws java.lang.Exception on any error
     */
    public void testNewNominalCell() throws Exception {
        String varName = "nomVar";
        String varType = "NOMINAL";
        String varRadio = "nominal";

        String[] testInput = {"Subject stands )up", "$10,432",
            "Hand me (the manual!", "Tote_that_bale", "Jeune; fille celebre",
            "If x>7 then x|2"};

        int numOfTests = testInput.length;

        String[] expectedTestOutput = {"Subject stands up", "$10432",
            "Hand me the manual!", "Tote_that_bale", "Jeune fille celebre",
            "If x7 then x2"};

        // Retrieve the components
        Window window = getMainWindow();
        MenuBar menuBar = window.getMenuBar();

        //1. Create new TEXT variable,
        //open spreadsheet and check that it's there
        createNewVariable(varName, varType, varRadio);

        Spreadsheet ss = new Spreadsheet(((SpreadsheetPanel)
                (window.getUIComponents(Spreadsheet.class)[0]
                .getAwtComponent())));

        //3. Create 6 new cell, check that they have been created
        for (int i = 0; i < numOfTests; i++) {
            menuBar.getMenu("Spreadsheet").getSubMenu("New Cell").click();
        }
        Vector<Cell> cells = ss.getSpreadsheetColumn(varName).getCells();

        assertTrue(cells.size() == numOfTests);

        for (int i = 0; i < numOfTests; i++) {
            assertTrue(cells.elementAt(i).getOrd() == i + 1);
            assertTrue((cells.elementAt(i).getOnsetTime().toString())
                    .equals("00:00:00:000"));
            assertTrue((cells.elementAt(i).getOffsetTime().toString())
                    .equals("00:00:00:000"));
            assertTrue(cells.elementAt(i).getValueTextBox(0).getText()
                    .equals("<val>"));

            //4. Test different inputs as per specifications
            Cell c = cells.elementAt(i);
            TextBox t = c.getValueTextBox(0);

            c.enterEditorText(0, testInput[i]);

            assertTrue(t.getText().equalsIgnoreCase(expectedTestOutput[i]));
        }

        //5. Check copy pasting
        Clipboard c = null;
        for (int i = 1; i < numOfTests + 1; i++) {
            int j = i % numOfTests;
            TextBox t = cells.elementAt(i - 1).getValueTextBox(0);
            c.putText(testInput[j]);
            t.setText("");
            t.pasteFromClipboard();
            //BugzID383: assertTrue(t.getText().equalsIgnoreCase(expectedTestOutput[j]));
        }
    }

     /**
     * Test creating a new NOMINAL cell with more advanced input.
     * @throws java.lang.Exception on any error
     */
    public void testNewAdvancedNominalCell() throws Exception {
        String varName = "nomVar";
        String varType = "NOMINAL";
        String varRadio = "nominal";

        String[] testInput = {"Subject stands )up", "$10,432",
            "Hand me (the manual!", "Tote_that_bale", "Jeune; fille celebre",
            "If x>7 then x|2"};

        //advanced Input will be provided between testInput
        Key[][] advancedInput = {{Key.LEFT, Key.LEFT},
            {Key.LEFT, Key.LEFT, Key.RIGHT}, {Key.BACKSPACE, Key.LEFT},
            {Key.BACKSPACE, Key.LEFT, Key.LEFT, Key.LEFT, Key.DELETE, Key.RIGHT},
            {Key.BACKSPACE, Key.BACKSPACE, Key.BACKSPACE, Key.BACKSPACE,
                     Key.BACKSPACE, Key.BACKSPACE, Key.BACKSPACE, Key.BACKSPACE,
                     Key.BACKSPACE, Key.BACKSPACE, Key.BACKSPACE, Key.BACKSPACE,
                     Key.BACKSPACE, Key.BACKSPACE, Key.BACKSPACE, Key.BACKSPACE,
                     Key.BACKSPACE, Key.BACKSPACE, Key.BACKSPACE, Key.BACKSPACE,
                     Key.BACKSPACE, Key.BACKSPACE, Key.BACKSPACE, Key.BACKSPACE,
                     Key.BACKSPACE, }};


        int numOfTests = testInput.length;

        String[] expectedTestOutput = {"Subject stands $10432up",
        "$1043Hand me the manual!2", "Hand me the manuaTote_that_balel",
        "Tote_that_aJeune fille celebrel", "If x7 then x2"};

        // Retrieve the components
        Window window = getMainWindow();
        MenuBar menuBar = window.getMenuBar();

        //1. Create new TEXT variable,
        //open spreadsheet and check that it's there
        createNewVariable(varName, varType, varRadio);

        Spreadsheet ss = new Spreadsheet(((SpreadsheetPanel) (
                window.getUIComponents(
                Spreadsheet.class)[0].getAwtComponent())));

        //3. Create 6 new cell, check that they have been created
        for (int i = 0; i < numOfTests; i++) {
            menuBar.getMenu("Spreadsheet").getSubMenu("New Cell").click();
        }
        Vector<Cell> cells = ss.getSpreadsheetColumn(varName).getCells();

        assertTrue(cells.size() == numOfTests);

        for (int i = 0; i < numOfTests - 1; i++) {
            assertTrue(cells.elementAt(i).getOrd() == i + 1);
            assertTrue((cells.elementAt(i).getOnsetTime().toString())
                    .equals("00:00:00:000"));
            assertTrue((cells.elementAt(i).getOffsetTime().toString())
                    .equals("00:00:00:000"));
            assertTrue(cells.elementAt(i).getValueTextBox(0).getText()
                    .equals("<val>"));

            //4. Test different inputs as per specifications
            Cell c = cells.elementAt(i);
            TextBox t = c.getValueTextBox(0);

            c.enterEditorText(0, testInput[i], advancedInput[i], testInput[i + 1]);
            assertTrue(t.getText().equalsIgnoreCase(expectedTestOutput[i]));
        }
    }

    /**
     * Test creating a new TEXT cell.
     * @throws java.lang.Exception on any error
     */
    public void testNewTextCell() throws Exception {
        String varName = "textVar";
        String varType = "TEXT";
        String varRadio = "text";

        String[] testInput = {"Subject stands up", "$10,432",
            "Hand me the manual!", "Tote_that_bale", "Jeune fille celebre",
            "If x?7 then x? 2"};


        int numOfTests = testInput.length;

        String[] expectedTestOutput = testInput;

        // Retrieve the components
        Window window = getMainWindow();
        MenuBar menuBar = window.getMenuBar();

        //1. Create new TEXT variable,
        //open spreadsheet and check that it's there
        createNewVariable(varName, varType, varRadio);

        Spreadsheet ss = new Spreadsheet(((SpreadsheetPanel)
                (window.getUIComponents(Spreadsheet.class)[0]
                .getAwtComponent())));

        //3. Create 6 new cell, check that they have been created
        for (int i = 0; i < numOfTests; i++) {
            menuBar.getMenu("Spreadsheet").getSubMenu("New Cell").click();
        }
        Vector<Cell> cells = ss.getSpreadsheetColumn(varName).getCells();

        assertTrue(cells.size() == numOfTests);

        for (int i = 0; i < numOfTests; i++) {
            assertTrue(cells.elementAt(i).getOrd() == i + 1);
            assertTrue((cells.elementAt(i).getOnsetTime().toString())
                    .equals("00:00:00:000"));
            assertTrue((cells.elementAt(i).getOffsetTime().toString())
                    .equals("00:00:00:000"));
            assertTrue(cells.elementAt(i).getValueTextBox(0).getText()
                    .equals("<val>"));

            //4. Test different inputs as per specifications
            Cell c = cells.elementAt(i);
            TextBox t = c.getValueTextBox(0);

            c.enterEditorText(0, testInput[i]);
            assertTrue(t.getText().equalsIgnoreCase(expectedTestOutput[i]));
        }
    }

    /**
     * Test creating a new TEXT cell.
     * @throws java.lang.Exception on any error
     */
    public void testNewTextPasting() throws Exception {
        String varName = "textVar";
        String varType = "TEXT";
        String varRadio = "text";

        String[] testInput = {"Subject stands up", "$10,432",
            "Hand me the manual!", "Tote_that_bale", "Jeune fille celebre",
            "If x?7 then x? 2"};


        int numOfTests = testInput.length;

        String[] expectedTestOutput = testInput;

        // Retrieve the components
        Window window = getMainWindow();
        MenuBar menuBar = window.getMenuBar();

        //1. Create new TEXT variable,
        //open spreadsheet and check that it's there
        createNewVariable(varName, varType, varRadio);

        Spreadsheet ss = new Spreadsheet(((SpreadsheetPanel)
                (window.getUIComponents(Spreadsheet.class)[0]
                .getAwtComponent())));

        //3. Create 6 new cell, check that they have been created
        for (int i = 0; i < numOfTests; i++) {
            menuBar.getMenu("Spreadsheet").getSubMenu("New Cell").click();
        }
        Vector<Cell> cells = ss.getSpreadsheetColumn(varName).getCells();

        //5. Check copy pasting
        Clipboard c = null;
        for (int i = 1; i < numOfTests + 1; i++) {
            int j = i % numOfTests;
            TextBox t = cells.elementAt(i - 1).getValueTextBox(0);
            c.putText(testInput[j]);
            t.setText("");
            t.pasteFromClipboard();
            assertTrue(t.getText().equalsIgnoreCase(expectedTestOutput[j]));
        }
    }


    /**
     * Test creating a new TEXT cell with more advanced input.
     * @throws java.lang.Exception on any error
     */
    public void testNewAdvancedTextCell() throws Exception {
        String varName = "textVar";
        String varType = "TEXT";
        String varRadio = "text";

        String[] testInput = {"Subject stands up", "$10,432",
            "Hand me the manual!", "Tote_that_bale", "Jeune fille celebre",
            "If x?7 then x? 2"};

        //advanced Input will be provided between testInput
        Key[][] advancedInput = {{Key.LEFT, Key.LEFT},
            {Key.LEFT, Key.LEFT, Key.RIGHT}, {Key.BACKSPACE, Key.LEFT},
            {Key.BACKSPACE, Key.LEFT, Key.LEFT, Key.LEFT, Key.DELETE, Key.RIGHT},
            {Key.LEFT, Key.RIGHT}};


        int numOfTests = testInput.length;

        String[] expectedTestOutput = testInput;

        String[] advancedExpectedOutput = {"Subject stands $10,432up",
            "$10,43Hand me the manual!2", "hand me the manuaTote_that_balel",
            "Tote_that_aJeune fille celebrel",
            "Jeune fille celebreIf x?7 then x? 2"};

        // Retrieve the components
        Window window = getMainWindow();
        MenuBar menuBar = window.getMenuBar();

        //1. Create new TEXT variable,
        //open spreadsheet and check that it's there
        createNewVariable(varName, varType, varRadio);

        Spreadsheet ss = new Spreadsheet(((SpreadsheetPanel) (
                window.getUIComponents(
                Spreadsheet.class)[0].getAwtComponent())));

        //3. Create 6 new cell, check that they have been created
        for (int i = 0; i < numOfTests; i++) {
            menuBar.getMenu("Spreadsheet").getSubMenu("New Cell").click();
        }
        Vector<Cell> cells = ss.getSpreadsheetColumn(varName).getCells();

        assertTrue(cells.size() == numOfTests);

        for (int i = 0; i < numOfTests - 1; i++) {
            assertTrue(cells.elementAt(i).getOrd() == i + 1);
            assertTrue((cells.elementAt(i).getOnsetTime().toString())
                    .equals("00:00:00:000"));
            assertTrue((cells.elementAt(i).getOffsetTime().toString())
                    .equals("00:00:00:000"));
            assertTrue(cells.elementAt(i).getValueTextBox(0).getText()
                    .equals("<val>"));

            //4. Test different inputs as per specifications
            Cell c = cells.elementAt(i);
            TextBox t = c.getValueTextBox(0);

            c.enterEditorText(0, testInput[i], advancedInput[i], testInput[i + 1]);
            assertTrue(t.getText().equalsIgnoreCase(advancedExpectedOutput[i]));
        }
    }

    /**
     * Test creating a new FLOAT cell.
     * @throws java.lang.Exception on any error
     */
    public void testNewFloatCell() throws Exception {
        String varName = "floatVar";
        String varType = "FLOAT";
        String varRadio = "float";

        String[] testInput = {"1a.9", "10-43.2",
            "!289(", "178.&", "0~~~)",
            "If x?7 then. x? 2"};

        int numOfTests = testInput.length;

        double[] expectedTestOutput = {1.9, -43.21, 289, 178, 0, 7.2};

        // Retrieve the components
        Window window = getMainWindow();
        MenuBar menuBar = window.getMenuBar();

        //1. Create new variable
        createNewVariable(varName, varType, varRadio);


        Spreadsheet ss = new Spreadsheet(((SpreadsheetPanel)
                (window.getUIComponents(Spreadsheet.class)[0]
                .getAwtComponent())));

        //2. Create 6 new cell, check that they have been created
        for (int i = 0; i < numOfTests; i++) {
            menuBar.getMenu("Spreadsheet").getSubMenu("New Cell").click();
        }
        Vector<Cell> cells = ss.getSpreadsheetColumn(varName).getCells();

        assertTrue(cells.size() == numOfTests);

        for (int i = 0; i < numOfTests; i++) {
            assertTrue(cells.elementAt(i).getOrd() == i + 1);
            assertTrue((cells.elementAt(i).getOnsetTime().toString())
                    .equals("00:00:00:000"));
            assertTrue((cells.elementAt(i).getOffsetTime().toString())
                    .equals("00:00:00:000"));
            assertTrue(cells.elementAt(i).getValueTextBox(0).getText()
                    .equals("<val>"));

            //4. Test different inputs as per specifications
            Cell c = cells.elementAt(i);
            TextBox t = c.getValueTextBox(0);

            c.enterEditorText(0, testInput[i]);

            assertTrue(Double.parseDouble(t.getText())
                    == (expectedTestOutput[i]));
        }

       //5. Check copy pasting
        Clipboard c = null;
        for (int i = 1; i < numOfTests + 1; i++) {
            int j = i % numOfTests;
            TextBox t = cells.elementAt(i - 1).getValueTextBox(0);
            c.putText(testInput[j]);
            t.setText("");
            t.pasteFromClipboard();
            //BugzID:384: assertTrue(t.getText().equalsIgnoreCase(expectedTestOutput[j]));
        }
    }

/**
     * Test creating a new FLOAT cell with advanced input.
     * @throws java.lang.Exception on any error
     */
    //Note: A minor change has been made to the last test input since this test was broken.
    //If you think the test should pass and it doesn't, check this.
    public void testNewAdvancedFloatCell() throws Exception {
        String varName = "floatVar";
        String varType = "FLOAT";
        String varRadio = "float";

        String[] testInput = {"1a.9", "10-43.2",
            "!289(", "178.&", "0~~~)",
            "If x?7 then. x? 2"};

        int numOfTests = testInput.length;

         //advanced Input will be provided between testInput
        Key[][] advancedInput = {{Key.LEFT, Key.LEFT},
        {Key.LEFT, Key.LEFT, Key.RIGHT}, {Key.BACKSPACE, Key.LEFT},
            {Key.BACKSPACE, Key.LEFT, Key.LEFT, Key.LEFT, Key.DELETE,
                     Key.RIGHT}, {Key.BACKSPACE, Key.BACKSPACE, Key.BACKSPACE,
                             Key.BACKSPACE, Key.BACKSPACE}};

        double[] expectedTestOutput = {-43.21109, -43.28921, 2178.8, 70, 7.2};

        // Retrieve the components
        Window window = getMainWindow();
        MenuBar menuBar = window.getMenuBar();

        //1. Create new variable
        createNewVariable(varName, varType, varRadio);


        Spreadsheet ss = new Spreadsheet(((SpreadsheetPanel)
                (window.getUIComponents(Spreadsheet.class)[0]
                .getAwtComponent())));

        //2. Create 6 new cell, check that they have been created
        for (int i = 0; i < numOfTests; i++) {
            menuBar.getMenu("Spreadsheet").getSubMenu("New Cell").click();
        }
        Vector<Cell> cells = ss.getSpreadsheetColumn(varName).getCells();

        assertTrue(cells.size() == numOfTests);

        for (int i = 0; i < numOfTests - 1; i++) {
            assertTrue(cells.elementAt(i).getOrd() == i + 1);
            assertTrue((cells.elementAt(i).getOnsetTime().toString())
                    .equals("00:00:00:000"));
            assertTrue((cells.elementAt(i).getOffsetTime().toString())
                    .equals("00:00:00:000"));
            assertTrue(cells.elementAt(i).getValueTextBox(0).getText()
                    .equals("<val>"));

            //4. Test different inputs as per specifications
            Cell c = cells.elementAt(i);
            TextBox t = c.getValueTextBox(0);

<<<<<<< HEAD
            c.enterEditorText(0, testInput[i], advancedInput[i],
                    testInput[i + 1]);

            assertTrue(Double.parseDouble(t.getText())
                    == expectedTestOutput[i]);
=======
            c.enterEditorText(0, testInput[i],
                              advancedInput[i], testInput[i + 1]);

            assertTrue(Double.parseDouble(t.getText())
                       == (expectedTestOutput[i]));
>>>>>>> 03e99905
        }
    }

    /**
     * Test creating a new INTEGER cell.
     * @throws java.lang.Exception on any error
     */
    public void testNewIntegerCell() throws Exception {
        String varName = "intVar";
        String varType = "INTEGER";
        String varRadio = "integer";

        String[] testInput = {"1a9", "10-432",
            "!28.9(", "178&", "~~~)",
            "If x?7 then x? 2"};

        int numOfTests = testInput.length;

        String[] expectedTestOutput = {"19", "-43210", "289", "178", "<val>",
            "72"};

        // Retrieve the components
        Window window = getMainWindow();
        MenuBar menuBar = window.getMenuBar();

        //1. Create new variable
        createNewVariable(varName, varType, varRadio);

        Spreadsheet ss = new Spreadsheet(((SpreadsheetPanel)
                (window.getUIComponents(Spreadsheet.class)[0]
                .getAwtComponent())));

        //2. Create 6 new cell, check that they have been created
        for (int i = 0; i < numOfTests; i++) {
            menuBar.getMenu("Spreadsheet").getSubMenu("New Cell").click();
        }
        Vector<Cell> cells = ss.getSpreadsheetColumn(varName).getCells();

        assertTrue(cells.size() == numOfTests);

        for (int i = 0; i < numOfTests; i++) {
            assertTrue(cells.elementAt(i).getOrd() == i + 1);
            assertTrue((cells.elementAt(i).getOnsetTime().toString())
                    .equals("00:00:00:000"));
            assertTrue((cells.elementAt(i).getOffsetTime().toString())
                    .equals("00:00:00:000"));
            assertTrue(cells.elementAt(i).getValueTextBox(0).getText()
                    .equals("<val>"));

            //4. Test different inputs as per specifications
            Cell c = cells.elementAt(i);
            TextBox t = c.getValueTextBox(0);

            c.enterEditorText(0, testInput[i]);

            assertTrue(t.getText().equalsIgnoreCase(expectedTestOutput[i]));
        }

               //5. Check copy pasting
        Clipboard c = null;
        for (int i = 1; i < numOfTests + 1; i++) {
            int j = i % numOfTests;
            TextBox t = cells.elementAt(i - 1).getValueTextBox(0);
            c.putText(testInput[j]);
            t.setText("");
            t.pasteFromClipboard();
            //BugzID369: assertTrue(t.getText().equalsIgnoreCase(expectedTestOutput[j]));
        }
    }

    /**
     * Test creating a new INTEGER cell with advanced input.
     * @throws java.lang.Exception on any error
     */
    public void testNewAdvancedIntegerCell() throws Exception {
        String varName = "intVar";
        String varType = "INTEGER";
        String varRadio = "integer";

        String[] testInput = {"1a9", "10-432",
            "!289(", "178&", "If x?7. then x? 2", "178&"};

        int numOfTests = testInput.length;


         //advanced Input will be provided between testInput
        Key[][] advancedInput = {{Key.LEFT, Key.LEFT},
            {Key.LEFT, Key.LEFT, Key.RIGHT}, {Key.BACKSPACE, Key.LEFT},
            {Key.BACKSPACE, Key.LEFT, Key.LEFT, Key.LEFT, Key.DELETE,
                     Key.RIGHT}, {Key.BACKSPACE, Key.BACKSPACE, Key.BACKSPACE,
                             Key.BACKSPACE, Key.BACKSPACE, Key.BACKSPACE}};

        String[] expectedTestOutput = {"-4321019", "-43289210", "21788", "772",
        "178"};

        // Retrieve the components
        Window window = getMainWindow();
        MenuBar menuBar = window.getMenuBar();

        //1. Create new variable
        createNewVariable(varName, varType, varRadio);

        Spreadsheet ss = new Spreadsheet(((SpreadsheetPanel)
                (window.getUIComponents(Spreadsheet.class)[0]
                .getAwtComponent())));

        //2. Create 6 new cell, check that they have been created
        for (int i = 0; i < numOfTests; i++) {
            menuBar.getMenu("Spreadsheet").getSubMenu("New Cell").click();
        }
        Vector<Cell> cells = ss.getSpreadsheetColumn(varName).getCells();

        assertTrue(cells.size() == numOfTests);

        for (int i = 0; i < numOfTests - 1; i++) {
            assertTrue(cells.elementAt(i).getOrd() == i + 1);
            assertTrue((cells.elementAt(i).getOnsetTime().toString())
                    .equals("00:00:00:000"));
            assertTrue((cells.elementAt(i).getOffsetTime().toString())
                    .equals("00:00:00:000"));
            assertTrue(cells.elementAt(i).getValueTextBox(0).getText()
                    .equals("<val>"));

            //4. Test different inputs as per specifications
            Cell c = cells.elementAt(i);
            TextBox t = c.getValueTextBox(0);

            c.enterEditorText(0, testInput[i], advancedInput[i],
                    testInput[i + 1]);

            assertTrue(t.getText().equalsIgnoreCase(expectedTestOutput[i]));
        }
    }

    /**
     * Test creating a new cell by pressing enter instead of clicking.
     * @throws java.lang.Exception on any error
     */
    public void testCreateNewCellWithEnter() throws Exception {
        String varName = "testVar";
        String varType = VAR_TYPES[(int) (Math.random() * VAR_TYPES.length)];
        String varRadio = varType.toLowerCase();

        // 1. Retrieve the components
        Window window = getMainWindow();
        MenuBar menuBar = window.getMenuBar();
        // 2. Create new variable,
        Window newVarWindow = WindowInterceptor.run(menuBar.getMenu(
                "Spreadsheet").getSubMenu("New Variable").triggerClick());
        newVarWindow.getTextBox("nameField").insertText(varName, 0);
        newVarWindow.getRadioButton(varRadio).click();
        assertTrue(newVarWindow.getRadioButton(varRadio).isSelected());
        newVarWindow.getButton("Ok").click();

        Spreadsheet ss = new Spreadsheet((SpreadsheetPanel)
                (window.getUIComponents(Spreadsheet.class)[0]
                .getAwtComponent()));

        //Create new cell
        //Instead of clicking, just press "Enter"
        /* Code to be written
         * Must click the column title
         * Then press enter on it
         */
        Vector<Cell> cells = ss.getSpreadsheetColumn(varName).getCells();
    }

    /**
     * Create a new variable.
     * @param varName String for the name of the variable
     * @param varType String for the variable type
     * @param varRadio String for the corresponding radio button to click
     * @throws java.lang.Exception on any error
     */
    private void createNewVariable(final String varName,
            final String varType,
            final String varRadio) throws Exception {
        // 1. Retrieve the components
        Window window = getMainWindow();
        MenuBar menuBar = window.getMenuBar();
        // 2a. Create new variable,
        //open spreadsheet and check that it's there
        Window newVarWindow = WindowInterceptor.run(menuBar.getMenu(
                "Spreadsheet").getSubMenu("New Variable").triggerClick());
        newVarWindow.getTextBox("nameField").insertText(varName, 0);
        newVarWindow.getRadioButton(varRadio).click();
        newVarWindow.getButton("Ok").click();
    }

}<|MERGE_RESOLUTION|>--- conflicted
+++ resolved
@@ -489,19 +489,12 @@
             Cell c = cells.elementAt(i);
             TextBox t = c.getValueTextBox(0);
 
-<<<<<<< HEAD
             c.enterEditorText(0, testInput[i], advancedInput[i],
                     testInput[i + 1]);
 
             assertTrue(Double.parseDouble(t.getText())
                     == expectedTestOutput[i]);
-=======
-            c.enterEditorText(0, testInput[i],
-                              advancedInput[i], testInput[i + 1]);
-
-            assertTrue(Double.parseDouble(t.getText())
-                       == (expectedTestOutput[i]));
->>>>>>> 03e99905
+
         }
     }
 
