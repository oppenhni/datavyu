package org.openshapa.uitests;

import java.awt.event.KeyEvent;
import java.io.File;
<<<<<<< HEAD
import org.uispec4j.interception.WindowInterceptor;
import org.openshapa.views.discrete.SpreadsheetPanel;
import java.util.Vector;
import junitx.util.PrivateAccessor;
import org.openshapa.Configuration;
import org.openshapa.models.db.SystemErrorException;
import org.openshapa.util.ConfigProperties;
import org.openshapa.util.FloatUtils;
=======
import java.util.LinkedList;
import java.util.List;

import org.fest.swing.core.KeyPressInfo;
import org.fest.swing.fixture.DialogFixture;
import org.fest.swing.fixture.JPanelFixture;
import org.fest.swing.fixture.JTextComponentFixture;
import org.fest.swing.fixture.SpreadsheetCellFixture;
import org.fest.swing.fixture.SpreadsheetPanelFixture;
import org.fest.swing.util.Platform;
import org.openshapa.util.KeysItem;
import org.openshapa.util.StringItem;
import org.openshapa.util.TextItem;
>>>>>>> ce34beb9
import org.openshapa.util.UIUtils;
import org.openshapa.views.discrete.SpreadsheetPanel;
import org.testng.Assert;
import org.testng.annotations.Test;

/**
 * Test for the New Cells.
 */
<<<<<<< HEAD
public final class UINewCellTest extends OpenSHAPAUISpecTestCase {
     /**
      * Nominal test input.
      */
     private String[] nominalTestInput = {"Subject stands )up ", "$10,432",
            "Hand me (the manual!", "Tote_that_bale", "Jeune; fille celebre",
            "If x>7 then x|2"};

     /**
      * Text test input.
      */
     private String[] textTestInput = {"Subject stands up ", "$10,432",
            "Hand me the manual!", "Tote_that_bale", "Jeune fille celebre",
            "If x?7 then x? 2"};

     /**
      * Integer test input.
      */
     private String[] integerTestInput = {"1a9", "10-432",
            "!28.9(", "178&", "~~~)",
            "If x?7 then x? 2 ", "99999999999999999999", "000389.5", "-", "-0",
            "-123"};

     /**
      * Float test input.
      */
     private String[] floatTestInput = {"1a.9", "10-43.2",
            "!289(", "178.&", "0~~~)",
            "If x?7 then. x? 2 ", "589.138085638", "000389.5",
            "-0.1", "0.2", "-0.0", "-", "-0", "-.34", "-23.34", ".34", "12.34",
            "-123"};

     /**
      * The size of each dimesion of the advanced mixed matrix test.
      */
     private int matrixMixedNumTests = 6;

    static {
        try {
            ConfigProperties p = (ConfigProperties) PrivateAccessor.getField(Configuration.getInstance(), "properties");
            p.setCanSendLogs(false);
        } catch (Exception e) {
            System.err.println("Unable to overide sending usage logs");
        }

        UISpec4J.setWindowInterceptionTimeLimit(120000);
        UISpec4J.init();
    }
=======
public final class UINewCellTest extends OpenSHAPATestClass {
    /**
     * Nominal test input.
     */
    private String[] nominalTestInput =
            { "Subject stands )up ", "$10,432", "Hand me (the manual!",
                    "Tote_that_bale", "Jeune; fille celebre", "If x>7 then x|2" };
>>>>>>> ce34beb9

    /**
     * Text test input.
     */
    private String[] textTestInput =
            { "Subject stands up ", "$10,432", "Hand me the manual!",
                    "Tote_that_bale", "Jeune fille celebre", "If x?7 then x? 2" };

    /**
     * Integer test input.
     */
    private String[] integerTestInput =
            { "1a9", "10-432", "!28.9(", "178&", "~~~)", "If x?7 then x? 2 ",
                    "99999999999999999999", "000389.5", "-", "-0", "-123" };

    /**
     * Float test input.
     */
    private String[] floatTestInput =
            { "1a.9", "10-43.2", "!289(", "178.&", "0~~~)",
                    "If x?7 then. x? 2 ", "589.138085638", "000389.5", "-0.1",
                    "0.2", "-0.0", "-", "-0", "-.34", "-23.34", ".34", "12.34",
                    "-123" };

    /**
     * Test creating a new NOMINAL cell.
     */
    @Test
    public void testNewNominalCell() {
        System.err.println(new Exception().getStackTrace()[0].getMethodName());
        String varName = "n";
        String varType = "nominal";

        String[] expectedNominalTestOutput =
                { "Subject stands up", "$10432", "Hand me the manual!",
                        "Tote_that_bale", "Jeune fille celebre",
                        "If x7 then x2" };

        // 1. Create new variable
        UIUtils.createNewVariable(mainFrameFixture, varName, varType);

        runStandardTest(varName, nominalTestInput, expectedNominalTestOutput);
    }

    /**
     * Test pasting in Nominal cell.
     */
    @Test
    public void testNominalPasting() {
        System.err.println(new Exception().getStackTrace()[0].getMethodName());
        String varName = "n";
        String varRadio = "nominal";

        String[] expectedNominalTestOutput =
                { "Subject stands up ", "$10432", "Hand me the manual!",
                        "Tote_that_bale", "Jeune fille celebre",
                        "If x7 then x2" };

        pasteTest(varName, varRadio, nominalTestInput,
                expectedNominalTestOutput);
    }

    /**
     * Test creating a new NOMINAL cell with more advanced input. BugzID:1203
     */
    @Test
    public void testNewAdvancedNominalCell() {
        System.err.println(new Exception().getStackTrace()[0].getMethodName());
        String varName = "n";
        String varRadio = "nominal";

        // advanced Input will be provided between testInput
        int[][] advancedInput =
                {
                        { KeyEvent.VK_LEFT, KeyEvent.VK_LEFT },
                        { KeyEvent.VK_LEFT, KeyEvent.VK_LEFT, KeyEvent.VK_RIGHT },
                        { KeyEvent.VK_BACK_SPACE, KeyEvent.VK_LEFT },
                        { KeyEvent.VK_BACK_SPACE, KeyEvent.VK_LEFT,
                                KeyEvent.VK_LEFT, KeyEvent.VK_LEFT,
                                KeyEvent.VK_DELETE, KeyEvent.VK_RIGHT },
                        { KeyEvent.VK_BACK_SPACE, KeyEvent.VK_BACK_SPACE,
                                KeyEvent.VK_BACK_SPACE, KeyEvent.VK_BACK_SPACE,
                                KeyEvent.VK_BACK_SPACE, KeyEvent.VK_BACK_SPACE,
                                KeyEvent.VK_BACK_SPACE, KeyEvent.VK_BACK_SPACE,
                                KeyEvent.VK_BACK_SPACE, KeyEvent.VK_BACK_SPACE,
                                KeyEvent.VK_BACK_SPACE, KeyEvent.VK_BACK_SPACE,
                                KeyEvent.VK_BACK_SPACE, KeyEvent.VK_BACK_SPACE,
                                KeyEvent.VK_BACK_SPACE, KeyEvent.VK_BACK_SPACE,
                                KeyEvent.VK_BACK_SPACE, KeyEvent.VK_BACK_SPACE,
                                KeyEvent.VK_BACK_SPACE, KeyEvent.VK_BACK_SPACE,
                                KeyEvent.VK_BACK_SPACE, KeyEvent.VK_BACK_SPACE,
                                KeyEvent.VK_BACK_SPACE, KeyEvent.VK_BACK_SPACE,
                                KeyEvent.VK_BACK_SPACE } };

        String[] expectedTestOutput =
                { "Subject stands u$10432p ", "$1043Hand me the manual!2",
                        "Hand me the manuaTote_that_balel",
                        "Tote_that_aJeune fille celebrel", "If x7 then x2" };

        UIUtils.createNewVariable(mainFrameFixture, varName, varRadio);

        runAdvancedTest(varName, nominalTestInput, advancedInput,
                expectedTestOutput);
    }

    /**
     * Test creating a new TEXT cell.
     */
    @Test
    public void testNewTextCell() {
        System.err.println(new Exception().getStackTrace()[0].getMethodName());
        String varName = "t";
        String varRadio = "text";

        String[] expectedTestOutput = textTestInput;

        // 1. Create new TEXT variable,
        UIUtils.createNewVariable(mainFrameFixture, varName, varRadio);

        runStandardTest(varName, textTestInput, expectedTestOutput);
    }

    /**
     * Test pasting in TEXT cell.
     */
    @Test
    public void testTextPasting() {
        System.err.println(new Exception().getStackTrace()[0].getMethodName());
        String varName = "t";
        String varRadio = "text";

        String[] expectedTestOutput = textTestInput;
        pasteTest(varName, varRadio, textTestInput, expectedTestOutput);
    }

    /**
     * Test pasting in INTEGER cell.
     */
    @Test
    public void testIntegerPasting() {
        System.err.println(new Exception().getStackTrace()[0].getMethodName());
        String varName = "i";
        String varRadio = "integer";

        String[] expectedTestOutput =
                { "19", "-43210", "289", "178", "<val>", "72",
                        "999999999999999999", "3895", "-", "0", "-123" };
        pasteTest(varName, varRadio, integerTestInput, expectedTestOutput);
    }

    /**
     * Test creating a new TEXT cell with more advanced input.
     */
    @Test
    public void testNewAdvancedTextCell() {
        System.err.println(new Exception().getStackTrace()[0].getMethodName());
        String varName = "t";
        String varRadio = "text";

        // advanced Input will be provided between testInput
        int[][] advancedInput =
                {
                        { KeyEvent.VK_LEFT, KeyEvent.VK_LEFT },
                        { KeyEvent.VK_LEFT, KeyEvent.VK_LEFT, KeyEvent.VK_RIGHT },
                        { KeyEvent.VK_BACK_SPACE, KeyEvent.VK_LEFT },
                        { KeyEvent.VK_BACK_SPACE, KeyEvent.VK_LEFT,
                                KeyEvent.VK_LEFT, KeyEvent.VK_LEFT,
                                KeyEvent.VK_DELETE, KeyEvent.VK_RIGHT },
                        { KeyEvent.VK_LEFT, KeyEvent.VK_RIGHT } };

        String[] advancedExpectedOutput =
                { "Subject stands u$10,432p ", "$10,43Hand me the manual!2",
                        "Hand me the manuaTote_that_balel",
                        "Tote_that_aJeune fille celebrel",
                        "Jeune fille celebreIf x?7 then x? 2" };

        UIUtils.createNewVariable(mainFrameFixture, varName, varRadio);

        runAdvancedTest(varName, textTestInput, advancedInput,
                advancedExpectedOutput);
    }

    /**
     * Test creating a new FLOAT cell.
     * 
     * @throws java.lang.Exception
     *             on any error
     */
    @Test
    public void testNewFloatCell() throws Exception {
        System.err.println(new Exception().getStackTrace()[0].getMethodName());
        String varName = "f";
        String varRadio = "float";

        String[] expectedTestOutput =
                { "1.9", "-43.21", "289", "178", "0", "7.2", "589.138085",
                        "389.5", "-0.1", "0.2", "0", "0", "0", "-0.34",
                        "-23.34", "0.34", "12.34", "-123" };

        UIUtils.createNewVariable(mainFrameFixture, varName, varRadio);

        runStandardTest(varName, floatTestInput, expectedTestOutput);
    }

    /**
     * Test pasting with INTEGER cell.
     */
    @Test
    public void testFloatPasting() {
        System.err.println(new Exception().getStackTrace()[0].getMethodName());
        String varName = "f";
        String varRadio = "float";

        String[] expectedTestOutput =
                { "1.9", "-43.21", "289", "178", "0", "7.2", "589.138085",
                        "389.5", "-0.1", "0.2", "0", "0", "0", "-0.34",
                        "-23.34", "0.34", "12.34", "-123" };

        pasteTest(varName, varRadio, floatTestInput, expectedTestOutput);
    }

    /**
     * Test creating a new FLOAT cell with advanced input. BugzID:1201
     */
    @Test
    public void testNewAdvancedFloatCell() {
        System.err.println(new Exception().getStackTrace()[0].getMethodName());
        String varName = "f";
        String varRadio = "float";

        String[] testInput =
                { "1a.9", "10-43.2", "!289(", "178.&", "0~~~)",
                        "If x?7 then.- x? 8", "-589.138085638", "12.3" };

        int[][] advancedInput =
                {
                        { KeyEvent.VK_LEFT, KeyEvent.VK_LEFT },
                        { KeyEvent.VK_LEFT, KeyEvent.VK_LEFT, KeyEvent.VK_RIGHT },
                        { KeyEvent.VK_BACK_SPACE, KeyEvent.VK_LEFT },
                        { KeyEvent.VK_BACK_SPACE, KeyEvent.VK_LEFT,
                                KeyEvent.VK_LEFT, KeyEvent.VK_LEFT,
                                KeyEvent.VK_DELETE, KeyEvent.VK_RIGHT },
                        { KeyEvent.VK_BACK_SPACE, KeyEvent.VK_BACK_SPACE,
                                KeyEvent.VK_BACK_SPACE, KeyEvent.VK_BACK_SPACE,
                                KeyEvent.VK_BACK_SPACE },
                        { KeyEvent.VK_RIGHT },
                        { KeyEvent.VK_LEFT, KeyEvent.VK_LEFT, KeyEvent.VK_LEFT,
                                KeyEvent.VK_LEFT, KeyEvent.VK_LEFT,
                                KeyEvent.VK_LEFT, KeyEvent.VK_LEFT,
                                KeyEvent.VK_LEFT, KeyEvent.VK_LEFT,
                                KeyEvent.VK_LEFT, KeyEvent.VK_LEFT,
                                KeyEvent.VK_LEFT, KeyEvent.VK_LEFT,
                                KeyEvent.VK_LEFT, KeyEvent.VK_LEFT,
                                KeyEvent.VK_LEFT, KeyEvent.VK_LEFT,
                                KeyEvent.VK_LEFT } };

        String[] expectedTestOutput =
                { "-43.21019", "-43.289210", "2178.8", "7", "-87",
                        "589.138085", "-589.138085" };

        UIUtils.createNewVariable(mainFrameFixture, varName, varRadio);

        runAdvancedTest(varName, testInput, advancedInput, expectedTestOutput);
    }

    /**
     * Test creating a new INTEGER cell.
     */
    @Test
    public void testNewIntegerCell() {
        System.err.println(new Exception().getStackTrace()[0].getMethodName());
        String varName = "i";
        String varRadio = "integer";

        String[] expectedTestOutput =
                { "19", "-43210", "289", "178", "<val>", "72",
                        "999999999999999999", "3895", "<val>", "0", "-123" };

        UIUtils.createNewVariable(mainFrameFixture, varName, varRadio);

        runStandardTest(varName, integerTestInput, expectedTestOutput);
    }

    /**
     * Test creating a new INTEGER cell with advanced input. BugzID:1202
     */
    @Test
    public void testNewAdvancedIntegerCell() {
        System.err.println(new Exception().getStackTrace()[0].getMethodName());
        String varName = "i";
        String varRadio = "integer";

        String[] testInput =
                { "1a9", "10-432", "!289(", "178&", "If x?7. then x? 2",
                        "17-8&", "()12.3" };

        // advanced Input will be provided between testInput
        int[][] advancedInput =
                {
                        { KeyEvent.VK_LEFT, KeyEvent.VK_LEFT },
                        { KeyEvent.VK_LEFT, KeyEvent.VK_LEFT, KeyEvent.VK_RIGHT },
                        { KeyEvent.VK_BACK_SPACE, KeyEvent.VK_LEFT },
                        { KeyEvent.VK_BACK_SPACE, KeyEvent.VK_LEFT,
                                KeyEvent.VK_LEFT, KeyEvent.VK_LEFT,
                                KeyEvent.VK_DELETE, KeyEvent.VK_RIGHT },
                        { KeyEvent.VK_BACK_SPACE, KeyEvent.VK_BACK_SPACE,
                                KeyEvent.VK_BACK_SPACE, KeyEvent.VK_BACK_SPACE,
                                KeyEvent.VK_BACK_SPACE, KeyEvent.VK_BACK_SPACE },
                        { KeyEvent.VK_LEFT, KeyEvent.VK_LEFT, KeyEvent.VK_LEFT,
                                KeyEvent.VK_LEFT } };

        String[] expectedTestOutput =
                { "-4321019", "-43289210", "21788", "772", "-817", "-817" };

        UIUtils.createNewVariable(mainFrameFixture, varName, varRadio);

        runAdvancedTest(varName, testInput, advancedInput, expectedTestOutput);
    }

    /**
     * Test creating a new MATRIX cell.
     */
    @Test
    public void testNewMatrixCellSingleArgNominal() {
        System.err.println(new Exception().getStackTrace()[0].getMethodName());
        // 1. Create new variables using script
        String root = System.getProperty("testPath");
        final File demoFile = new File(root + "/ui/matrix_tests.rb");
        Assert.assertTrue(demoFile.exists(),
                "Expecting matrix_tests.rb to exist.");

        mainFrameFixture.clickMenuItemWithPath("Script", "Run script");
        mainFrameFixture.fileChooser().selectFile(demoFile).approve();

        // Close script console
        DialogFixture scriptConsole = mainFrameFixture.dialog();
        scriptConsole.button("closeButton").click();

        // 2. Test single cell types
        // Test nominal
        String varName = "mN1";

        String[] expectedNominalTestOutput =
                { "Subject stands up", "$10432", "Hand me the manual!",
                        "Tote_that_bale", "Jeune fille celebre",
                        "If x7 then x2" };

        runStandardTest(varName, expectedNominalTestOutput,
                expectedNominalTestOutput, "<nominal>");
    }

    /**
     * Test creating a new MATRIX cell. BugzID:1198
     */
    @Test
    public void testNewMatrixCellSingleArgFloat() {
        System.err.println(new Exception().getStackTrace()[0].getMethodName());
        // 1. Create new variables using script
        String root = System.getProperty("testPath");
        final File demoFile = new File(root + "/ui/matrix_tests.rb");
        Assert.assertTrue(demoFile.exists(),
                "Expecting matrix_tests.rb to exist.");

        mainFrameFixture.clickMenuItemWithPath("Script", "Run script");
        mainFrameFixture.fileChooser().selectFile(demoFile).approve();

        // Close script console
        DialogFixture scriptConsole = mainFrameFixture.dialog();
        scriptConsole.button("closeButton").click();

        // 2. Test single cell types
        // Test integer
        String varName = "mF1";

        String[] expectedFloatTestOutput =
                { "1.9", "-43.21", "289", "178", "0", "7.2", "589.138085",
                        "389.5", "-0.1", "0.2", "0", "0", "0", "-0.34",
                        "-23.34", "0.34", "12.34", "-123" };

        runStandardTest(varName, floatTestInput, expectedFloatTestOutput,
                "<float>");
    }

    /**
     * Test creating a new MATRIX cell. BugzID:1199
     */
    @Test
    public void testNewMatrixCellSingleArgInteger() {
        System.err.println(new Exception().getStackTrace()[0].getMethodName());
        // 1. Create new variables using script
        String root = System.getProperty("testPath");
        final File demoFile = new File(root + "/ui/matrix_tests.rb");
        Assert.assertTrue(demoFile.exists(),
                "Expecting matrix_tests.rb to exist.");

        mainFrameFixture.clickMenuItemWithPath("Script", "Run script");
        mainFrameFixture.fileChooser().selectFile(demoFile).approve();

        // Close script console
        DialogFixture scriptConsole = mainFrameFixture.dialog();
        scriptConsole.button("closeButton").click();

        // 2. Test single cell types
        // Test integer
        String varName = "mI1";

        String[] expectedIntTestOutput =
                { "19", "-43210", "289", "178", "<int>", "72",
                        "999999999999999999", "3895", "<int>", "0", "-123" };

        runStandardTest(varName, integerTestInput, expectedIntTestOutput,
                "<int>");
    }

    /**
<<<<<<< HEAD
     * Test creating a new MATRIX cell.
     * @throws java.lang.Exception on any error
     *//* UISpec4j focus is borked.
    public void testNewMatrixCellDoubleArgInteger() throws Exception {
        // Retrieve the components
        Window window = getMainWindow();
        MenuBar menuBar = window.getMenuBar();
=======
     * Test creating a new MATRIX cell. BugzID:1199
     */
    @Test
    public void testNewMatrixCellDoubleArgInteger() {
        System.err.println(new Exception().getStackTrace()[0].getMethodName());
>>>>>>> ce34beb9

        /**
         * Integer test input.
         */
        String[] iTestInput = { "1a9", "10-432" };

        // 1. Create new variables using script
        String root = System.getProperty("testPath");
        final File demoFile = new File(root + "/ui/matrix_tests.rb");
        Assert.assertTrue(demoFile.exists(),
                "Expecting matrix_tests.rb to exist.");

        mainFrameFixture.clickMenuItemWithPath("Script", "Run script");
        mainFrameFixture.fileChooser().selectFile(demoFile).approve();

        // Close script console
        DialogFixture scriptConsole = mainFrameFixture.dialog();
        scriptConsole.button("closeButton").click();

        // 2. Test double cell type
        String varName = "mI2";

        String[] expectedInt2TestOutput = { "19", "-43210" };

        int numOfTests = iTestInput.length;

        // 2a. Test integer, only first arg
        for (int i = 0; i < numOfTests; i++) {
            expectedInt2TestOutput[i] =
                    "(" + expectedInt2TestOutput[i] + ", <int2>)";
        }

        runStandardTest(varName, iTestInput, expectedInt2TestOutput,
                "(<int1>, <int2>)");

        // 2b. Recursively test all permutations of test input
        String[][][] testInput =
                new String[expectedInt2TestOutput.length][expectedInt2TestOutput.length][2];

        // String[] expectedInt2bTempOutput =
        // {"19", "-43210", "289", "178", "<int1>", "72",
        // "999999999999999999", "3895", "<int1>", "0", "-123" };

        String[] expectedInt2bTempOutput = { "19", "-43210" };

        String[][] expectedInt2bTestOutput =
                new String[expectedInt2TestOutput.length][expectedInt2TestOutput.length];

        for (int i = 0; i < numOfTests; i++) {
            for (int j = 0; j < numOfTests; j++) {
                testInput[i][j][0] = iTestInput[i];
                testInput[i][j][1] = iTestInput[j];
                if (expectedInt2bTempOutput[i].equals("<int2>")) {
                    expectedInt2bTestOutput[i][j] =
                            "(<int1>" + ", " + expectedInt2bTempOutput[j] + ")";
                } else if (expectedInt2bTempOutput[j].equals("<int1>")) {
                    expectedInt2bTestOutput[i][j] =
                            "(" + expectedInt2bTempOutput[i] + ", <int2>)";
                } else {
                    expectedInt2bTestOutput[i][j] =
                            "(" + expectedInt2bTempOutput[i] + ", "
                                    + expectedInt2bTempOutput[j] + ")";
                }
            }
        }

        for (int i = 0; i < numOfTests; i++) {
            runMatrixTest(varName, testInput[i], expectedInt2bTestOutput[i]);
        }
    }*/

    /**
     * Test creating a new MATRIX cell.
     */
    @Test
    public void testNewMatrixCellDoubleArgNominal() {
        System.err.println(new Exception().getStackTrace()[0].getMethodName());
        /**
         * Nominal test input.
         */
        String[] nomTestInput = { "Subject stands )up ", "$10,432" };

        // 1. Create new variables using script
        String root = System.getProperty("testPath");
        final File demoFile = new File(root + "/ui/matrix_tests.rb");
        Assert.assertTrue(demoFile.exists(),
                "Expecting matrix_tests.rb to exist.");

        mainFrameFixture.clickMenuItemWithPath("Script", "Run script");
        mainFrameFixture.fileChooser().selectFile(demoFile).approve();

        // Close script console
        DialogFixture scriptConsole = mainFrameFixture.dialog();
        scriptConsole.button("closeButton").click();

        // 2. Test double cell type
        // 2a. Test nominal
        String varName = "mN2";

        String[] expectedTestOutput = { "Subject stands up", "$10432" };

        int numOfTests = expectedTestOutput.length;

        for (int i = 0; i < numOfTests; i++) {
            expectedTestOutput[i] =
                    "(" + expectedTestOutput[i] + ", <nominal2>)";
        }

        runStandardTest(varName, nomTestInput, expectedTestOutput,
                "(<nominal1>, <nominal2>)");

        // 2b. Recursively test all permutations of test input
        String[][][] testInput =
                new String[nomTestInput.length][nomTestInput.length][2];

        String[] expectedNominal2bTempOutput =
                { "Subject stands up", "$10432" };

        String[][] expectedNominal2bTestOutput =
                new String[expectedNominal2bTempOutput.length][expectedNominal2bTempOutput.length];

        for (int i = 0; i < numOfTests; i++) {
            for (int j = 0; j < numOfTests; j++) {
                testInput[i][j][0] = nomTestInput[i];
                testInput[i][j][1] = nomTestInput[j];
                if (expectedNominal2bTempOutput[i].equals("<nominal2>")) {
                    expectedNominal2bTestOutput[i][j] =
                            "(<nominal1>" + ", "
                                    + expectedNominal2bTempOutput[j] + ")";
                } else if (expectedTestOutput[j].equals("<nominal1>")) {
                    expectedNominal2bTestOutput[i][j] =
                            "(" + expectedNominal2bTempOutput[i]
                                    + ", <nominal2>)";
                } else {
                    expectedNominal2bTestOutput[i][j] =
                            "(" + expectedNominal2bTempOutput[i] + ", "
                                    + expectedNominal2bTempOutput[j] + ")";
                }
            }
        }

        numOfTests = nomTestInput.length;
        for (int i = 0; i < numOfTests; i++) {
            runMatrixTest(varName, testInput[i], expectedNominal2bTestOutput[i]);
        }
    }

    /**
     * Test creating a new MATRIX cell.
<<<<<<< HEAD
     * @throws java.lang.Exception on any error
     *//* - UISpec4j Focus is borked.
  public void testNewMatrixCellDoubleArgFloat() throws Exception {
       // Retrieve the components
        Window window = getMainWindow();
        MenuBar menuBar = window.getMenuBar();
=======
     */
    @Test
    public void testNewMatrixCellDoubleArgFloat() {
        System.err.println(new Exception().getStackTrace()[0].getMethodName());
        /**
         * Float test input.
         */
        String[] fTestInput = { "1a.9", "10-43.2" };
>>>>>>> ce34beb9

        // 1. Create new variables using script
        String root = System.getProperty("testPath");
        final File demoFile = new File(root + "/ui/matrix_tests.rb");
        Assert.assertTrue(demoFile.exists(),
                "Expecting matrix_tests.rb to exist.");

        mainFrameFixture.clickMenuItemWithPath("Script", "Run script");
        mainFrameFixture.fileChooser().selectFile(demoFile).approve();

        // Close script console
        DialogFixture scriptConsole = mainFrameFixture.dialog();
        scriptConsole.button("closeButton").click();

        // 2. Test double cell type
        String varName = "mF2";

        String[] expectedFloat2TestOutput = { "1.9", "-43.21" };

        int numOfTests = fTestInput.length;

        // 2a. Test integer, only first arg
        for (int i = 0; i < numOfTests; i++) {
            expectedFloat2TestOutput[i] =
                    "(" + expectedFloat2TestOutput[i] + ", <float2>)";
        }

        // 2b. Recursively test all permutations of test input
        String[][][] testInput =
                new String[expectedFloat2TestOutput.length][expectedFloat2TestOutput.length][2];

        String[] expectedInt2bTempOutput = { "1.9", "-43.21" };

        String[][] expectedInt2bTestOutput =
                new String[expectedFloat2TestOutput.length][expectedFloat2TestOutput.length];

        for (int i = 0; i < numOfTests; i++) {
            for (int j = 0; j < numOfTests; j++) {
                testInput[i][j][0] = fTestInput[i];
                testInput[i][j][1] = fTestInput[j];
                if (expectedInt2bTempOutput[i].equals("<float2>")) {
                    expectedInt2bTestOutput[i][j] =
                            "(<float1>" + ", " + expectedInt2bTempOutput[j]
                                    + ")";
                } else if (expectedInt2bTempOutput[j].equals("<float1>")) {
                    expectedInt2bTestOutput[i][j] =
                            "(" + expectedInt2bTempOutput[i] + ", <float2>)";
                } else {
                    expectedInt2bTestOutput[i][j] =
                            "(" + expectedInt2bTempOutput[i] + ", "
                                    + expectedInt2bTempOutput[j] + ")";
                }
            }
        }

        for (int i = 0; i < numOfTests; i++) {
            runMatrixTest(varName, testInput[i], expectedInt2bTestOutput[i]);
        }
<<<<<<< HEAD
   }*/
=======
    }
>>>>>>> ce34beb9

    /**
     * Runs advanced tests.
     * 
     * @param varName
     *            name of variable and therefore column header name
     * @param testInput
     *            array of test input
     * @param advancedInput
     *            extra advanced input
     * @param expectedTestOutput
     *            expected test output
     */
    private void runAdvancedTest(final String varName,
            final String[] testInput, final int[][] advancedInput,
            final String[] expectedTestOutput) {
        int numOfTests = testInput.length;

        // 1. Create new cells, check that they have been created
        for (int ordinal = 1; ordinal <= numOfTests - 1; ordinal++) {
            createCell(varName);
            Assert.assertTrue(cellExists(varName, ordinal),
                    "Expecting cell to have been created.");
            Assert.assertTrue(cellHasOnset(varName, ordinal, "00:00:00:000"),
                    "Expecting cell to have onset of 00:00:00:000");
            Assert.assertTrue(cellHasOffset(varName, ordinal, "00:00:00:000"),
                    "Expecting cell to have offset of 00:00:00:000");
            Assert.assertTrue(cellHasValue(varName, ordinal, "<val>"),
                    "Expecting different blank cell value");

            // 2. Test different inputs as per specifications
            List<TextItem> inputs = new LinkedList<TextItem>();
            inputs.add(new StringItem(testInput[ordinal - 1]));
            inputs.add(new KeysItem(advancedInput[ordinal - 1]));
            inputs.add(new StringItem(testInput[ordinal]));

            changeCellValue(varName, ordinal, inputs);

            Assert.assertTrue(cellHasValue(varName, ordinal,
                    expectedTestOutput[ordinal - 1]),
                    "Expecting different cell contents.");
        }
    }

    /**
     * Runs a double argument matrix test.
     * 
     * @param varName
     *            name of variable and therefore column header name
     * @param testInput
     *            Array of arguments for matrix
     * @param expectedTestOutput
     *            expected test output
     */
    private void runMatrixTest(final String varName,
            final String[][] testInput, final String[] expectedTestOutput) {
        int numOfTests = testInput.length;

        // 1. Delete existing cells.
        deleteAllCells(varName);

        // 2. Create new cells, check that they have been created
        for (int ordinal = 1; ordinal < numOfTests; ordinal++) {
            createCell(varName);
            Assert.assertTrue(cellExists(varName, ordinal),
                    "Expecting cell to have been created.");
            Assert.assertTrue(cellHasOnset(varName, ordinal, "00:00:00:000"),
                    "Expecting cell to have onset of 00:00:00:000");
            Assert.assertTrue(cellHasOffset(varName, ordinal, "00:00:00:000"),
                    "Expecting cell to have offset of 00:00:00:000");

            // 4. Test different inputs as per specifications
            changeCellMatrixValue(varName, ordinal, testInput[ordinal - 1]);

            JPanelFixture jPanel = UIUtils.getSpreadsheet(mainFrameFixture);
            SpreadsheetPanelFixture spreadsheet =
                    new SpreadsheetPanelFixture(mainFrameFixture.robot,
                            (SpreadsheetPanel) jPanel.component());

            String[] actualValues =
                    UIUtils.getArgsFromMatrix(spreadsheet.column(varName).cell(
                            ordinal).cellValue().text());
            String[] expectedValues =
                    UIUtils.getArgsFromMatrix(expectedTestOutput[ordinal - 1]);
            for (int i = 0; i < actualValues.length; i++) {
                Assert.assertTrue(UIUtils.equalValues(actualValues[i],
                        expectedValues[i]));
            }
        }
    }

    //
    /**
     * matrix test exclusively for single argument matrix tests.
     * 
     * @param varName
     *            name of variable and therefore column header name
     * @param testInput
     *            array of test input
     * @param expectedTestOutput
     *            expected test output
     * @param customBlank
     *            customBlank second argument
     */
    private void runMatrixTest(final String varName, final String[] testInput,
            final String[] expectedTestOutput, final String customBlank) {
        String[][] matricisedInput = new String[testInput.length][2];
        for (int i = 0; i < testInput.length; i++) {
            matricisedInput[i][0] = testInput[i];
            matricisedInput[i][1] = "";
        }
        runMatrixTest(varName, matricisedInput, expectedTestOutput);
    }

    /**
     * Runs standard tests without advanced input, default custom blank used.
     * 
     * @param varName
     *            name of variable and therefore column header name
     * @param testInput
     *            array of test input
     * @param expectedTestOutput
     *            expected test output
     */
    private void runStandardTest(final String varName,
            final String[] testInput, final String[] expectedTestOutput) {
        runStandardTest(varName, testInput, expectedTestOutput, "<val>");
    }

    /**
     * Runs standard tests without advanced input.
     * 
     * @param varName
     *            name of variable and therefore column header name
     * @param testInput
     *            array of test input
     * @param expectedTestOutput
     *            expected test output
     * @param customBlank
     *            the placeholder if a value is blank
     */
    private void runStandardTest(final String varName,
            final String[] testInput, final String[] expectedTestOutput,
            final String customBlank) {

        int numOfTests = testInput.length;

        // 1. Create new cells, check that they have been created
        for (int ordinal = 1; ordinal <= numOfTests; ordinal++) {
            createCell(varName);
            Assert.assertTrue(cellExists(varName, ordinal),
                    "Expecting cell to have been created.");
            Assert.assertTrue(cellHasOnset(varName, ordinal, "00:00:00:000"),
                    "Expecting cell to have onset of 00:00:00:000");
            Assert.assertTrue(cellHasOffset(varName, ordinal, "00:00:00:000"),
                    "Expecting cell to have offset of 00:00:00:000");
            Assert.assertTrue(cellHasValue(varName, ordinal, customBlank),
                    "Expecting different blank cell value");

            // 2. Test different inputs as per specifications
            changeCellValue(varName, ordinal, testInput[ordinal - 1]);
            clickCell(varName, ordinal);
            Assert.assertTrue(cellHasValue(varName, ordinal,
                    expectedTestOutput[ordinal - 1]),
                    "Expecting different cell value");
        }

    }

    /**
     * Tests for pasting.
     * 
     * @param varName
     *            variable name
     * @param varRadio
     *            radio for variable
     * @param testInput
     *            test input values
     * @param expectedTestOutput
     *            expected test output values
     */
    private void pasteTest(final String varName, final String varRadio,
            final String[] testInput, final String[] expectedTestOutput) {
        int numOfTests = testInput.length;

        // 1. Create new variable
        UIUtils.createNewVariable(mainFrameFixture, varName, varRadio);

        // 2. Create new cells, check that they have been created
        for (int ordinal = 1; ordinal <= numOfTests; ordinal++) {
            createCell(varName);
            Assert.assertTrue(cellExists(varName, ordinal),
                    "Expecting cell to have been created.");
        }

        // 3. Check copy pasting
        for (int ordinal = 1; ordinal <= numOfTests; ordinal++) {
            // Don't want to paste a value that is potentially already in the
            // cell
            int inputIndex = (ordinal + 2) % numOfTests;

            // Delete existing cell contents.
            changeCellValue(varName, ordinal, "");

            // Check that it actually was deleted
            Assert.assertTrue(cellHasValue(varName, ordinal, "<val>"),
                    "Expecting cell contents to be deleted.");

            // Paste new contents.
            pasteCellValue(varName, ordinal, testInput[inputIndex]);

            // Check that cell contents are pasted in
            Assert.assertTrue(cellHasValue(varName, ordinal,
                    expectedTestOutput[inputIndex]),
                    "Expecting different cell contents.");
        }
    }

    //
    // /**
    // * Tests for pasting.
    // * @param varName variable name
    // * @param varRadio radio for variable
    // * @param testInput test input values
    // * @param expectedTestOutput expected test output values
    // * @throws java.lang.Exception on any exception
    // */
    // private void pasteTest(final String varName,
    // final String varRadio, final String[] testInput,
    // final String[] expectedTestOutput) throws Exception {
    // // Retrieve the components and set variables
    // Window window = getMainWindow();
    // MenuBar menuBar = window.getMenuBar();
    //
    // int numOfTests = testInput.length;
    // //1. Create new TEXT variable,
    // //open spreadsheet and check that it's there
    // createNewVariable(varName, varRadio);
    // Spreadsheet ss = new Spreadsheet((SpreadsheetPanel)
    // (window.getUIComponents(Spreadsheet.class)[0]
    // .getAwtComponent()));
    // //3. Create 6 new cell, check that they have been created
    // for (int i = 0; i < numOfTests; i++) {
    // menuBar.getMenu("Spreadsheet").getSubMenu("New Cell").click();
    // }
    // Vector<Cell> cells = ss.getSpreadsheetColumn(varName).getCells();
    // //5. Check copy pasting
    // for (int i = 0; i < numOfTests; i++) {
    // int j = i % numOfTests;
    // Clipboard.putText(testInput[j]);
    // // Delete existing cell contents.
    // Cell c = cells.elementAt(i);
    // c.selectAllAndTypeKey(Cell.VALUE, KeyEvent.VK_DELETE);
    // //Check that it actually was deleted
    // assertTrue(c.getValueText().equals("<val>")
    // || c.getValueText().equals(""));
    // // Paste new contents.
    // TextBox t = c.getValue();
    // t.pasteFromClipboard();
    // assertTrueEqualValues(t.getText(), expectedTestOutput[i]);
    // }
    // }

    /**
     * @param varName
     *            name of column that contains the cell, assumes that the column
     *            already exists.
     */
    private void createCell(final String varName) {
        JPanelFixture jPanel = UIUtils.getSpreadsheet(mainFrameFixture);
        SpreadsheetPanelFixture spreadsheet =
                new SpreadsheetPanelFixture(mainFrameFixture.robot,
                        (SpreadsheetPanel) jPanel.component());

        final int numCells = spreadsheet.column(varName).numOfCells();
        if (numCells == 0) {
            spreadsheet.column(varName).clickHeader();
        } else {
            spreadsheet.column(varName).cell(numCells).selectCell();
        }

        mainFrameFixture.clickMenuItemWithPath("Spreadsheet", "New Cell");
    }

    /**
     * @param varName
     *            name of column that contains the cell, assumes that the column
     *            already exists.
     * @param id
     *            cell ordinal value, assumes that the cell already exists
     */
    private void clickCell(final String varName, final int id) {
        JPanelFixture jPanel = UIUtils.getSpreadsheet(mainFrameFixture);
        SpreadsheetPanelFixture spreadsheet =
                new SpreadsheetPanelFixture(mainFrameFixture.robot,
                        (SpreadsheetPanel) jPanel.component());

        spreadsheet.column(varName).cell(id).selectCell();
    }

    /**
     * @param varName
     *            column to test against, assumes that the column already exists
     * @param id
     *            cell ordinal value
     * @return true if the cell with ordinal 'id' exists, false otherwise
     */
    private boolean cellExists(final String varName, final int id) {
        JPanelFixture jPanel = UIUtils.getSpreadsheet(mainFrameFixture);
        SpreadsheetPanelFixture spreadsheet =
                new SpreadsheetPanelFixture(mainFrameFixture.robot,
                        (SpreadsheetPanel) jPanel.component());

        return id <= spreadsheet.column(varName).numOfCells();
    }

    /**
     * @param varName
     *            name of column that contains the cell, assumes that the column
     *            already exists.
     * @param id
     *            cell ordinal value, assumes that the cell already exists
     * @param onset
     *            Should be in the format HH:mm:ss:SSS
     * @return boolean - true if has onset
     */
    private boolean cellHasOnset(final String varName, final int id,
            final String onset) {
        JPanelFixture jPanel = UIUtils.getSpreadsheet(mainFrameFixture);
        SpreadsheetPanelFixture spreadsheet =
                new SpreadsheetPanelFixture(mainFrameFixture.robot,
                        (SpreadsheetPanel) jPanel.component());

        return spreadsheet.column(varName).cell(id).onsetTimestamp().text()
                .equals(onset);
    }

    /**
     * @param varName
     *            name of column that contains the cell, assumes that the column
     *            already exists.
     * @param id
     *            cell ordinal value, assumes that the cell already exists
     * @param offset
     *            Should be in the format HH:mm:ss:SSS
     * @return boolean - true if has offset
     */
    private boolean cellHasOffset(final String varName, final int id,
            final String offset) {
        JPanelFixture jPanel = UIUtils.getSpreadsheet(mainFrameFixture);
        SpreadsheetPanelFixture spreadsheet =
                new SpreadsheetPanelFixture(mainFrameFixture.robot,
                        (SpreadsheetPanel) jPanel.component());

        return spreadsheet.column(varName).cell(id).offsetTimestamp().text()
                .equals(offset);
    }

    /**
     * @param varName
     *            name of column that contains the cell, assumes that the column
     *            already exists.
     * @param id
     *            cell ordinal value, assumes that the cell already exists
     * @param value
     *            expected cell string value
     * @return true if the cell contains the expected cell value, false
     *         otherwise
     */
    private boolean cellHasValue(final String varName, final int id,
            final String value) {
        JPanelFixture jPanel = UIUtils.getSpreadsheet(mainFrameFixture);
        SpreadsheetPanelFixture spreadsheet =
                new SpreadsheetPanelFixture(mainFrameFixture.robot,
                        (SpreadsheetPanel) jPanel.component());

        return UIUtils.equalValues(spreadsheet.column(varName).cell(id)
                .cellValue().text(), value);

    }

    /**
     * Change cell values using a string as the target value.
     * 
     * @param varName
     *            name of column that contains the cell, assumes that the column
     *            already exists.
     * @param id
     *            cell ordinal value, assumes that the cell already exists
     * @param value
     *            new cell value
     */
    private void changeCellValue(final String varName, final int id,
            final String value) {
        JPanelFixture jPanel = UIUtils.getSpreadsheet(mainFrameFixture);
        SpreadsheetPanelFixture spreadsheet =
                new SpreadsheetPanelFixture(mainFrameFixture.robot,
                        (SpreadsheetPanel) jPanel.component());

        spreadsheet.column(varName).cell(id).cellValue().enterText(value);
    }

    /**
     * Change cell value using a list of inputs as the target value.
     * 
     * @param varName
     *            name of column that contains the cell, assumes that the column
     *            already exists.
     * @param id
     *            cell ordinal value, assumes that the cell already exists
     * @param inputs
     *            list of value inputs
     */
    private void changeCellValue(final String varName, final int id,
            final List<TextItem> inputs) {
        JPanelFixture jPanel = UIUtils.getSpreadsheet(mainFrameFixture);
        SpreadsheetPanelFixture spreadsheet =
                new SpreadsheetPanelFixture(mainFrameFixture.robot,
                        (SpreadsheetPanel) jPanel.component());

        JTextComponentFixture text =
                spreadsheet.column(varName).cell(id).cellValue();

        for (TextItem input : inputs) {
            input.enterItem(text);
        }

    }

    /**
     * Change cell value using a string array of inputs as the target value,
     * where each input is separated by the key press defined as separator.
     * 
     * @param varName
     *            name of column that contains the cell, assumes that the column
     *            already exists.
     * @param id
     *            cell ordinal value, assumes that the cell already exists
     * @param values
     *            array of input values
     */
    private void changeCellMatrixValue(final String varName, final int id,
            final String[] values) {
        JPanelFixture jPanel = UIUtils.getSpreadsheet(mainFrameFixture);
        SpreadsheetPanelFixture spreadsheet =
                new SpreadsheetPanelFixture(mainFrameFixture.robot,
                        (SpreadsheetPanel) jPanel.component());

        SpreadsheetCellFixture cell = spreadsheet.column(varName).cell(id);
        JTextComponentFixture textField = cell.cellValue();

        for (int inputColumn = 1; inputColumn <= values.length; inputColumn++) {
            cell.selectCell();

            // Tab to the cell value
            for (int positions = 2 + inputColumn; positions > 0; positions--) {
                mainFrameFixture.robot.pressAndReleaseKeys(KeyEvent.VK_TAB);
                // textField.pressAndReleaseKeys(KeyEvent.VK_TAB);
                textField.selectAll();
            }

            textField.enterText(values[inputColumn - 1]);
            mainFrameFixture.robot.pressAndReleaseKeys(KeyEvent.VK_TAB);

        }

    }

    /**
     * @param varName
     *            name of column that contains the cell, assumes that the column
     *            already exists.
     * @param id
     *            cell ordinal value, assumes that the cell already exists
     * @param value
     *            cell value to paste
     */
    private void pasteCellValue(final String varName, final int id,
            final String value) {
        JPanelFixture jPanel = UIUtils.getSpreadsheet(mainFrameFixture);
        SpreadsheetPanelFixture spreadsheet =
                new SpreadsheetPanelFixture(mainFrameFixture.robot,
                        (SpreadsheetPanel) jPanel.component());

        UIUtils.setClipboard(value);

        spreadsheet.column(varName).cell(id).cellValue().focus()
                .pressAndReleaseKey(
                        KeyPressInfo.keyCode(KeyEvent.VK_V).modifiers(
                                Platform.controlOrCommandMask()));
    }

    /**
     * Deletes all cells in a particular column.
     * 
     * @param varName
     *            variable name.
     */
    private void deleteAllCells(final String varName) {
        JPanelFixture jPanel = UIUtils.getSpreadsheet(mainFrameFixture);
        SpreadsheetPanelFixture spreadsheet =
                new SpreadsheetPanelFixture(mainFrameFixture.robot,
                        (SpreadsheetPanel) jPanel.component());

        spreadsheet.column(varName).clickHeader();

        int numOfCells = spreadsheet.column(varName).numOfCells();
        for (int ordinal = 1; ordinal <= numOfCells; ordinal++) {
            spreadsheet.column(varName).cell(ordinal).selectCell();
        }

        if (numOfCells > 1) {
            mainFrameFixture.clickMenuItemWithPath("Spreadsheet",
                    "Delete Cells");
        } else if (numOfCells == 1) {
            mainFrameFixture
                    .clickMenuItemWithPath("Spreadsheet", "Delete Cell");
        }
    }
}<|MERGE_RESOLUTION|>--- conflicted
+++ resolved
@@ -2,16 +2,6 @@
 
 import java.awt.event.KeyEvent;
 import java.io.File;
-<<<<<<< HEAD
-import org.uispec4j.interception.WindowInterceptor;
-import org.openshapa.views.discrete.SpreadsheetPanel;
-import java.util.Vector;
-import junitx.util.PrivateAccessor;
-import org.openshapa.Configuration;
-import org.openshapa.models.db.SystemErrorException;
-import org.openshapa.util.ConfigProperties;
-import org.openshapa.util.FloatUtils;
-=======
 import java.util.LinkedList;
 import java.util.List;
 
@@ -25,7 +15,6 @@
 import org.openshapa.util.KeysItem;
 import org.openshapa.util.StringItem;
 import org.openshapa.util.TextItem;
->>>>>>> ce34beb9
 import org.openshapa.util.UIUtils;
 import org.openshapa.views.discrete.SpreadsheetPanel;
 import org.testng.Assert;
@@ -34,56 +23,6 @@
 /**
  * Test for the New Cells.
  */
-<<<<<<< HEAD
-public final class UINewCellTest extends OpenSHAPAUISpecTestCase {
-     /**
-      * Nominal test input.
-      */
-     private String[] nominalTestInput = {"Subject stands )up ", "$10,432",
-            "Hand me (the manual!", "Tote_that_bale", "Jeune; fille celebre",
-            "If x>7 then x|2"};
-
-     /**
-      * Text test input.
-      */
-     private String[] textTestInput = {"Subject stands up ", "$10,432",
-            "Hand me the manual!", "Tote_that_bale", "Jeune fille celebre",
-            "If x?7 then x? 2"};
-
-     /**
-      * Integer test input.
-      */
-     private String[] integerTestInput = {"1a9", "10-432",
-            "!28.9(", "178&", "~~~)",
-            "If x?7 then x? 2 ", "99999999999999999999", "000389.5", "-", "-0",
-            "-123"};
-
-     /**
-      * Float test input.
-      */
-     private String[] floatTestInput = {"1a.9", "10-43.2",
-            "!289(", "178.&", "0~~~)",
-            "If x?7 then. x? 2 ", "589.138085638", "000389.5",
-            "-0.1", "0.2", "-0.0", "-", "-0", "-.34", "-23.34", ".34", "12.34",
-            "-123"};
-
-     /**
-      * The size of each dimesion of the advanced mixed matrix test.
-      */
-     private int matrixMixedNumTests = 6;
-
-    static {
-        try {
-            ConfigProperties p = (ConfigProperties) PrivateAccessor.getField(Configuration.getInstance(), "properties");
-            p.setCanSendLogs(false);
-        } catch (Exception e) {
-            System.err.println("Unable to overide sending usage logs");
-        }
-
-        UISpec4J.setWindowInterceptionTimeLimit(120000);
-        UISpec4J.init();
-    }
-=======
 public final class UINewCellTest extends OpenSHAPATestClass {
     /**
      * Nominal test input.
@@ -91,7 +30,6 @@
     private String[] nominalTestInput =
             { "Subject stands )up ", "$10,432", "Hand me (the manual!",
                     "Tote_that_bale", "Jeune; fille celebre", "If x>7 then x|2" };
->>>>>>> ce34beb9
 
     /**
      * Text test input.
@@ -507,21 +445,11 @@
     }
 
     /**
-<<<<<<< HEAD
-     * Test creating a new MATRIX cell.
-     * @throws java.lang.Exception on any error
-     *//* UISpec4j focus is borked.
-    public void testNewMatrixCellDoubleArgInteger() throws Exception {
-        // Retrieve the components
-        Window window = getMainWindow();
-        MenuBar menuBar = window.getMenuBar();
-=======
      * Test creating a new MATRIX cell. BugzID:1199
      */
     @Test
     public void testNewMatrixCellDoubleArgInteger() {
         System.err.println(new Exception().getStackTrace()[0].getMethodName());
->>>>>>> ce34beb9
 
         /**
          * Integer test input.
@@ -591,7 +519,7 @@
         for (int i = 0; i < numOfTests; i++) {
             runMatrixTest(varName, testInput[i], expectedInt2bTestOutput[i]);
         }
-    }*/
+    }
 
     /**
      * Test creating a new MATRIX cell.
@@ -671,14 +599,6 @@
 
     /**
      * Test creating a new MATRIX cell.
-<<<<<<< HEAD
-     * @throws java.lang.Exception on any error
-     *//* - UISpec4j Focus is borked.
-  public void testNewMatrixCellDoubleArgFloat() throws Exception {
-       // Retrieve the components
-        Window window = getMainWindow();
-        MenuBar menuBar = window.getMenuBar();
-=======
      */
     @Test
     public void testNewMatrixCellDoubleArgFloat() {
@@ -687,7 +607,6 @@
          * Float test input.
          */
         String[] fTestInput = { "1a.9", "10-43.2" };
->>>>>>> ce34beb9
 
         // 1. Create new variables using script
         String root = System.getProperty("testPath");
@@ -746,11 +665,7 @@
         for (int i = 0; i < numOfTests; i++) {
             runMatrixTest(varName, testInput[i], expectedInt2bTestOutput[i]);
         }
-<<<<<<< HEAD
-   }*/
-=======
-    }
->>>>>>> ce34beb9
+    }
 
     /**
      * Runs advanced tests.
@@ -1027,7 +942,7 @@
 
         final int numCells = spreadsheet.column(varName).numOfCells();
         if (numCells == 0) {
-            spreadsheet.column(varName).clickHeader();
+            spreadsheet.column(varName).click();
         } else {
             spreadsheet.column(varName).cell(numCells).selectCell();
         }
@@ -1255,7 +1170,7 @@
                 new SpreadsheetPanelFixture(mainFrameFixture.robot,
                         (SpreadsheetPanel) jPanel.component());
 
-        spreadsheet.column(varName).clickHeader();
+        spreadsheet.column(varName).click();
 
         int numOfCells = spreadsheet.column(varName).numOfCells();
         for (int ordinal = 1; ordinal <= numOfCells; ordinal++) {
