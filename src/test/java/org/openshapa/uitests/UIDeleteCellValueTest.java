package org.openshapa.uitests;

import java.awt.event.KeyEvent;
import java.io.File;
import java.util.Vector;
<<<<<<< HEAD
import junitx.util.PrivateAccessor;
import org.openshapa.Configuration;
import org.openshapa.util.ConfigProperties;
import org.uispec4j.Cell;
import org.uispec4j.Column;
import org.uispec4j.Key;
import org.uispec4j.MenuBar;
import org.uispec4j.OpenSHAPAUISpecTestCase;
import org.uispec4j.Spreadsheet;
import org.uispec4j.TextBox;
import org.uispec4j.Trigger;
import org.uispec4j.UISpec4J;
import org.uispec4j.Window;
import org.uispec4j.interception.FileChooserHandler;
import org.uispec4j.interception.WindowHandler;
=======

import javax.swing.text.BadLocationException;

import org.fest.swing.core.KeyPressInfo;
import org.fest.swing.fixture.DialogFixture;
import org.fest.swing.fixture.JFileChooserFixture;
import org.fest.swing.fixture.JPanelFixture;
import org.fest.swing.fixture.SpreadsheetCellFixture;
import org.fest.swing.fixture.SpreadsheetColumnFixture;
import org.fest.swing.fixture.SpreadsheetPanelFixture;
import org.openshapa.util.UIUtils;
import org.openshapa.views.discrete.SpreadsheetPanel;
import org.testng.Assert;
import org.testng.annotations.Test;
>>>>>>> ce34beb9

/**
 * Test for the New Cells.
 */
<<<<<<< HEAD
public final class UIDeleteCellValueTest extends OpenSHAPAUISpecTestCase {
    static {
        try {
            ConfigProperties p = (ConfigProperties) PrivateAccessor.getField(Configuration.getInstance(), "properties");
            p.setCanSendLogs(false);
        } catch (Exception e) {
            System.err.println("Unable to overide sending usage logs");
        }

        UISpec4J.setWindowInterceptionTimeLimit(120000);
        UISpec4J.init();
    }





=======
public final class UIDeleteCellValueTest extends OpenSHAPATestClass {
    /**
     * Tests for deleting the cell value.
     * 
     * @param type
     *            type of column
     * @throws BadLocationException
     *             if can't click on a particular caret pos
     */
    private void testDeleteCellValue(final String type)
            throws BadLocationException {
        String root = System.getProperty("testPath");
        File demoFile = new File(root + "/ui/all_column_types.rb");
        Assert.assertTrue(demoFile.exists());
        // 1. Run script to populate
        mainFrameFixture.clickMenuItemWithPath("Script", "Run script");
        JFileChooserFixture jfcf = mainFrameFixture.fileChooser();
        jfcf.selectFile(demoFile).approve();
        // Close script console
        DialogFixture scriptConsole = mainFrameFixture.dialog();
        scriptConsole.button("closeButton").click();
        // 2. Open spreadsheet and check that script has data
        JPanelFixture jPanel = UIUtils.getSpreadsheet(mainFrameFixture);
        SpreadsheetPanelFixture ssPanel =
                new SpreadsheetPanelFixture(mainFrameFixture.robot,
                        (SpreadsheetPanel) jPanel.component());
        Vector<SpreadsheetColumnFixture> cols = ssPanel.allColumns();
        Assert.assertTrue(cols.size() > 0);
        highlightAndBackspaceTest(ssPanel, 1, type);
        highlightAndDeleteTest(ssPanel, 2, type);
        backSpaceAllTest(ssPanel, 3, type);
        deleteAllTest(ssPanel, 4, type);
    }

>>>>>>> ce34beb9
    /**
     * Test deleting values from nominal cells.
     * 
     * @throws java.lang.Exception
     *             on any error
     */
    @Test
    public void testDeleteNominalCell() throws Exception {
        System.err.println(new Exception().getStackTrace()[0].getMethodName());
        String type = "NOMINAL";
        testDeleteCellValue(type);
    }

    /**
     * Test deleting values from float cells.
     * 
     * @throws java.lang.Exception
     *             on any error
     */
    // BugzID:1351
    // @Test
    public void testDeleteFloatCell() throws Exception {
        String type = "FLOAT";
        System.err.println(new Exception().getStackTrace()[0].getMethodName());
        testDeleteCellValue(type);
    }

    /**
     * Test deleting values from integer cells.
     * 
     * @throws java.lang.Exception
     *             on any error
     */
    @Test
    public void testDeleteIntCell() throws Exception {
        String type = "INTEGER";
        System.err.println(new Exception().getStackTrace()[0].getMethodName());
        testDeleteCellValue(type);
    }

    /**
     * Test deleting values from text cells.
     * 
     * @throws java.lang.Exception
     *             on any error
     */
    @Test
    public void testDeleteTextCell() throws Exception {
        String type = "TEXT";

        System.err.println(new Exception().getStackTrace()[0].getMethodName());
        testDeleteCellValue(type);
    }

    /**
     * Tests deletion by selecting all and pressing backspace.
     * 
     * @param ss
     *            Spreadsheet
     * @param type
     *            column type to test
     */
    private void highlightAndBackspaceTest(final SpreadsheetPanelFixture ss,
            final int cellWithID, final String type)
            throws BadLocationException {
        SpreadsheetCellFixture cell = null;
        // 1. Get cell for test type
        for (SpreadsheetColumnFixture col : ss.allColumns()) {
            if (col.getColumnType().equalsIgnoreCase(type)) {
                cell = col.cell(cellWithID);
                break;
            }
        }

        // 2. Test different inputs as per specifications
        cell.select(SpreadsheetCellFixture.VALUE, 0, cell.cellValue().text()
                .length());
        cell.cellValue().pressAndReleaseKey(
                KeyPressInfo.keyCode(KeyEvent.VK_BACK_SPACE));
        Assert.assertEquals(cell.cellValue().text(), "<val>");
    }

    /**
     * Tests deletion by selecting all and pressing delete.
     * 
     * @param ss
     *            Spreadsheet
     * @param type
     *            column type to test
     */
    private void highlightAndDeleteTest(final SpreadsheetPanelFixture ss,
            final int cellWithID, final String type)
            throws BadLocationException {
        SpreadsheetCellFixture cell = null;
        // 1. Get cell for test type
        for (SpreadsheetColumnFixture col : ss.allColumns()) {
            if (col.getColumnType().equalsIgnoreCase(type)) {
                cell = col.cell(cellWithID);
                break;
            }
        }

        // 2. Test different inputs as per specifications
        cell.select(SpreadsheetCellFixture.VALUE, 0, cell.cellValue().text()
                .length());
        cell.cellValue().pressAndReleaseKey(
                KeyPressInfo.keyCode(KeyEvent.VK_DELETE));
        Assert.assertEquals(cell.cellValue().text(), "<val>");
    }

    /**
     * Tests deletion by backspacing all.
     * 
     * @param ss
     *            Spreadsheet
     * @param type
     *            column type to test
     */
    private void backSpaceAllTest(final SpreadsheetPanelFixture ss,
            final int cellWithID, final String type)
            throws BadLocationException {
        SpreadsheetCellFixture cell = null;
        // 1. Get cell for test type
        for (SpreadsheetColumnFixture col : ss.allColumns()) {
            if (col.getColumnType().equalsIgnoreCase(type)) {
                cell = col.cell(cellWithID);
                break;
            }
        }

        // 2. Test different input as per specifications
        int strLen = cell.cellValue().text().length();

        cell.clickToCharPos(SpreadsheetCellFixture.VALUE, strLen, 1);
        // Forced to do this because of BugzID:1350
        for (int i = 0; i < strLen; i++) {
            cell.cellValue().pressAndReleaseKey(
                    KeyPressInfo.keyCode(KeyEvent.VK_RIGHT));
        }
        for (int i = 0; i < strLen; i++) {
            cell.cellValue().pressAndReleaseKey(
                    KeyPressInfo.keyCode(KeyEvent.VK_BACK_SPACE));
        }
        Assert.assertEquals(cell.cellValue().text(), "<val>");
    }

    /**
     * Tests deletion by pressing delete.
     * 
     * @param ss
     *            Spreadsheet
     * @param type
     *            column type to test
     */
    private void deleteAllTest(final SpreadsheetPanelFixture ss,
            final int cellWithID, final String type)
            throws BadLocationException {
        SpreadsheetCellFixture cell = null;
        // 1. Get cell for test type
        for (SpreadsheetColumnFixture col : ss.allColumns()) {
            if (col.getColumnType().equalsIgnoreCase(type)) {
                cell = col.cell(cellWithID);
                break;
            }
        }

        // 2. Test different input as per specifications
        int strLen = cell.cellValue().text().length();

        cell.clickToCharPos(SpreadsheetCellFixture.VALUE, 0, 1);
        for (int i = 0; i < strLen; i++) {
            cell.cellValue().pressAndReleaseKey(
                    KeyPressInfo.keyCode(KeyEvent.VK_DELETE));
        }
        Assert.assertEquals(cell.cellValue().text(), "<val>");
    }

}<|MERGE_RESOLUTION|>--- conflicted
+++ resolved
@@ -3,23 +3,6 @@
 import java.awt.event.KeyEvent;
 import java.io.File;
 import java.util.Vector;
-<<<<<<< HEAD
-import junitx.util.PrivateAccessor;
-import org.openshapa.Configuration;
-import org.openshapa.util.ConfigProperties;
-import org.uispec4j.Cell;
-import org.uispec4j.Column;
-import org.uispec4j.Key;
-import org.uispec4j.MenuBar;
-import org.uispec4j.OpenSHAPAUISpecTestCase;
-import org.uispec4j.Spreadsheet;
-import org.uispec4j.TextBox;
-import org.uispec4j.Trigger;
-import org.uispec4j.UISpec4J;
-import org.uispec4j.Window;
-import org.uispec4j.interception.FileChooserHandler;
-import org.uispec4j.interception.WindowHandler;
-=======
 
 import javax.swing.text.BadLocationException;
 
@@ -34,30 +17,10 @@
 import org.openshapa.views.discrete.SpreadsheetPanel;
 import org.testng.Assert;
 import org.testng.annotations.Test;
->>>>>>> ce34beb9
 
 /**
  * Test for the New Cells.
  */
-<<<<<<< HEAD
-public final class UIDeleteCellValueTest extends OpenSHAPAUISpecTestCase {
-    static {
-        try {
-            ConfigProperties p = (ConfigProperties) PrivateAccessor.getField(Configuration.getInstance(), "properties");
-            p.setCanSendLogs(false);
-        } catch (Exception e) {
-            System.err.println("Unable to overide sending usage logs");
-        }
-
-        UISpec4J.setWindowInterceptionTimeLimit(120000);
-        UISpec4J.init();
-    }
-
-
-
-
-
-=======
 public final class UIDeleteCellValueTest extends OpenSHAPATestClass {
     /**
      * Tests for deleting the cell value.
@@ -92,7 +55,6 @@
         deleteAllTest(ssPanel, 4, type);
     }
 
->>>>>>> ce34beb9
     /**
      * Test deleting values from nominal cells.
      * 
