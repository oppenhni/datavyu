--- conflicted
+++ resolved
@@ -1,22 +1,5 @@
 package org.openshapa.uitests;
 
-<<<<<<< HEAD
-import org.openshapa.views.discrete.SpreadsheetPanel;
-import java.util.Vector;
-import junitx.util.PrivateAccessor;
-import org.openshapa.Configuration;
-import org.openshapa.util.ConfigProperties;
-import org.openshapa.util.UIUtils;
-import org.uispec4j.Cell;
-import org.uispec4j.Clipboard;
-import org.uispec4j.Key;
-import org.uispec4j.MenuBar;
-import org.uispec4j.OpenSHAPAUISpecTestCase;
-import org.uispec4j.Spreadsheet;
-import org.uispec4j.TextBox;
-import org.uispec4j.UISpec4J;
-import org.uispec4j.Window;
-=======
 import java.awt.event.KeyEvent;
 
 import org.fest.swing.core.KeyPressInfo;
@@ -27,27 +10,12 @@
 import org.openshapa.util.UIUtils;
 import org.testng.Assert;
 import org.testng.annotations.Test;
->>>>>>> ce34beb9
 
 /**
  * Bug 496: Pasting "2398392310820831" into a new cell, shows 23983 as
  * highlighted. Expected: Nothing highlighted or entire value highlighted.
  */
-<<<<<<< HEAD
-public final class UIBug496Test extends OpenSHAPAUISpecTestCase {
-
-    static {
-        try {
-            ConfigProperties p = (ConfigProperties) PrivateAccessor.getField(Configuration.getInstance(), "properties");
-            p.setCanSendLogs(false);
-        } catch (Exception e) {
-            System.err.println("Unable to overide sending usage logs");
-        }
-        UISpec4J.init();
-    }
-=======
 public final class UIBug496Test extends OpenSHAPATestClass {
->>>>>>> ce34beb9
 
     /**
      * Bug 496 test.
