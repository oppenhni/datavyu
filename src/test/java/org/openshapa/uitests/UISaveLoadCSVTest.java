package org.openshapa.uitests;


import java.io.File;
import org.uispec4j.interception.MainClassAdapter;
import org.openshapa.OpenSHAPA;
import org.openshapa.util.FileTester;
import org.uispec4j.MenuBar;
import org.uispec4j.UISpec4J;
import org.uispec4j.UISpecTestCase;
import org.uispec4j.Window;
import org.uispec4j.interception.BasicHandler;
import org.uispec4j.interception.FileChooserHandler;
import org.uispec4j.interception.WindowInterceptor;

/**
 * Test saving and loading a database to a CSV file.
 */
public final class UISaveLoadCSVTest extends UISpecTestCase {

    /**
     * Initialiser called before each unit test.
     *
     * @throws java.lang.Exception When unable to initialise test
     */
    @Override
    protected void setUp() throws Exception {
        super.setUp();
        setAdapter(new MainClassAdapter(OpenSHAPA.class, new String[0]));
    }

     /**
     * Called after each test.
     * @throws Exception
     */
    @Override
    protected void tearDown() throws Exception {
        getMainWindow().dispose();
        super.tearDown();
    }

    static {
        UISpec4J.setWindowInterceptionTimeLimit(120000);
        UISpec4J.init();
    }

    /**
     * Test saving a database to a CSV file.
     *
     * @throws java.lang.Exception on any error
     */
    /*

    Comment test see BugzID:842 for details.

    public void testSavingCSV() throws Exception {
        //Preparation
        Window window = getMainWindow();
        MenuBar menuBar = window.getMenuBar();

        String root = System.getProperty("testPath");
        File demoFile = new File(root + "/ui/demo_data_to_csv.rb");
        assertTrue(demoFile.exists());

        File testCSV = new File(root + "/ui/test-v2-out.csv");
        assertTrue(testCSV.exists());

        String tempFolder = System.getProperty("java.io.tmpdir");
        File savedCSV = new File(tempFolder + "/savedCSV.csv");
        savedCSV.deleteOnExit();
        if (savedCSV.exists()) {
            savedCSV.delete();
        }
        assertFalse(savedCSV.exists());

        // 1. Open and run script to populate database
        WindowInterceptor
                .init(menuBar.getMenu("Script").getSubMenu("Run script")
                    .triggerClick())
                .process(FileChooserHandler.init()
                    .assertIsOpenDialog()
                    .assertAcceptsFilesOnly()
                    .select(demoFile))
                .process(new WindowHandler() {
                    public Trigger process(Window console) {
                        return console.getButton("Close").triggerClick();
                    }
                })
                .run();

        // 2. Save CSV file
        WindowInterceptor
                .init(menuBar.getMenu("File").getSubMenu("Save As...")
                    .triggerClick())
                .process(FileChooserHandler.init()
                    .assertIsSaveDialog()
                    .assertAcceptsFilesOnly()
                    .select(savedCSV))
                .run();

        // 3. Check that CSV file is correct
        // Please note: This assumes that saving was working on 05-Aug-2009
        File bug541SavedCSV = new File(savedCSV.getAbsolutePath());
        assertTrue(FileTester.areFilesSame(testCSV, bug541SavedCSV));
    }*/

    /**
<<<<<<< HEAD
     * Test saving a database to a CSV file with Save.
     *
     * @throws java.lang.Exception on any error
     */
    public void testSaveCSV() throws Exception {
        //TODO: Should be modified for other file types once they're ready
        //Preparation
        Window window = getMainWindow();
        MenuBar menuBar = window.getMenuBar();

        String root = System.getProperty("testPath");
        File demoFile = new File(root + "/ui/demo_data_to_csv.rb");
        assertTrue(demoFile.exists());

        File testCSV = new File(root + "/ui/test-v2-out.csv");
        assertTrue(testCSV.exists());

        String tempFolder = System.getProperty("java.io.tmpdir");
        File savedCSV = new File(tempFolder + "/savedCSV.csv");
        savedCSV.deleteOnExit();
        if (savedCSV.exists()) {
            savedCSV.delete();
        }
        assertFalse(savedCSV.exists());

        //1. Click save on empty project. Expecting it to act like Save As
        WindowInterceptor
                .init(menuBar.getMenu("File").getSubMenu("Save")
                    .triggerClick())
                .process(FileChooserHandler.init()
                    .assertIsSaveDialog()
                    .assertAcceptsFilesOnly()
                    .select(savedCSV))
                .run();


        // 2. Open and run script to populate database
        WindowInterceptor
                .init(menuBar.getMenu("Script").getSubMenu("Run script")
                    .triggerClick())
                .process(FileChooserHandler.init()
                    .assertIsOpenDialog()
                    .assertAcceptsFilesOnly()
                    .select(demoFile))
                .process(new WindowHandler() {
                    public Trigger process(Window console) {
                        return console.getButton("Close").triggerClick();
                    }
                })
                .run();

        // 2. Save CSV file. Not expecting anything except a save
        menuBar.getMenu("File").getSubMenu("Save").click();

        // 3. Check that CSV file is correct
        assertTrue(areFilesSame(testCSV, savedCSV));
    }

    /**
=======
>>>>>>> bc343390
     * Run a load test for specified input and expected output files.
     *
     * @param inputFile The input CSV file to open before saving.
     * @param expectedOutputFile The expected output of saving the above file.
     *
     * @throws Exception If unable to save file.
     */
<<<<<<< HEAD
    private void loadTest(final String inputFile,
=======
    private void testLoad(final String inputFile,
>>>>>>> bc343390
                         final String expectedOutputFile) throws Exception {
        //Preparation
        Window window = getMainWindow();
        final MenuBar menuBar = window.getMenuBar();

        String root = System.getProperty("testPath");
        File testCSV = new File(root + inputFile);
        assertTrue(testCSV.exists());

        File testOutputCSV = new File(root + expectedOutputFile);
        assertTrue(testOutputCSV.exists());

        String tempFolder = System.getProperty("java.io.tmpdir");
        final File savedCSV = new File(tempFolder + "/savedCSV.csv");
        //savedCSV.deleteOnExit();
        // The file already exists - created in the last test.

        // 1. Load CSV file
        WindowInterceptor
                .init(menuBar.getMenu("File").getSubMenu("Open...")
                    .triggerClick())
                .process(FileChooserHandler.init()
                    .assertIsOpenDialog()
                    .assertAcceptsFilesOnly()
                    .select(testCSV))
                .run();


        // 2. Save contents as a seperate CSV file.
        if (savedCSV.exists()) {
            WindowInterceptor
                .init(menuBar.getMenu("File").getSubMenu("Save As...").triggerClick())
                .process(FileChooserHandler.init()
                    .assertIsSaveDialog()
                    .assertAcceptsFilesOnly()
                    .select(savedCSV))
                .process(BasicHandler.init().triggerButtonClick("Overwrite"))
                .run();
        } else {
            WindowInterceptor
                .init(menuBar.getMenu("File").getSubMenu("Save As...").triggerClick())
                .process(FileChooserHandler.init()
                    .assertIsSaveDialog()
                    .assertAcceptsFilesOnly()
                    .select(savedCSV))
                .run();
        }

        // 3. Check that CSV file is correct
<<<<<<< HEAD
        assertTrue(areFilesSame(testOutputCSV, savedCSV));
=======
        assertTrue(FileTester.areFilesSame(testOutputCSV, savedCSV));
        window.dispose();
>>>>>>> bc343390
    }

    /**
     * Test loading a database from a version 1 CSV file.
     *
     * @throws java.lang.Exception on any error
     */
    
    public void testLoadingCSVv1() throws Exception {
        this.loadTest("/ui/test-v1-in.csv", "/ui/test-v1-out.csv");
    }

    /**
     * Test loading a database from a version 2 CSV file.
     *
     * @throws java.lang.Exception on any error
     */
    
    public void testLoadingCSVv2() throws Exception {
        this.loadTest("/ui/test-v2-in.csv", "/ui/test-v2-out.csv");
    }

}<|MERGE_RESOLUTION|>--- conflicted
+++ resolved
@@ -1,17 +1,18 @@
 package org.openshapa.uitests;
-
 
 import java.io.File;
 import org.uispec4j.interception.MainClassAdapter;
+import org.uispec4j.interception.WindowInterceptor;
 import org.openshapa.OpenSHAPA;
 import org.openshapa.util.FileTester;
 import org.uispec4j.MenuBar;
+import org.uispec4j.Trigger;
 import org.uispec4j.UISpec4J;
 import org.uispec4j.UISpecTestCase;
 import org.uispec4j.Window;
 import org.uispec4j.interception.BasicHandler;
 import org.uispec4j.interception.FileChooserHandler;
-import org.uispec4j.interception.WindowInterceptor;
+import org.uispec4j.interception.WindowHandler;
 
 /**
  * Test saving and loading a database to a CSV file.
@@ -45,7 +46,7 @@
     }
 
     /**
-     * Test saving a database to a CSV file.
+     * Test saving a database to a CSV file with Save As.
      *
      * @throws java.lang.Exception on any error
      */
@@ -53,7 +54,7 @@
 
     Comment test see BugzID:842 for details.
 
-    public void testSavingCSV() throws Exception {
+    public void testSaveAsCSV() throws Exception {
         //Preparation
         Window window = getMainWindow();
         MenuBar menuBar = window.getMenuBar();
@@ -101,11 +102,10 @@
         // 3. Check that CSV file is correct
         // Please note: This assumes that saving was working on 05-Aug-2009
         File bug541SavedCSV = new File(savedCSV.getAbsolutePath());
-        assertTrue(FileTester.areFilesSame(testCSV, bug541SavedCSV));
+        assertTrue(areFilesSame(testCSV, bug541SavedCSV));
     }*/
 
     /**
-<<<<<<< HEAD
      * Test saving a database to a CSV file with Save.
      *
      * @throws java.lang.Exception on any error
@@ -161,12 +161,10 @@
         menuBar.getMenu("File").getSubMenu("Save").click();
 
         // 3. Check that CSV file is correct
-        assertTrue(areFilesSame(testCSV, savedCSV));
-    }
-
-    /**
-=======
->>>>>>> bc343390
+        assertTrue(FileTester.areFilesSame(testCSV, savedCSV));
+    }
+
+    /**
      * Run a load test for specified input and expected output files.
      *
      * @param inputFile The input CSV file to open before saving.
@@ -174,11 +172,7 @@
      *
      * @throws Exception If unable to save file.
      */
-<<<<<<< HEAD
     private void loadTest(final String inputFile,
-=======
-    private void testLoad(final String inputFile,
->>>>>>> bc343390
                          final String expectedOutputFile) throws Exception {
         //Preparation
         Window window = getMainWindow();
@@ -210,7 +204,8 @@
         // 2. Save contents as a seperate CSV file.
         if (savedCSV.exists()) {
             WindowInterceptor
-                .init(menuBar.getMenu("File").getSubMenu("Save As...").triggerClick())
+                .init(menuBar.getMenu("File").getSubMenu("Save As...")
+                .triggerClick())
                 .process(FileChooserHandler.init()
                     .assertIsSaveDialog()
                     .assertAcceptsFilesOnly()
@@ -219,7 +214,8 @@
                 .run();
         } else {
             WindowInterceptor
-                .init(menuBar.getMenu("File").getSubMenu("Save As...").triggerClick())
+                .init(menuBar.getMenu("File").getSubMenu("Save As...")
+                .triggerClick())
                 .process(FileChooserHandler.init()
                     .assertIsSaveDialog()
                     .assertAcceptsFilesOnly()
@@ -228,12 +224,8 @@
         }
 
         // 3. Check that CSV file is correct
-<<<<<<< HEAD
-        assertTrue(areFilesSame(testOutputCSV, savedCSV));
-=======
         assertTrue(FileTester.areFilesSame(testOutputCSV, savedCSV));
         window.dispose();
->>>>>>> bc343390
     }
 
     /**
@@ -241,7 +233,7 @@
      *
      * @throws java.lang.Exception on any error
      */
-    
+
     public void testLoadingCSVv1() throws Exception {
         this.loadTest("/ui/test-v1-in.csv", "/ui/test-v1-out.csv");
     }
@@ -251,7 +243,7 @@
      *
      * @throws java.lang.Exception on any error
      */
-    
+
     public void testLoadingCSVv2() throws Exception {
         this.loadTest("/ui/test-v2-in.csv", "/ui/test-v2-out.csv");
     }
