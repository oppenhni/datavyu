package org.openshapa.uitests;

import java.io.File;
import org.uispec4j.interception.MainClassAdapter;
import org.uispec4j.interception.WindowInterceptor;
import org.openshapa.OpenSHAPA;
import org.openshapa.util.UiUtil;
import org.uispec4j.MenuBar;
import org.uispec4j.Trigger;
import org.uispec4j.UISpec4J;
import org.uispec4j.UISpecTestCase;
import org.uispec4j.Window;
import org.uispec4j.interception.BasicHandler;
import org.uispec4j.interception.FileChooserHandler;
import org.uispec4j.interception.WindowHandler;

/**
 * Test saving and loading a database to a CSV file.
 */
public final class UISaveLoadCSVTest extends UISpecTestCase {

    /**
     * Initialiser called before each unit test.
     *
     * @throws java.lang.Exception When unable to initialise test
     */
    @Override
    protected void setUp() throws Exception {
        super.setUp();
        setAdapter(new MainClassAdapter(OpenSHAPA.class, new String[0]));
    }

     /**
     * Called after each test.
     * @throws Exception
     */
    @Override
    protected void tearDown() throws Exception {
        getMainWindow().dispose();
        super.tearDown();
    }

    static {
        UISpec4J.setWindowInterceptionTimeLimit(120000);
        UISpec4J.init();
    }

    /**
     * Test saving a database to a CSV file with Save As.
     *
     * @throws java.lang.Exception on any error
     */
    /*

    Comment test see BugzID:842 for details.

    public void testSaveAsCSV() throws Exception {
        //Preparation
        Window window = getMainWindow();
        MenuBar menuBar = window.getMenuBar();

        String root = System.getProperty("testPath");
        File demoFile = new File(root + "/ui/demo_data_to_csv.rb");
        assertTrue(demoFile.exists());

        File testCSV = new File(root + "/ui/test-v2-out.csv");
        assertTrue(testCSV.exists());

        String tempFolder = System.getProperty("java.io.tmpdir");
        File savedCSV = new File(tempFolder + "/savedCSV.csv");
        savedCSV.deleteOnExit();
        if (savedCSV.exists()) {
            savedCSV.delete();
        }
        assertFalse(savedCSV.exists());

        // 1. Open and run script to populate database
        WindowInterceptor
                .init(menuBar.getMenu("Script").getSubMenu("Run script")
                    .triggerClick())
                .process(FileChooserHandler.init()
                    .assertIsOpenDialog()
                    .assertAcceptsFilesOnly()
                    .select(demoFile))
                .process(new WindowHandler() {
                    public Trigger process(Window console) {
                        return console.getButton("Close").triggerClick();
                    }
                })
                .run();

        // 2. Save CSV file
        WindowInterceptor
                .init(menuBar.getMenu("File").getSubMenu("Save As...")
                    .triggerClick())
                .process(FileChooserHandler.init()
                    .assertIsSaveDialog()
                    .assertAcceptsFilesOnly()
                    .select(savedCSV))
                .run();

        // 3. Check that CSV file is correct
        // Please note: This assumes that saving was working on 05-Aug-2009
        File bug541SavedCSV = new File(savedCSV.getAbsolutePath());
<<<<<<< HEAD
        assertTrue(areFilesSame(testCSV, bug541SavedCSV));
=======
        assertTrue(UiUtil.areFilesSame(testCSV, bug541SavedCSV));
>>>>>>> 2814f8af
    }*/

    /**
     * Test saving a database to a CSV file with Save.
     *
     * @throws java.lang.Exception on any error
     */
    public void testSaveCSV() throws Exception {
        //TODO: Should be modified for other file types once they're ready
        //Preparation
        Window window = getMainWindow();
        MenuBar menuBar = window.getMenuBar();

        String root = System.getProperty("testPath");
        File demoFile = new File(root + "/ui/demo_data_to_csv.rb");
        assertTrue(demoFile.exists());

        File testCSV = new File(root + "/ui/test-v2-out.csv");
        assertTrue(testCSV.exists());

        String tempFolder = System.getProperty("java.io.tmpdir");
        File savedCSV = new File(tempFolder + "/savedCSV.csv");
        savedCSV.deleteOnExit();
        if (savedCSV.exists()) {
            savedCSV.delete();
        }
        assertFalse(savedCSV.exists());

        //1. Click save on empty project. Expecting it to act like Save As
        WindowInterceptor
                .init(menuBar.getMenu("File").getSubMenu("Save")
                    .triggerClick())
                .process(FileChooserHandler.init()
                    .assertIsSaveDialog()
                    .assertAcceptsFilesOnly()
                    .select(savedCSV))
                .run();


        // 2. Open and run script to populate database
        WindowInterceptor
                .init(menuBar.getMenu("Script").getSubMenu("Run script")
                    .triggerClick())
                .process(FileChooserHandler.init()
                    .assertIsOpenDialog()
                    .assertAcceptsFilesOnly()
                    .select(demoFile))
                .process(new WindowHandler() {
                    public Trigger process(Window console) {
                        return console.getButton("Close").triggerClick();
                    }
                })
                .run();

        // 2. Save CSV file. Not expecting anything except a save
        menuBar.getMenu("File").getSubMenu("Save").click();

        // 3. Check that CSV file is correct
        assertTrue(FileTester.areFilesSame(testCSV, savedCSV));
    }

    /**
     * Run a load test for specified input and expected output files.
     *
     * @param inputFile The input CSV file to open before saving.
     * @param expectedOutputFile The expected output of saving the above file.
     *
     * @throws Exception If unable to save file.
     */
    private void loadTest(final String inputFile,
                         final String expectedOutputFile) throws Exception {
        //Preparation
        Window window = getMainWindow();
        final MenuBar menuBar = window.getMenuBar();

        String root = System.getProperty("testPath");
        File testCSV = new File(root + inputFile);
        assertTrue(testCSV.exists());

        File testOutputCSV = new File(root + expectedOutputFile);
        assertTrue(testOutputCSV.exists());

        String tempFolder = System.getProperty("java.io.tmpdir");
        final File savedCSV = new File(tempFolder + "/savedCSV.csv");
        //savedCSV.deleteOnExit();
        // The file already exists - created in the last test.

        // 1. Load CSV file
        WindowInterceptor
                .init(menuBar.getMenu("File").getSubMenu("Open...")
                    .triggerClick())
                .process(FileChooserHandler.init()
                    .assertIsOpenDialog()
                    .assertAcceptsFilesOnly()
                    .select(testCSV))
                .run();


        // 2. Save contents as a seperate CSV file.
        if (savedCSV.exists()) {
            WindowInterceptor
                .init(menuBar.getMenu("File").getSubMenu("Save As...")
                .triggerClick())
                .process(FileChooserHandler.init()
                    .assertIsSaveDialog()
                    .assertAcceptsFilesOnly()
                    .select(savedCSV))
                .process(BasicHandler.init().triggerButtonClick("Overwrite"))
                .run();
        } else {
            WindowInterceptor
                .init(menuBar.getMenu("File").getSubMenu("Save As...")
                .triggerClick())
                .process(FileChooserHandler.init()
                    .assertIsSaveDialog()
                    .assertAcceptsFilesOnly()
                    .select(savedCSV))
                .run();
        }

        // 3. Check that CSV file is correct
        assertTrue(UiUtil.areFilesSame(testOutputCSV, savedCSV));
        window.dispose();
    }

    /**
     * Test loading a database from a version 1 CSV file.
     *
     * @throws java.lang.Exception on any error
     */

    public void testLoadingCSVv1() throws Exception {
<<<<<<< HEAD
        this.loadTest("/ui/test-v1-in.csv", "/ui/test-v1-out.csv");
=======
        // this.testLoad("/ui/test-v1-in.csv", "/ui/test-v1-out.csv");
>>>>>>> 2814f8af
    }

    /**
     * Test loading a database from a version 2 CSV file.
     *
     * @throws java.lang.Exception on any error
     */

    public void testLoadingCSVv2() throws Exception {
<<<<<<< HEAD
        this.loadTest("/ui/test-v2-in.csv", "/ui/test-v2-out.csv");
=======
        // this.testLoad("/ui/test-v2-in.csv", "/ui/test-v2-out.csv");
>>>>>>> 2814f8af
    }

}<|MERGE_RESOLUTION|>--- conflicted
+++ resolved
@@ -1,18 +1,17 @@
 package org.openshapa.uitests;
+
 
 import java.io.File;
 import org.uispec4j.interception.MainClassAdapter;
-import org.uispec4j.interception.WindowInterceptor;
 import org.openshapa.OpenSHAPA;
 import org.openshapa.util.UiUtil;
 import org.uispec4j.MenuBar;
-import org.uispec4j.Trigger;
 import org.uispec4j.UISpec4J;
 import org.uispec4j.UISpecTestCase;
 import org.uispec4j.Window;
 import org.uispec4j.interception.BasicHandler;
 import org.uispec4j.interception.FileChooserHandler;
-import org.uispec4j.interception.WindowHandler;
+import org.uispec4j.interception.WindowInterceptor;
 
 /**
  * Test saving and loading a database to a CSV file.
@@ -102,11 +101,7 @@
         // 3. Check that CSV file is correct
         // Please note: This assumes that saving was working on 05-Aug-2009
         File bug541SavedCSV = new File(savedCSV.getAbsolutePath());
-<<<<<<< HEAD
-        assertTrue(areFilesSame(testCSV, bug541SavedCSV));
-=======
         assertTrue(UiUtil.areFilesSame(testCSV, bug541SavedCSV));
->>>>>>> 2814f8af
     }*/
 
     /**
@@ -239,11 +234,7 @@
      */
 
     public void testLoadingCSVv1() throws Exception {
-<<<<<<< HEAD
         this.loadTest("/ui/test-v1-in.csv", "/ui/test-v1-out.csv");
-=======
-        // this.testLoad("/ui/test-v1-in.csv", "/ui/test-v1-out.csv");
->>>>>>> 2814f8af
     }
 
     /**
@@ -253,11 +244,7 @@
      */
 
     public void testLoadingCSVv2() throws Exception {
-<<<<<<< HEAD
         this.loadTest("/ui/test-v2-in.csv", "/ui/test-v2-out.csv");
-=======
-        // this.testLoad("/ui/test-v2-in.csv", "/ui/test-v2-out.csv");
->>>>>>> 2814f8af
     }
 
 }