package org.openshapa.uitests;

<<<<<<< HEAD
import junitx.util.PrivateAccessor;
import org.jdesktop.application.Application;
import org.jdesktop.application.ResourceMap;
import org.openshapa.Configuration;
import org.uispec4j.interception.WindowInterceptor;
import org.openshapa.OpenSHAPA;
import org.openshapa.models.db.Column;
import org.openshapa.util.ConfigProperties;
import org.openshapa.views.discrete.SpreadsheetPanel;
import org.uispec4j.MenuBar;
import org.uispec4j.OpenSHAPAUISpecTestCase;
import org.uispec4j.Spreadsheet;
import org.uispec4j.UISpec4J;
import org.uispec4j.Window;
import org.uispec4j.interception.BasicHandler;
=======
import org.fest.swing.fixture.DialogFixture;
import org.fest.swing.fixture.JOptionPaneFixture;
import org.fest.swing.fixture.JPanelFixture;
import org.fest.swing.fixture.JTextComponentFixture;
import org.jdesktop.application.Application;
import org.jdesktop.application.ResourceMap;
import org.openshapa.OpenSHAPA;
import org.openshapa.models.db.Column;
import org.openshapa.util.UIUtils;
import org.testng.Assert;
import org.testng.annotations.Test;
>>>>>>> ce34beb9

/**
 * Bug 417 Test Check that reserved vocab variable names give a different error
 * message to already existing variables. Also make sure variations of reserved
 * vocabulary are allowed.
 */
<<<<<<< HEAD
public final class UIBug417Test extends OpenSHAPAUISpecTestCase {

    /**
     * Initialiser called before each unit test.
     *
     * @throws java.lang.Exception When unable to initialise test
     */
    @Override
    protected void setUp() throws Exception {
        super.setUp();
    }

     /**
     * Called after each test.
     * @throws Exception on any error
     */
    @Override
    protected void tearDown() throws Exception {
        super.tearDown();
    }

    static {
        try {
            ConfigProperties p = (ConfigProperties) PrivateAccessor.getField(Configuration.getInstance(), "properties");
            p.setCanSendLogs(false);
        } catch (Exception e) {
            System.err.println("Unable to overide sending usage logs");
        }
        UISpec4J.init();
    }
=======
public final class UIBug417Test extends OpenSHAPATestClass {
>>>>>>> ce34beb9

    /**
     * Different cell variable types.
     */
    private static final String[] VAR_TYPES =
            { "TEXT", "PREDICATE", "INTEGER", "NOMINAL", "MATRIX", "FLOAT" };

    /**
     * Resource map to access error messages in resources.
     */
    private ResourceMap rMap =
            Application.getInstance(OpenSHAPA.class).getContext()
                    .getResourceMap(Column.class);

    /**
     * Test creating a variable with the same name. Type is selected randomly
     * since it should not affect this
     */
    @Test
    public void testDuplicateName() {
        System.err.println("testDuplicateName");
        String varName = "v";
        String varType = VAR_TYPES[(int) (Math.random() * VAR_TYPES.length)];
        String varRadio = varType.toLowerCase() + "TypeButton";
        UIUtils.createNewVariable(mainFrameFixture, varName, varRadio);

        // 2. Check that a column has been created
        JPanelFixture ssPanel = UIUtils.getSpreadsheet(mainFrameFixture);

        // Find our new column header
        ssPanel.panel("headerView").label().text().startsWith(varName);

        // 3. Create variable with same name
        mainFrameFixture.clickMenuItemWithPath("Spreadsheet", "New Variable");
        // Find the new variable dialog
        DialogFixture newVariableDialog = mainFrameFixture.dialog();
        // Check if the new variable dialog is actually visible
        newVariableDialog.requireVisible();
        // Get the variable value text box
        JTextComponentFixture variableValueTextBox =
                newVariableDialog.textBox();
        // The variable value box should have no text in it
        variableValueTextBox.requireEmpty();
        // It should be editable
        variableValueTextBox.requireEditable();
        // Type in some text.
        variableValueTextBox.enterText(varName);
        // Get the radio button for text variables
        newVariableDialog.radioButton(varRadio).click();
        // Check that it is selected
        newVariableDialog.radioButton(varRadio).requireSelected();
        // Click "OK"
        newVariableDialog.button("okButton").click();

        JOptionPaneFixture warning = newVariableDialog.optionPane();
        warning.requireTitle("Warning:");
        Assert.assertNotNull(warning.label("OptionPane.label").text());
        Assert
                .assertTrue(warning.label("OptionPane.label").text().length() > 1);
        warning.requireMessage(rMap.getString("Error.exists", varName));
        warning.buttonWithText("OK").click();
    }

    /**
     * Test creating a variable with a reserved name.
     */
    @Test
    public void testReservedName() {
        System.err.println("testReservedName");
        String varName = "ge";
        String varType = VAR_TYPES[(int) (Math.random() * VAR_TYPES.length)];
        String varRadio = varType.toLowerCase() + "TypeButton";
        // 1. Create new variable
        mainFrameFixture.clickMenuItemWithPath("Spreadsheet", "New Variable");
        // Find the new variable dialog
        DialogFixture newVariableDialog = mainFrameFixture.dialog();
        // Check if the new variable dialog is actually visible
        newVariableDialog.requireVisible();
        // Get the variable value text box
        JTextComponentFixture variableValueTextBox =
                newVariableDialog.textBox();
        // The variable value box should have no text in it
        variableValueTextBox.requireEmpty();
        // It should be editable
        variableValueTextBox.requireEditable();
        // Type in some text.
        variableValueTextBox.enterText(varName);
        // Get the radio button for text variables
        newVariableDialog.radioButton(varRadio).click();
        // Check that it is selected
        newVariableDialog.radioButton(varRadio).requireSelected();
        // Click "OK"
        newVariableDialog.button("okButton").click();

        JOptionPaneFixture warning = newVariableDialog.optionPane();
        warning.requireTitle("Warning:");
        Assert.assertNotNull(warning.label("OptionPane.label").text());
        Assert
                .assertTrue(warning.label("OptionPane.label").text().length() > 1);
        warning.requireMessage(rMap.getString("Error.system", varName));
        warning.buttonWithText("OK").click();
    }

    /**
     * Test invalid column name.
     */
    @Test
    public void testInvalidColumnName() {
        System.err.println("testInvalidColumnName");
        String varName = "(hello)";
        String varType = VAR_TYPES[(int) (Math.random() * VAR_TYPES.length)];
        String varRadio = varType.toLowerCase() + "TypeButton";
        // 1. Create new variable
        mainFrameFixture.clickMenuItemWithPath("Spreadsheet", "New Variable");
        // Find the new variable dialog
        DialogFixture newVariableDialog = mainFrameFixture.dialog();
        // Check if the new variable dialog is actually visible
        newVariableDialog.requireVisible();
        // Get the variable value text box
        JTextComponentFixture variableValueTextBox =
                newVariableDialog.textBox();
        // The variable value box should have no text in it
        variableValueTextBox.requireEmpty();
        // It should be editable
        variableValueTextBox.requireEditable();
        // Type in some text.
        variableValueTextBox.enterText(varName);
        // Get the radio button for text variables
        newVariableDialog.radioButton(varRadio).click();
        // Check that it is selected
        newVariableDialog.radioButton(varRadio).requireSelected();
        // Click "OK"
        newVariableDialog.button("okButton").click();

        JOptionPaneFixture warning = newVariableDialog.optionPane();
        warning.requireTitle("Warning:");
        Assert.assertNotNull(warning.label("OptionPane.label").text());
        Assert
                .assertTrue(warning.label("OptionPane.label").text().length() > 1);
        warning.requireMessage(rMap.getString("Error.invalid", varName));
        warning.buttonWithText("OK").click();
    }
}<|MERGE_RESOLUTION|>--- conflicted
+++ resolved
@@ -1,22 +1,5 @@
 package org.openshapa.uitests;
 
-<<<<<<< HEAD
-import junitx.util.PrivateAccessor;
-import org.jdesktop.application.Application;
-import org.jdesktop.application.ResourceMap;
-import org.openshapa.Configuration;
-import org.uispec4j.interception.WindowInterceptor;
-import org.openshapa.OpenSHAPA;
-import org.openshapa.models.db.Column;
-import org.openshapa.util.ConfigProperties;
-import org.openshapa.views.discrete.SpreadsheetPanel;
-import org.uispec4j.MenuBar;
-import org.uispec4j.OpenSHAPAUISpecTestCase;
-import org.uispec4j.Spreadsheet;
-import org.uispec4j.UISpec4J;
-import org.uispec4j.Window;
-import org.uispec4j.interception.BasicHandler;
-=======
 import org.fest.swing.fixture.DialogFixture;
 import org.fest.swing.fixture.JOptionPaneFixture;
 import org.fest.swing.fixture.JPanelFixture;
@@ -28,47 +11,13 @@
 import org.openshapa.util.UIUtils;
 import org.testng.Assert;
 import org.testng.annotations.Test;
->>>>>>> ce34beb9
 
 /**
  * Bug 417 Test Check that reserved vocab variable names give a different error
  * message to already existing variables. Also make sure variations of reserved
  * vocabulary are allowed.
  */
-<<<<<<< HEAD
-public final class UIBug417Test extends OpenSHAPAUISpecTestCase {
-
-    /**
-     * Initialiser called before each unit test.
-     *
-     * @throws java.lang.Exception When unable to initialise test
-     */
-    @Override
-    protected void setUp() throws Exception {
-        super.setUp();
-    }
-
-     /**
-     * Called after each test.
-     * @throws Exception on any error
-     */
-    @Override
-    protected void tearDown() throws Exception {
-        super.tearDown();
-    }
-
-    static {
-        try {
-            ConfigProperties p = (ConfigProperties) PrivateAccessor.getField(Configuration.getInstance(), "properties");
-            p.setCanSendLogs(false);
-        } catch (Exception e) {
-            System.err.println("Unable to overide sending usage logs");
-        }
-        UISpec4J.init();
-    }
-=======
 public final class UIBug417Test extends OpenSHAPATestClass {
->>>>>>> ce34beb9
 
     /**
      * Different cell variable types.
