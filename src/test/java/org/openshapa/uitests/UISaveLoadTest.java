--- conflicted
+++ resolved
@@ -259,14 +259,9 @@
      * @throws SystemErrorException
      */
     private void loadTest(final String inputFile,
-<<<<<<< HEAD
                           final String expectedOutputFile)
     throws IOException, LogicErrorException {
-        final String root = System.getProperty("testPath");
-=======
-            final String expectedOutputFile) throws IOException {
         final String root = System.getProperty("testPath") + "/ui/";
->>>>>>> a611014b
         final String tempFolder = System.getProperty("java.io.tmpdir");
 
         File testCSV = new File(tempFolder + inputFile);
@@ -364,11 +359,7 @@
      * @throws java.lang.Exception
      *             on any error
      */
-<<<<<<< HEAD
-    //@Test
-=======
     //BugzID:1568@Test
->>>>>>> a611014b
     public void testLoadingSHAPA1() throws Exception {
         System.err.println(new Exception().getStackTrace()[0].getMethodName());
         loadTest("test-v1-in.csv", "test-v1-out.csv");
@@ -380,11 +371,7 @@
      * @throws java.lang.Exception
      *             on any error
      */
-<<<<<<< HEAD
-    //@Test
-=======
     //BugzID:1568@Test
->>>>>>> a611014b
     public void testLoadingSHAPA2() throws Exception {
         System.err.println(new Exception().getStackTrace()[0].getMethodName());
         loadTest("test-v2-in.csv", "test-v2-out.csv");
