--- conflicted
+++ resolved
@@ -3,13 +3,6 @@
 import java.awt.event.InputEvent;
 import java.awt.event.KeyEvent;
 import java.io.File;
-<<<<<<< HEAD
-import javax.swing.Box;
-import junitx.util.PrivateAccessor;
-import org.openshapa.Configuration;
-import org.openshapa.util.ConfigProperties;
-import org.uispec4j.interception.WindowInterceptor;
-=======
 import java.util.Vector;
 import java.util.concurrent.TimeUnit;
 
@@ -30,7 +23,6 @@
 import org.openshapa.views.ListVariables;
 import org.openshapa.views.NewProjectV;
 import org.openshapa.views.VocabEditorV;
->>>>>>> ce34beb9
 import org.openshapa.views.discrete.SpreadsheetPanel;
 import org.testng.Assert;
 import org.testng.annotations.Test;
@@ -39,24 +31,7 @@
  * Test the creation of a new database. This is now synonomous with the creation
  * of a New Project.
  */
-<<<<<<< HEAD
-public final class UINewDatabaseTest extends OpenSHAPAUISpecTestCase {
-
-    static {
-        try {
-            ConfigProperties p = (ConfigProperties) PrivateAccessor.getField(Configuration.getInstance(), "properties");
-            p.setCanSendLogs(false);
-        } catch (Exception e) {
-            System.err.println("Unable to overide sending usage logs");
-        }
-
-        UISpec4J.setWindowInterceptionTimeLimit(120000);
-        UISpec4J.init();
-    }
-
-=======
 public final class UINewDatabaseTest extends OpenSHAPATestClass {
->>>>>>> ce34beb9
     /**
      * Test new spreadsheet.
      */
