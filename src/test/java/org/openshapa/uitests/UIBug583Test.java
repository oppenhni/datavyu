package org.openshapa.uitests;

import java.awt.event.KeyEvent;
import java.io.File;
<<<<<<< HEAD
import org.uispec4j.interception.WindowInterceptor;
import org.openshapa.views.discrete.SpreadsheetPanel;
import java.util.Vector;
import junitx.util.PrivateAccessor;
import org.openshapa.Configuration;
import org.openshapa.util.ConfigProperties;
import org.uispec4j.Cell;
import org.uispec4j.Key;
import org.uispec4j.MenuBar;
import org.uispec4j.OpenSHAPAUISpecTestCase;
import org.uispec4j.Spreadsheet;
import org.uispec4j.TextBox;
import org.uispec4j.Trigger;
import org.uispec4j.UISpec4J;
import org.uispec4j.Window;
import org.uispec4j.interception.FileChooserHandler;
import org.uispec4j.interception.WindowHandler;
=======

import org.fest.swing.core.KeyPressInfo;
import org.fest.swing.core.matcher.JTextComponentMatcher;
import org.fest.swing.fixture.DialogFixture;
import org.fest.swing.fixture.JFileChooserFixture;
import org.fest.swing.fixture.JTextComponentFixture;
import org.testng.Assert;
import org.testng.annotations.Test;
>>>>>>> ce34beb9

/**
 * Bug 583. Highlighting float value and pressing zero changes to "."
 */
<<<<<<< HEAD
public final class UIBug583Test extends OpenSHAPAUISpecTestCase {

    static {
        try {
            ConfigProperties p = (ConfigProperties) PrivateAccessor.getField(Configuration.getInstance(), "properties");
            p.setCanSendLogs(false);
        } catch (Exception e) {
            System.err.println("Unable to overide sending usage logs");
        }
        UISpec4J.init();
    }
=======
public final class UIBug583Test extends OpenSHAPATestClass {
>>>>>>> ce34beb9

    /**
     * Bug 583 test with a range of values, including 0.
     */
    @Test
    public void testBug583() {
        /**
         * Different cell variable types.
         */
        System.err.println("testBug583");

        String[] floatCellValues =
                {/* BugzID:747-"0.000000", */"0.123400", "0.246800",
                        "0.370200", "0.493600", "0.617000", "0.740400",
                        "0.863800", "0.987200", "1.110600" };

        String root = System.getProperty("testPath");
        File demoFile = new File(root + "/ui/demo_data.rb");
        Assert.assertTrue(demoFile.exists());

        // 1. Run script to populate
        mainFrameFixture.clickMenuItemWithPath("Script", "Run script");

        JFileChooserFixture jfcf = mainFrameFixture.fileChooser();
        jfcf.selectFile(demoFile).approve();

        // Close script console
        DialogFixture scriptConsole = mainFrameFixture.dialog();
        scriptConsole.button("closeButton").click();

        // 2. Get each float cell
        for (String floatVal : floatCellValues) {
            JTextComponentFixture cellValue =
                    mainFrameFixture.textBox(JTextComponentMatcher
                            .withText(floatVal));
            cellValue.selectAll();
            cellValue.pressAndReleaseKey(KeyPressInfo.keyCode(KeyEvent.VK_0));
            Assert.assertEquals(cellValue.text(), "0.0");
        }
    }
}<|MERGE_RESOLUTION|>--- conflicted
+++ resolved
@@ -2,25 +2,6 @@
 
 import java.awt.event.KeyEvent;
 import java.io.File;
-<<<<<<< HEAD
-import org.uispec4j.interception.WindowInterceptor;
-import org.openshapa.views.discrete.SpreadsheetPanel;
-import java.util.Vector;
-import junitx.util.PrivateAccessor;
-import org.openshapa.Configuration;
-import org.openshapa.util.ConfigProperties;
-import org.uispec4j.Cell;
-import org.uispec4j.Key;
-import org.uispec4j.MenuBar;
-import org.uispec4j.OpenSHAPAUISpecTestCase;
-import org.uispec4j.Spreadsheet;
-import org.uispec4j.TextBox;
-import org.uispec4j.Trigger;
-import org.uispec4j.UISpec4J;
-import org.uispec4j.Window;
-import org.uispec4j.interception.FileChooserHandler;
-import org.uispec4j.interception.WindowHandler;
-=======
 
 import org.fest.swing.core.KeyPressInfo;
 import org.fest.swing.core.matcher.JTextComponentMatcher;
@@ -29,26 +10,11 @@
 import org.fest.swing.fixture.JTextComponentFixture;
 import org.testng.Assert;
 import org.testng.annotations.Test;
->>>>>>> ce34beb9
 
 /**
  * Bug 583. Highlighting float value and pressing zero changes to "."
  */
-<<<<<<< HEAD
-public final class UIBug583Test extends OpenSHAPAUISpecTestCase {
-
-    static {
-        try {
-            ConfigProperties p = (ConfigProperties) PrivateAccessor.getField(Configuration.getInstance(), "properties");
-            p.setCanSendLogs(false);
-        } catch (Exception e) {
-            System.err.println("Unable to overide sending usage logs");
-        }
-        UISpec4J.init();
-    }
-=======
 public final class UIBug583Test extends OpenSHAPATestClass {
->>>>>>> ce34beb9
 
     /**
      * Bug 583 test with a range of values, including 0.
