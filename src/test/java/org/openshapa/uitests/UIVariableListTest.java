--- conflicted
+++ resolved
@@ -1,271 +1,3 @@
-<<<<<<< HEAD
-package org.openshapa.uitests;
-
-import java.io.File;
-import org.uispec4j.interception.MainClassAdapter;
-import org.uispec4j.interception.WindowInterceptor;
-import org.openshapa.OpenSHAPA;
-import org.openshapa.views.discrete.SpreadsheetPanel;
-import org.uispec4j.MenuBar;
-import org.uispec4j.Spreadsheet;
-import org.uispec4j.Table;
-import org.uispec4j.Trigger;
-import org.uispec4j.UISpec4J;
-import org.uispec4j.UISpecTestCase;
-import org.uispec4j.Window;
-import org.uispec4j.interception.BasicHandler;
-import org.uispec4j.interception.FileChooserHandler;
-import org.uispec4j.interception.WindowHandler;
-
-/**
- * Test the creation of a new database.
- *
- */
-public final class UIVariableListTest extends UISpecTestCase {
-
-    /**
-     * Initialiser called before each unit test.
-     *
-     * @throws java.lang.Exception When unable to initialise test
-     */
-    @Override
-    protected void setUp() throws Exception {
-        super.setUp();
-        setAdapter(new MainClassAdapter(OpenSHAPA.class, new String[0]));
-        setAdapter(null);
-        setAdapter(new MainClassAdapter(OpenSHAPA.class, new String[0]));
-    }
-
-     /**
-     * Called after each test.
-     * @throws Exception
-     */
-    @Override
-    protected void tearDown() throws Exception {
-        getMainWindow().dispose();
-        super.tearDown();
-    }
-
-     /**
-     * Different cell variable types.
-     */
-    private static final String[] VAR_TYPES = {"TEXT", "PREDICATE", "INTEGER",
-        "NOMINAL", "MATRIX", "FLOAT"
-    };
-
-
-    static {
-        UISpec4J.setWindowInterceptionTimeLimit(120000);
-        UISpec4J.init();
-    }
-
-     /**
-     * Test adding new variables with a script.
-     * @throws java.lang.Exception on any error
-     */
-    public void testAddingVariablesWithScript() throws Exception {
-        //Preparation
-        Window window = getMainWindow();
-        MenuBar menuBar = window.getMenuBar();
-
-        // 1. Open and run script to populate database
-        String root = System.getProperty("testPath");
-        File demoFile = new File(root + "/ui/demo_data.rb");
-        assertTrue(demoFile.exists());
-
-        WindowInterceptor
-                .init(menuBar.getMenu("Script").getSubMenu("Run script")
-                    .triggerClick())
-                .process(FileChooserHandler.init()
-                    .assertIsOpenDialog()
-                    .assertAcceptsFilesOnly()
-                    .select(demoFile.getAbsolutePath()))
-                .process(new WindowHandler() {
-                    public Trigger process(Window console) {
-                        return console.getButton("Close").triggerClick();
-                    }
-                })
-                .run();
-
-
-        // 1a. Check that variable list is populated with correct data
-        Window varListWindow = WindowInterceptor.run(menuBar.getMenu(
-                "Spreadsheet").getSubMenu("Variable List").triggerClick());
-        Spreadsheet ss = new Spreadsheet((SpreadsheetPanel) (
-                window.getUIComponents(Spreadsheet.class)[0]
-                .getAwtComponent()));
-        assertTrue(varListWindow.getTable().getRowCount()
-                == ss.getColumns().size());
-            for (int j = 0; j < ss.getColumns().size(); j++) {
-                assertTrue(inTable(ss.getColumns().elementAt(j).getHeaderName(),
-                        varListWindow.getTable(), 1));
-                assertTrue(inTable(ss.getColumns().elementAt(j).getHeaderType(),
-                        varListWindow.getTable(), 2));
-            }
-    }
-
-    /**
-     * Test adding new variables manually.
-     * @throws java.lang.Exception on any error
-     */
-    public void testAddingVariablesManually() throws Exception {
-        //Preparation
-        Window window = getMainWindow();
-        MenuBar menuBar = window.getMenuBar();
-        String [] varNames = {"text", "predicate", "integer", "nominal",
-        "matrix", "float"};
-        String [] varTypes = {"TEXT", "PREDICATE", "INTEGER",
-        "NOMINAL", "MATRIX", "FLOAT"};
-
-        // 1. Create a new variable, then check that the variable list
-        // is populated with correct data.
-        for (int i = 0; i < varNames.length; i++) {
-            createNewVariable(varNames[i], varTypes[i]);
-
-            // 1a. Check that variable list is populated with correct data
-            Window varListWindow = WindowInterceptor.run(menuBar.getMenu(
-                    "Spreadsheet").getSubMenu("Variable List").triggerClick());
-            Spreadsheet ss = new Spreadsheet((SpreadsheetPanel) (
-                    window.getUIComponents(Spreadsheet.class)[0]
-                    .getAwtComponent()));
-            assertTrue(varListWindow.getTable().getRowCount() == ss.getColumns()
-                    .size());
-            for (int j = 0; j < ss.getColumns().size(); j++) {
-                assertTrue(inTable(ss.getColumns().elementAt(j).getHeaderName(),
-                        varListWindow.getTable(), 1));
-                assertTrue(inTable(ss.getColumns().elementAt(j).getHeaderType(),
-                        varListWindow.getTable(), 2));
-            }
-        }
-    }
-
-    /**
-     * Test removal with new database.
-     * @throws java.lang.Exception on any error
-     */
-    public void testRemovalWithNewDatabase() throws Exception {
-        //Preparation
-        Window window = getMainWindow();
-        MenuBar menuBar = window.getMenuBar();
-
-        // 1. Open and run script to populate database
-        String root = System.getProperty("testPath");
-        File demoFile = new File(root + "/ui/demo_data.rb");
-        assertTrue(demoFile.exists());
-
-                WindowInterceptor
-                .init(menuBar.getMenu("Script").getSubMenu("Run script")
-                    .triggerClick())
-                .process(FileChooserHandler.init()
-                    .assertIsOpenDialog()
-                    .assertAcceptsFilesOnly()
-                    .select(demoFile.getAbsolutePath()))
-                .process(new WindowHandler() {
-                    public Trigger process(final Window console) {
-                        return console.getButton("Close").triggerClick();
-                    }
-                })
-                .run();
-
-        // 1a. Check that variable list is populated
-         Window varListWindow = WindowInterceptor.run(menuBar.getMenu(
-                "Spreadsheet").getSubMenu("Variable List").triggerClick());
-         assertTrue(varListWindow.getTable().getRowCount() > 0);
-
-        // 2. Create new database (and discard unsaved changes)
-        WindowInterceptor
-            .init(menuBar.getMenu("File").getSubMenu("New").triggerClick())
-            .process(BasicHandler.init().triggerButtonClick("OK"))
-            .process(new WindowHandler() {
-                public Trigger process(final Window newDBWindow) {
-                    newDBWindow.
-                            getTextBox("nameField").setText("newDB");
-                    return newDBWindow.getButton("Ok").triggerClick();
-                }
-             })
-             .run();
-
-        // 2b. Check that variable list is empty
-        //BugzID:430
-        //assertTrue(varListWindow.getTable().getRowCount() == 0);
-                 varListWindow = WindowInterceptor.run(menuBar.getMenu(
-                "Spreadsheet").getSubMenu("Variable List").triggerClick());
-         assertTrue(varListWindow.getTable().getRowCount() == 0);
-    }
-
-    /**
-     * Creates a new variable and checks that it has been created.
-     * @param varName String for variable name
-     * @param varType String for variable type
-     * @param varRadio String for corresponding radio button for varType
-     * @throws java.lang.Exception on any error
-     */
-    private void validateVariableType(final String varName,
-            final String varType,
-            final String varRadio) throws Exception {
-        // 1. Retrieve the components
-        Window window = getMainWindow();
-        MenuBar menuBar = window.getMenuBar();
-        // 2a. Create new variable,
-        //open spreadsheet and check that it's there
-        Window newVarWindow = WindowInterceptor.run(menuBar.getMenu(
-                "Spreadsheet").getSubMenu("New Variable").triggerClick());
-        newVarWindow.getTextBox("nameField").insertText(varName, 0);
-        newVarWindow.getRadioButton(varRadio).click();
-        assertTrue(newVarWindow.getRadioButton(varRadio).isSelected());
-        newVarWindow.getButton("Ok").click();
-        //check that correct column has been created
-        Spreadsheet ss = new Spreadsheet((SpreadsheetPanel) (
-                window.getUIComponents(Spreadsheet.class)[0]
-                .getAwtComponent()));
-        assertNotNull(ss.getSpreadsheetColumn(varName));
-        assertTrue(ss.getSpreadsheetColumn(varName).getHeaderName()
-                .equals(varName));
-        assertTrue(ss.getSpreadsheetColumn(varName).getHeaderType()
-                .equals(varType));
-        //check that column has no cells
-        assertTrue(ss.getSpreadsheetColumn(varName).getCells().isEmpty());
-    }
-
-    /**
-     * Create a new variable.
-     * @param varName String for the name of the variable
-     * @param varType String for the variable type
-     * @throws java.lang.Exception on any error
-     */
-    private void createNewVariable(final String varName,
-            final String varType) throws Exception {
-        String varRadio = varType.toLowerCase();
-        // 1. Retrieve the components
-        Window window = getMainWindow();
-        MenuBar menuBar = window.getMenuBar();
-        // 2a. Create new variable,
-        //open spreadsheet and check that it's there
-        Window newVarWindow = WindowInterceptor.run(menuBar.getMenu(
-                "Spreadsheet").getSubMenu("New Variable").triggerClick());
-        newVarWindow.getTextBox("nameField").insertText(varName, 0);
-        newVarWindow.getRadioButton(varRadio).click();
-        newVarWindow.getButton("Ok").click();
-    }
-
-    /**
-     * Checks if String is in a Table column.
-     * @param item String to find
-     * @param t Table to look in
-     * @param column Column number
-     * @return true if found, else false
-     */
-    private Boolean inTable(final String item, final Table t,
-            final int column) {
-        for (int i = 0; i < t.getRowCount(); i++) {
-            if (item.equals(t.getContentAt(i, column))) {
-                return true;
-            }
-        }
-        return false;
-    }
-}
-=======
 //package org.openshapa.uitests;
 //
 //import java.io.File;
@@ -539,5 +271,4 @@
 //        }
 //        return false;
 //    }
-//}
->>>>>>> 835e4c12
+//}