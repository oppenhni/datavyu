--- conflicted
+++ resolved
@@ -3,13 +3,6 @@
 import java.awt.event.InputEvent;
 import java.awt.event.KeyEvent;
 import java.io.File;
-<<<<<<< HEAD
-import junitx.util.PrivateAccessor;
-import org.jdesktop.application.Application;
-import org.jdesktop.application.ResourceMap;
-import org.openshapa.Configuration;
-import org.uispec4j.interception.WindowInterceptor;
-=======
 import java.util.concurrent.TimeUnit;
 
 import javax.swing.JDialog;
@@ -27,9 +20,7 @@
 import org.fest.swing.util.Platform;
 import org.jdesktop.application.Application;
 import org.jdesktop.application.ResourceMap;
->>>>>>> ce34beb9
 import org.openshapa.OpenSHAPA;
-import org.openshapa.util.ConfigProperties;
 import org.openshapa.util.UIUtils;
 import org.openshapa.views.NewDatabaseV;
 import org.openshapa.views.NewProjectV;
@@ -40,24 +31,7 @@
 /**
  * Test the creation of a new database.
  */
-<<<<<<< HEAD
-public final class UIVariableListTest extends OpenSHAPAUISpecTestCase {
-
-    static {
-        try {
-            ConfigProperties p = (ConfigProperties) PrivateAccessor.getField(Configuration.getInstance(), "properties");
-            p.setCanSendLogs(false);
-        } catch (Exception e) {
-            System.err.println("Unable to overide sending usage logs");
-        }
-
-        UISpec4J.setWindowInterceptionTimeLimit(120000);
-        UISpec4J.init();
-    }
-
-=======
 public final class UIVariableListTest extends OpenSHAPATestClass {
->>>>>>> ce34beb9
     /**
      * Resource map to access error messages in resources.
      */
