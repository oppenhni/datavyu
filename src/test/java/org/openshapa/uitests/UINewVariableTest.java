package org.openshapa.uitests;

<<<<<<< HEAD

import junitx.util.PrivateAccessor;
import org.openshapa.Configuration;
import org.openshapa.util.ConfigProperties;
import org.uispec4j.interception.WindowInterceptor;
=======
import org.fest.swing.fixture.DialogFixture;
import org.fest.swing.fixture.JPanelFixture;
import org.fest.swing.fixture.JTextComponentFixture;
import org.fest.swing.fixture.SpreadsheetColumnFixture;
import org.fest.swing.fixture.SpreadsheetPanelFixture;
import org.openshapa.util.UIUtils;
>>>>>>> ce34beb9
import org.openshapa.views.discrete.SpreadsheetPanel;
import org.testng.Assert;
import org.testng.annotations.Test;

/**
 * Test for the New Variable window.
 */
<<<<<<< HEAD
public final class UINewVariableTest extends OpenSHAPAUISpecTestCase {
    static {
        try {
            ConfigProperties p = (ConfigProperties) PrivateAccessor.getField(Configuration.getInstance(), "properties");
            p.setCanSendLogs(false);
        } catch (Exception e) {
            System.err.println("Unable to overide sending usage logs");
        }
        UISpec4J.init();
    }
=======
public final class UINewVariableTest extends OpenSHAPATestClass {
>>>>>>> ce34beb9

    /**
     * Test creating a new TEXT variable.
     */
    @Test
    public void testTextVariable() {
        System.err.println("testTextVariable");
        String varName = "text var";
        String varType = "TEXT";

        // check that column has no cells
        validateVariableType(varName, varType);
    }

    /**
     * Test creating a new PREDICATE variable.
     */
    @Test
    public void testPredicateVariable() {
        System.err.println("testPredicateVariable");
        String varName = "pred var";
        String varType = "PREDICATE";

        // check that column has no cells
        validateVariableType(varName, varType);
    }

    /**
     * Test creating a new INTEGER variable.
     */
    @Test
    public void testIntegerVariable() {
        System.err.println("testIntegerVariable");
        String varName = "int var";
        String varType = "INTEGER";

        // check that column has no cells
        validateVariableType(varName, varType);
    }

    /**
     * Test creating a new NOMINAL variable.
     */
    @Test
    public void testNominalVariable() {
        System.err.println("testNominalVariable");
        String varName = "nom var";
        String varType = "NOMINAL";

        // check that column has no cells
        validateVariableType(varName, varType);
    }

    /**
     * Test creating a new MATRIX variable.
     */
    @Test
    public void testMatrixVariable() {
        System.err.println("testMatrixVariable");
        String varName = "matrix var";
        String varType = "MATRIX";

        // check that column has no cells
        validateVariableType(varName, varType);
    }

    /**
     * Test creating a new FLOAT variable.
     */
    @Test
    public void testFloatVariable() {
        System.err.println("testFloatVariable");
        String varName = "float var";
        String varType = "FLOAT";

        // check that column has no cells
        validateVariableType(varName, varType);
    }

    /**
     * Creates a new variable and checks that it has been created.
     * 
     * @param varName
     *            variable name
     * @param varType
     *            variable type
     */
    private void validateVariableType(final String varName, final String varType) {
        JPanelFixture jPanel = UIUtils.getSpreadsheet(mainFrameFixture);
        SpreadsheetPanelFixture ssPanel =
                new SpreadsheetPanelFixture(mainFrameFixture.robot,
                        (SpreadsheetPanel) jPanel.component());

        // 1. Create new variable
        mainFrameFixture.clickMenuItemWithPath("Spreadsheet", "New Variable");
        DialogFixture newVariableDialog = mainFrameFixture.dialog();
        newVariableDialog.requireVisible();
        JTextComponentFixture variableValueTextBox =
                newVariableDialog.textBox();
        variableValueTextBox.requireEmpty();
        variableValueTextBox.requireEditable();
        variableValueTextBox.enterText(varName);
        newVariableDialog.radioButton(varType.toLowerCase() + "TypeButton")
                .click();
        newVariableDialog.radioButton(varType.toLowerCase() + "TypeButton")
                .requireSelected();
        newVariableDialog.button("okButton").click();

        // 2. Check that column has been created
        SpreadsheetColumnFixture col = ssPanel.column(varName);
        Assert.assertNotNull(col);
        Assert.assertEquals(col.getColumnType(), varType);

        // 3. Check that column has no cells
        Assert.assertTrue(col.numOfCells() == 0);
    }
}<|MERGE_RESOLUTION|>--- conflicted
+++ resolved
@@ -1,19 +1,11 @@
 package org.openshapa.uitests;
 
-<<<<<<< HEAD
-
-import junitx.util.PrivateAccessor;
-import org.openshapa.Configuration;
-import org.openshapa.util.ConfigProperties;
-import org.uispec4j.interception.WindowInterceptor;
-=======
 import org.fest.swing.fixture.DialogFixture;
 import org.fest.swing.fixture.JPanelFixture;
 import org.fest.swing.fixture.JTextComponentFixture;
 import org.fest.swing.fixture.SpreadsheetColumnFixture;
 import org.fest.swing.fixture.SpreadsheetPanelFixture;
 import org.openshapa.util.UIUtils;
->>>>>>> ce34beb9
 import org.openshapa.views.discrete.SpreadsheetPanel;
 import org.testng.Assert;
 import org.testng.annotations.Test;
@@ -21,20 +13,7 @@
 /**
  * Test for the New Variable window.
  */
-<<<<<<< HEAD
-public final class UINewVariableTest extends OpenSHAPAUISpecTestCase {
-    static {
-        try {
-            ConfigProperties p = (ConfigProperties) PrivateAccessor.getField(Configuration.getInstance(), "properties");
-            p.setCanSendLogs(false);
-        } catch (Exception e) {
-            System.err.println("Unable to overide sending usage logs");
-        }
-        UISpec4J.init();
-    }
-=======
 public final class UINewVariableTest extends OpenSHAPATestClass {
->>>>>>> ce34beb9
 
     /**
      * Test creating a new TEXT variable.
