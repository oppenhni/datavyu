package org.openshapa.uitests;

import java.io.File;
import java.io.FileWriter;
import java.io.FilenameFilter;
import org.openshapa.OpenSHAPA;
import org.openshapa.project.OpenSHAPAProjectRepresenter;
import org.openshapa.project.Project;
import org.openshapa.util.UIUtils;
import org.uispec4j.MenuBar;
import org.uispec4j.OpenSHAPAUISpecTestCase;
import org.uispec4j.Trigger;
import org.uispec4j.UISpec4J;
import org.uispec4j.Window;
import org.uispec4j.interception.FileChooserHandler;
import org.uispec4j.interception.WindowHandler;
import org.uispec4j.interception.WindowInterceptor;
import org.yaml.snakeyaml.Dumper;
import org.yaml.snakeyaml.DumperOptions;
import org.yaml.snakeyaml.Yaml;

/**
 * Test saving and loading a database to a SHAPA file.
 */
public final class UISaveLoadSHAPATest extends OpenSHAPAUISpecTestCase {

    /**
     * Initialiser called before each unit test.
     *
     * @throws java.lang.Exception When unable to initialise test
     */
    @Override
    protected void setUp() throws Exception {
        super.setUp();

        /* Deleting these temp files before and after tests because Java does
         * not always delete them during the test case. Doing the deletes here
         * has resulted in consistent behaviour.
         */
        final String tempFolder = System.getProperty("java.io.tmpdir");

        // Delete temporary CSV and SHAPA files
        FilenameFilter ff  = new FilenameFilter() {
            public boolean accept(final File dir, final String name) {
                return (name.endsWith(".csv") || name.endsWith(".shapa"));
            }
        };
        File tempDirectory = new File(tempFolder);
        String[] files = tempDirectory.list(ff);
        for (int i = 0; i < files.length; i++) {
            File file = new File(tempFolder + "/" + files[i]);
            file.deleteOnExit();
            file.delete();
        }
    }

     /**
     * Called after each test.
     * @throws Exception on any exception
     */
    @Override
    protected void tearDown() throws Exception {
        /* Deleting these temp files before and after tests because Java does
         * not always delete them during the test case. Doing the deletes here
         * has resulted in consistent behaviour.
         */
        final String tempFolder = System.getProperty("java.io.tmpdir");

        // Delete temporary CSV and SHAPA files
        FilenameFilter ff  = new FilenameFilter() {
            public boolean accept(File dir, String name) {
                return (name.endsWith(".csv") || name.endsWith(".shapa"));
            }
        };
        File tempDirectory = new File(tempFolder);
        String[] files = tempDirectory.list(ff);
        for (int i = 0; i < files.length; i++) {
            File file = new File(tempFolder + "/" + files[i]);
            file.deleteOnExit();
            file.delete();
        }

        super.tearDown();
    }

    static {
        UISpec4J.setWindowInterceptionTimeLimit(120000);
        UISpec4J.init();
    }

    /**
     * Test saving a database to a SHAPA file with Save As.
     *
     * @throws java.lang.Exception on any error
     */
<<<<<<< HEAD
    public void testSaveAsSHAPA() throws Exception {
        //Preparation
        Window window = getMainWindow();
        MenuBar menuBar = window.getMenuBar();

        String root = System.getProperty("testPath");
        File demoFile = new File(root + "/ui/demo_data_to_csv.rb");
        assertTrue(demoFile.exists());

        final String tempFolder = System.getProperty("java.io.tmpdir");

        // 1. Open and run script to populate database
        WindowInterceptor
                .init(menuBar.getMenu("Script").getSubMenu("Run script")
                    .triggerClick())
                .process(FileChooserHandler.init()
                    .assertIsOpenDialog()
                    .assertAcceptsFilesOnly()
                    .select(demoFile))
                .process(new WindowHandler() {
                    public Trigger process(Window console) {
                        return console.getButton("Close").triggerClick();
                    }
                })
                .run();

        // 2. Save SHAPA file
        File savedSHAPA = new File(tempFolder + "/savedSHAPA.shapa");
        if (savedSHAPA.exists()) {
            savedSHAPA.delete();
        }
        savedSHAPA.deleteOnExit();

        WindowInterceptor
                .init(menuBar.getMenu("File").getSubMenu("Save As...")
                    .triggerClick())
                .process(FileChooserHandler.init()
                    .assertIsSaveDialog()
                    .assertAcceptsFilesOnly()
                    .select(tempFolder + "/savedSHAPA.shapa"))
                .run();

        // 3. Check that the generated CSV file is correct
        Project project = OpenSHAPA.getProject();
        File outputCSV = new File(project.getDatabaseDir(),
                project.getDatabaseFile());

        File expectedOutputCSV = new File(root + "/ui/test-v2-out.csv");
        assertTrue(expectedOutputCSV.exists());

        assertTrue(UIUtils.areFilesSame(outputCSV, expectedOutputCSV));
    }
=======
// BugID:842 - Java HeapSpace when doing an instrumented build on Leopard.
//    public void testSaveAsSHAPA() throws Exception {
//        //Preparation
//        Window window = getMainWindow();
//        MenuBar menuBar = window.getMenuBar();
//
//        String root = System.getProperty("testPath");
//        File demoFile = new File(root + "/ui/demo_data_to_csv.rb");
//        assertTrue(demoFile.exists());
//
//        final String tempFolder = System.getProperty("java.io.tmpdir");
//
//        // 1. Open and run script to populate database
//        WindowInterceptor
//                .init(menuBar.getMenu("Script").getSubMenu("Run script")
//                    .triggerClick())
//                .process(FileChooserHandler.init()
//                    .assertIsOpenDialog()
//                    .assertAcceptsFilesOnly()
//                    .select(demoFile))
//                .process(new WindowHandler() {
//                    public Trigger process(Window console) {
//                        return console.getButton("Close").triggerClick();
//                    }
//                })
//                .run();
//
//        // 2. Save SHAPA file
//        File savedSHAPA = new File(tempFolder + "/savedSHAPA.shapa");
//        if (savedSHAPA.exists()) {
//            savedSHAPA.delete();
//        }
//        savedSHAPA.deleteOnExit();
//
//        WindowInterceptor
//                .init(menuBar.getMenu("File").getSubMenu("Save As...")
//                    .triggerClick())
//                .process(FileChooserHandler.init()
//                    .assertIsSaveDialog()
//                    .assertAcceptsFilesOnly()
//                    .select(tempFolder + "/savedSHAPA.shapa"))
//                .run();
//
//        // 3. Check that the generated CSV file is correct
//        Project project = OpenSHAPA.getProject();
//        File outputCSV = new File(project.getDatabaseDir(),
//                project.getDatabaseFile());
//
//        File expectedOutputCSV = new File(root + "/ui/test-v2-out.csv");
//        assertTrue(expectedOutputCSV.exists());
//
//        assertTrue(UIUtils.areFilesSame(outputCSV, expectedOutputCSV));
//    }
>>>>>>> 2e77e2b9

    /**
     * Test saving a database to a SHAPA file with Save.
     *
     * @throws java.lang.Exception on any error
     */
// BugID:842 - Java HeapSpace when doing an instrumented build on Leopard.
//    public void testSaveSHAPA() throws Exception {
//        //TODO: Should be modified for other file types once they're ready
//        //Preparation
//        Window window = getMainWindow();
//        MenuBar menuBar = window.getMenuBar();
//
//        final String tempFolder = System.getProperty("java.io.tmpdir");
//
//        final String root = System.getProperty("testPath");
//        File demoFile = new File(root + "/ui/demo_data_to_csv.rb");
//        assertTrue(demoFile.exists());
//
//        //1. Click save on empty project. Expecting it to act like Save As
//        WindowInterceptor
//                .init(menuBar.getMenu("File").getSubMenu("Save")
//                    .triggerClick())
//                .process(FileChooserHandler.init()
//                    .assertIsSaveDialog()
//                    .assertAcceptsFilesOnly()
//                    .select(tempFolder + "/savedSHAPA.shapa"))
//                .run();
//
//        // 2. Open and run script to populate database
//        WindowInterceptor
//                .init(menuBar.getMenu("Script").getSubMenu("Run script")
//                    .triggerClick())
//                .process(FileChooserHandler.init()
//                    .assertIsOpenDialog()
//                    .assertAcceptsFilesOnly()
//                    .select(demoFile))
//                .process(new WindowHandler() {
//                    public Trigger process(Window console) {
//                        return console.getButton("Close").triggerClick();
//                    }
//                })
//                .run();
//
//        // 2. Save project file. Not expecting anything except a save
//        menuBar.getMenu("File").getSubMenu("Save").click();
//
//        // 3. Check that the saved database file is correct
//        Project project = OpenSHAPA.getProject();
//        File savedDB = new File(project.getDatabaseDir(), project.getDatabaseFile());
//
//        File testCSV = new File(root + "/ui/test-v2-out.csv");
//        assertTrue(testCSV.exists());
//
//        assertTrue(UIUtils.areFilesSame(testCSV, savedDB));
//    }

    /**
     * Run a load test for specified input and expected output files.
     *
     * @param inputFile The input CSV file to open before saving.
     * @param expectedOutputFile The expected output of saving the above file.
     *
     * @throws Exception If unable to save file.
     */
    private void loadTest(final String inputFile,
                          final String expectedOutputFile) throws Exception {
        //Preparation
        Window window = getMainWindow();
        final MenuBar menuBar = window.getMenuBar();

        String root = System.getProperty("testPath");

        File testCSV = new File(root + inputFile);
        assertTrue(testCSV.exists());

        String tempFolder = System.getProperty("java.io.tmpdir");

        // 1. Make a new project, set it up
        Project loadedProject = new Project();
        loadedProject.setDatabaseDir(root);
        loadedProject.setDatabaseFile(root + inputFile);
        loadedProject.setProjectName("newSHAPA");

        // 2. Write the project out
        File newSHAPA = new File(tempFolder + "/newSHAPA.shapa");
        newSHAPA.deleteOnExit();

        Dumper dumper = new Dumper(new OpenSHAPAProjectRepresenter(),
                new DumperOptions());
        Yaml yaml = new Yaml(dumper);
        FileWriter fileWriter = new FileWriter(newSHAPA);
        yaml.dump(loadedProject, fileWriter);
        fileWriter.close();

        // 3. Now load the newly created project in openshapa
        WindowInterceptor
            .init(menuBar.getMenu("File").getSubMenu("Open...").triggerClick())
            .process(FileChooserHandler.init()
                .assertIsOpenDialog()
                .assertAcceptsFilesOnly()
                .select(newSHAPA))
            .run();

        // 4. Save the contents as a separate project file
        File savedSHAPA = new File(tempFolder + "/savedSHAPA.shapa");
        savedSHAPA.deleteOnExit();

        WindowInterceptor
            .init(menuBar.getMenu("File").getSubMenu("Save As...")
            .triggerClick())
            .process(FileChooserHandler.init()
                .assertIsSaveDialog()
                .assertAcceptsFilesOnly()
                .select(savedSHAPA))
            .run();

        

        // 5. Check that CSV file is correct
        File testOutputCSV = new File(root + expectedOutputFile);
        assertTrue(testOutputCSV.exists());

        Project project = OpenSHAPA.getProject();
        File savedDB = new File(project.getDatabaseDir(),
                                project.getDatabaseFile());

        assertTrue(UIUtils.areFilesSame(testOutputCSV, savedDB));
    }

    /**
     * Test loading a database from a version 1 CSV file.
     *
     * @throws java.lang.Exception on any error
     */
    public void testLoadingSHAPA1() throws Exception {
        this.loadTest("/ui/test-v1-in.csv", "/ui/test-v1-out.csv");
   }

    /**
     * Test loading a database from a version 2 CSV file.
     *
     * @throws java.lang.Exception on any error
     */
    public void testLoadingSHAPA2() throws Exception {
        this.loadTest("/ui/test-v2-in.csv", "/ui/test-v2-out.csv");
    }

}<|MERGE_RESOLUTION|>--- conflicted
+++ resolved
@@ -41,7 +41,7 @@
 
         // Delete temporary CSV and SHAPA files
         FilenameFilter ff  = new FilenameFilter() {
-            public boolean accept(final File dir, final String name) {
+            public boolean accept(File dir, String name) {
                 return (name.endsWith(".csv") || name.endsWith(".shapa"));
             }
         };
@@ -56,7 +56,7 @@
 
      /**
      * Called after each test.
-     * @throws Exception on any exception
+     * @throws Exception
      */
     @Override
     protected void tearDown() throws Exception {
@@ -93,7 +93,6 @@
      *
      * @throws java.lang.Exception on any error
      */
-<<<<<<< HEAD
     public void testSaveAsSHAPA() throws Exception {
         //Preparation
         Window window = getMainWindow();
@@ -146,117 +145,61 @@
 
         assertTrue(UIUtils.areFilesSame(outputCSV, expectedOutputCSV));
     }
-=======
-// BugID:842 - Java HeapSpace when doing an instrumented build on Leopard.
-//    public void testSaveAsSHAPA() throws Exception {
-//        //Preparation
-//        Window window = getMainWindow();
-//        MenuBar menuBar = window.getMenuBar();
-//
-//        String root = System.getProperty("testPath");
-//        File demoFile = new File(root + "/ui/demo_data_to_csv.rb");
-//        assertTrue(demoFile.exists());
-//
-//        final String tempFolder = System.getProperty("java.io.tmpdir");
-//
-//        // 1. Open and run script to populate database
-//        WindowInterceptor
-//                .init(menuBar.getMenu("Script").getSubMenu("Run script")
-//                    .triggerClick())
-//                .process(FileChooserHandler.init()
-//                    .assertIsOpenDialog()
-//                    .assertAcceptsFilesOnly()
-//                    .select(demoFile))
-//                .process(new WindowHandler() {
-//                    public Trigger process(Window console) {
-//                        return console.getButton("Close").triggerClick();
-//                    }
-//                })
-//                .run();
-//
-//        // 2. Save SHAPA file
-//        File savedSHAPA = new File(tempFolder + "/savedSHAPA.shapa");
-//        if (savedSHAPA.exists()) {
-//            savedSHAPA.delete();
-//        }
-//        savedSHAPA.deleteOnExit();
-//
-//        WindowInterceptor
-//                .init(menuBar.getMenu("File").getSubMenu("Save As...")
-//                    .triggerClick())
-//                .process(FileChooserHandler.init()
-//                    .assertIsSaveDialog()
-//                    .assertAcceptsFilesOnly()
-//                    .select(tempFolder + "/savedSHAPA.shapa"))
-//                .run();
-//
-//        // 3. Check that the generated CSV file is correct
-//        Project project = OpenSHAPA.getProject();
-//        File outputCSV = new File(project.getDatabaseDir(),
-//                project.getDatabaseFile());
-//
-//        File expectedOutputCSV = new File(root + "/ui/test-v2-out.csv");
-//        assertTrue(expectedOutputCSV.exists());
-//
-//        assertTrue(UIUtils.areFilesSame(outputCSV, expectedOutputCSV));
-//    }
->>>>>>> 2e77e2b9
 
     /**
      * Test saving a database to a SHAPA file with Save.
      *
      * @throws java.lang.Exception on any error
      */
-// BugID:842 - Java HeapSpace when doing an instrumented build on Leopard.
-//    public void testSaveSHAPA() throws Exception {
-//        //TODO: Should be modified for other file types once they're ready
-//        //Preparation
-//        Window window = getMainWindow();
-//        MenuBar menuBar = window.getMenuBar();
-//
-//        final String tempFolder = System.getProperty("java.io.tmpdir");
-//
-//        final String root = System.getProperty("testPath");
-//        File demoFile = new File(root + "/ui/demo_data_to_csv.rb");
-//        assertTrue(demoFile.exists());
-//
-//        //1. Click save on empty project. Expecting it to act like Save As
-//        WindowInterceptor
-//                .init(menuBar.getMenu("File").getSubMenu("Save")
-//                    .triggerClick())
-//                .process(FileChooserHandler.init()
-//                    .assertIsSaveDialog()
-//                    .assertAcceptsFilesOnly()
-//                    .select(tempFolder + "/savedSHAPA.shapa"))
-//                .run();
-//
-//        // 2. Open and run script to populate database
-//        WindowInterceptor
-//                .init(menuBar.getMenu("Script").getSubMenu("Run script")
-//                    .triggerClick())
-//                .process(FileChooserHandler.init()
-//                    .assertIsOpenDialog()
-//                    .assertAcceptsFilesOnly()
-//                    .select(demoFile))
-//                .process(new WindowHandler() {
-//                    public Trigger process(Window console) {
-//                        return console.getButton("Close").triggerClick();
-//                    }
-//                })
-//                .run();
-//
-//        // 2. Save project file. Not expecting anything except a save
-//        menuBar.getMenu("File").getSubMenu("Save").click();
-//
-//        // 3. Check that the saved database file is correct
-//        Project project = OpenSHAPA.getProject();
-//        File savedDB = new File(project.getDatabaseDir(), project.getDatabaseFile());
-//
-//        File testCSV = new File(root + "/ui/test-v2-out.csv");
-//        assertTrue(testCSV.exists());
-//
-//        assertTrue(UIUtils.areFilesSame(testCSV, savedDB));
-//    }
+    public void testSaveSHAPA() throws Exception {
+        //TODO: Should be modified for other file types once they're ready
+        //Preparation
+        Window window = getMainWindow();
+        MenuBar menuBar = window.getMenuBar();
+
+        final String tempFolder = System.getProperty("java.io.tmpdir");
+
+        final String root = System.getProperty("testPath");
+        File demoFile = new File(root + "/ui/demo_data_to_csv.rb");
+        assertTrue(demoFile.exists());
+
+        //1. Click save on empty project. Expecting it to act like Save As
+        WindowInterceptor
+                .init(menuBar.getMenu("File").getSubMenu("Save")
+                    .triggerClick())
+                .process(FileChooserHandler.init()
+                    .assertIsSaveDialog()
+                    .assertAcceptsFilesOnly()
+                    .select(tempFolder + "/savedSHAPA.shapa"))
+                .run();
+
+        // 2. Open and run script to populate database
+        WindowInterceptor
+                .init(menuBar.getMenu("Script").getSubMenu("Run script")
+                    .triggerClick())
+                .process(FileChooserHandler.init()
+                    .assertIsOpenDialog()
+                    .assertAcceptsFilesOnly()
+                    .select(demoFile))
+                .process(new WindowHandler() {
+                    public Trigger process(Window console) {
+                        return console.getButton("Close").triggerClick();
+                    }
+                })
+                .run();
+
+        // 2. Save project file. Not expecting anything except a save
+        menuBar.getMenu("File").getSubMenu("Save").click();
+
+        // 3. Check that the saved database file is correct
+        Project project = OpenSHAPA.getProject();
+        File savedDB = new File(project.getDatabaseDir(), project.getDatabaseFile());
+
+        File testCSV = new File(root + "/ui/test-v2-out.csv");
+        assertTrue(testCSV.exists());
+
+        assertTrue(UIUtils.areFilesSame(testCSV, savedDB));
+    }
 
     /**
      * Run a load test for specified input and expected output files.
