package org.uispec4j;

import org.openshapa.views.discrete.SpreadsheetCell;
import org.openshapa.views.discrete.datavalues.DataValueElementV;
import org.openshapa.views.discrete.datavalues.DataValueElementV.DataValueEditor;
import org.openshapa.views.discrete.datavalues.DataValueV;
import java.awt.Component;
import java.util.Vector;
import junit.framework.Assert;
import org.openshapa.views.discrete.Editor;
import org.openshapa.views.discrete.datavalues.OffsetView;
import org.openshapa.views.discrete.datavalues.OnsetView;
import org.uispec4j.utils.KeyUtils;

/**
 *
 */
public class Cell extends AbstractUIComponent {

    /**
     * UISpec4J convention to declare type.
     */
    public static final String TYPE_NAME = "SpreadsheetCell";
    /**
     * UISpec4J convention to declare associated class.
     */
    public static final Class[] SWING_CLASSES = {SpreadsheetCell.class};
    public static final int VALUE = 0;
    public static final int ONSET = 1;
    public static final int OFFSET = 2;
    /**
     * Since this is an Adaptor class, this is the class being adapted.
     */
    private SpreadsheetCell ssCell;

    /**
     * Spreadsheet constructor.
     * @param SpreadsheetCell actual SpreadsheetCell class being adapted
     */
    public Cell(final SpreadsheetCell spreadsheetCell) {
        Assert.assertNotNull(spreadsheetCell);
        this.ssCell = spreadsheetCell;
    }

    public Component getAwtComponent() {
        return ssCell;
    }

    public String getDescriptionTypeName() {
        return TYPE_NAME;
    }

    /**
     * returns the ordinal column identifier.
     * @return long ordinal column identifier
     */
    public final long getOrd() {
        return ssCell.getOrdinal().getItsValue();
    }

    /**
     * Returns Timestamp of Onset so that components are easily accessible.
     * @return Timestamp onset timestamp
     */
    public final Timestamp getOnsetTime() {
        return new Timestamp(this.getOnset().getText());
    }

    /**
     * Returns Timestamp of Offset so that components are easily accessible.
     * @return Timestamp offset timestamp
     */
    public final Timestamp getOffsetTime() {
        return new Timestamp(this.getOffset().getText());
    }

    /**
     * Returns TextBox of Onset so that components are easily accessible.
     * @return TextBox onset
     */
    public final TextBox getOnset() {
        OnsetView v = ssCell.getOnset();
        Editor e = ((DataValueElementV) v).getEditor();
        return new TextBox(e);
    }

    /**
     * Returns TextBox of Offset so that components are easily accessible.
     * @return TextBox offset
     */
    public final TextBox getOffset() {
        OffsetView v = ssCell.getOffset();
        Editor e = ((DataValueElementV) v).getEditor();
        return new TextBox(e);
    }

    /**
     * returns the value, which is a Vector of DataValueView.
     * This is a matrix, which may change in the future, but right now,
     * it is not easy to hide this implementation.
     * @return Vector<DataValueView> value as a vector of DataValueView
     */
    public final Vector<DataValueV> getValue() {
        return ssCell.getDataValueV().getChildren();
    }

    public final DataValueElementV getView(int part) {
        DataValueV v = getValue().elementAt(part);
        if (v instanceof DataValueElementV) {
            return (DataValueElementV) v;

            // Can't build DataValueElementV predicate or matrix.
        } else {
            return null;
        }
    }

    public final DataValueEditor getEditor(int part) {
        DataValueElementV v = getView(part);
        if (v != null) {
            return (DataValueEditor) v.getEditor();
        } else {
            return null;
        }
    }

    public final void enterEditorText(int part, String s) {
        requestEditorFocus(VALUE, part);
        for (int i = 0; i < s.length(); i++) {
            typeEditorKey(VALUE, part, new Key(s.charAt(i)));
<<<<<<< HEAD
        }
    }

   public final void enterEditorText(int part, String s1, Key [] keys, String s2) {
       for (int i = 0; i < s1.length(); i++) {
            typeEditorKey(VALUE, part, new Key(s1.charAt(i)));
        }
       for (int i = 0; i < keys.length; i++) {
            if (keys[i].getChar() != null) {
                typeEditorKey(VALUE, part, keys[i]);
            } else {
                pressEditorKey(VALUE, part, keys[i]);
            }
        }
       for (int i = 0; i < s2.length(); i++) {
            typeEditorKey(VALUE, part, new Key(s2.charAt(i)));
=======
>>>>>>> c4ae24c1
        }
    }

    public final void enterEditorText(int part, String s1, Key[] keys, String s2) {
        requestEditorFocus(VALUE, part);
        for (int i = 0; i < s1.length(); i++) {
            typeEditorKey(VALUE, part, new Key(s1.charAt(i)));
        }

        for (int i = 0; i < keys.length; i++) {
            if (keys[i].getChar() != null) {
                typeEditorKey(VALUE, part, keys[i]);
            } else {
                pressEditorKey(VALUE, part, keys[i]);
            }
        }
        for (int i = 0; i < s2.length(); i++) {
            typeEditorKey(VALUE, part, new Key(s2.charAt(i)));
        }
    }

    public final void enterOnsetText(String s) {
        requestEditorFocus(ONSET, 0);
        for (int i = 0; i < s.length(); i++) {
            typeEditorKey(ONSET, 0, new Key(s.charAt(i)));
        }
    }

    public final void enterOffsetText(String s) {
        requestEditorFocus(OFFSET, 0);
        for (int i = 0; i < s.length(); i++) {
            typeEditorKey(OFFSET, 0, new Key(s.charAt(i)));
        }
    }

<<<<<<< HEAD
    public final void typeEditorKey(int component, int i, Key k) {
=======
    public final void requestEditorFocus(int component, int i) {
>>>>>>> c4ae24c1
        DataValueEditor e;
        switch (component) {
            case VALUE:
                e = getEditor(i);
                break;
            case ONSET:
                e = (DataValueEditor) ((DataValueElementV) ssCell.getOnset()).getEditor();
                break;
            case OFFSET:
                e = (DataValueEditor) ((DataValueElementV) ssCell.getOffset()).getEditor();
                break;
            default:
                e = getEditor(i);
        }

        e.focusGained(null);
    }

    public final void typeEditorKey(int component, int i, Key k) {
        DataValueEditor e;
        switch (component) {
            case VALUE:
                e = getEditor(i);
                break;
            case ONSET:
                e = (DataValueEditor) ((DataValueElementV) ssCell.getOnset()).getEditor();
                break;
            case OFFSET:
                e = (DataValueEditor) ((DataValueElementV) ssCell.getOffset()).getEditor();
                break;
            default:
                e = getEditor(i);
        }

        KeyUtils.typeKey(e, k);
    }

    public final void typeEditorKey(int component, Key k) {
<<<<<<< HEAD
=======
        requestEditorFocus(component, 0);
>>>>>>> c4ae24c1
        typeEditorKey(component, 0, k);
    }

    public final void pressEditorKey(int component, int i, Key k) {
        DataValueEditor e;
        switch (component) {
            case VALUE:
                e = getEditor(i);
                break;
            case ONSET:
                e = (DataValueEditor) ((DataValueElementV) ssCell.getOnset()).getEditor();
                break;
            case OFFSET:
                e = (DataValueEditor) ((DataValueElementV) ssCell.getOffset()).getEditor();
                break;
            default:
                e = getEditor(i);
        }

<<<<<<< HEAD
        e.focusGained(null);
=======
>>>>>>> c4ae24c1
        KeyUtils.pressKey(e, k);
    }

    public final void pressEditorKey(int component, Key k) {
        pressEditorKey(component, 0, k);
    }
    
    public final TextBox getValueTextBox(int part) {
        DataValueElementV view = getView(part);

        if (view != null) {
            return new TextBox(view.getEditor());

        } else {
            return null;
        }
    }
}<|MERGE_RESOLUTION|>--- conflicted
+++ resolved
@@ -128,25 +128,6 @@
         requestEditorFocus(VALUE, part);
         for (int i = 0; i < s.length(); i++) {
             typeEditorKey(VALUE, part, new Key(s.charAt(i)));
-<<<<<<< HEAD
-        }
-    }
-
-   public final void enterEditorText(int part, String s1, Key [] keys, String s2) {
-       for (int i = 0; i < s1.length(); i++) {
-            typeEditorKey(VALUE, part, new Key(s1.charAt(i)));
-        }
-       for (int i = 0; i < keys.length; i++) {
-            if (keys[i].getChar() != null) {
-                typeEditorKey(VALUE, part, keys[i]);
-            } else {
-                pressEditorKey(VALUE, part, keys[i]);
-            }
-        }
-       for (int i = 0; i < s2.length(); i++) {
-            typeEditorKey(VALUE, part, new Key(s2.charAt(i)));
-=======
->>>>>>> c4ae24c1
         }
     }
 
@@ -182,11 +163,7 @@
         }
     }
 
-<<<<<<< HEAD
-    public final void typeEditorKey(int component, int i, Key k) {
-=======
     public final void requestEditorFocus(int component, int i) {
->>>>>>> c4ae24c1
         DataValueEditor e;
         switch (component) {
             case VALUE:
@@ -225,10 +202,7 @@
     }
 
     public final void typeEditorKey(int component, Key k) {
-<<<<<<< HEAD
-=======
         requestEditorFocus(component, 0);
->>>>>>> c4ae24c1
         typeEditorKey(component, 0, k);
     }
 
@@ -248,10 +222,6 @@
                 e = getEditor(i);
         }
 
-<<<<<<< HEAD
-        e.focusGained(null);
-=======
->>>>>>> c4ae24c1
         KeyUtils.pressKey(e, k);
     }
 
