package au.com.nicta.openshapa.db;

import org.junit.After;
import org.junit.Before;
import org.junit.Test;
import static org.junit.Assert.*;

/**
 * Junit test cases for the class FloatDataValue.
 *
 * @author cfreeman
 */
public class FloatDataValueTest extends DataValueTest {
    /** tolerance for double comparisons in tests. */
    private static final double DELTA = 0.001;

    /** Database for tests. */
    private Database db;
    /** MatrixVocabElement for tests. */
    private MatrixVocabElement floatMve;
    /** FloatFormalArg for tests. */
    private FloatFormalArg ffa;
    /** A basic fload data value. */
    private FloatDataValue fdv;

    /** MatrixVocalElement 2 for tests. */
    private MatrixVocabElement floatMve2;
    /** FloatFormalArg 2 for tests. */
    private FloatFormalArg ffa2;

    @Override
    public DataValue getInstance() {
        return fdv;
    }

    /**
     * Default test constructor.
     */
    public FloatDataValueTest() {
    }

    /**
     * Sets up the test fixture (i.e. the data available to all tests), this is
     * performed before each test case.
     *
     * @throws au.com.nicta.openshapa.db.SystemErrorException on failure.
     */
    @Before
    public void setUp() throws SystemErrorException {
        db = new ODBCDatabase();

        floatMve = new MatrixVocabElement(db, "float_mve");
        floatMve.setType(MatrixVocabElement.MatrixType.FLOAT);

        ffa = new FloatFormalArg(db);
        floatMve.appendFormalArg(ffa);
        db.vl.addElement(floatMve);

        floatMve2 = new MatrixVocabElement(db, "float_mve2");
        floatMve2.setType(MatrixVocabElement.MatrixType.FLOAT);

        ffa2 = new FloatFormalArg(db);
        ffa2.setRange(-100.0, 100.0);
        floatMve2.appendFormalArg(ffa2);
        db.vl.addElement(floatMve2);
        fdv = new FloatDataValue(db);
    }

    /**
     * Tears down the test fixture (i.e. the data available to all tests), this
     * is performed after each test case.
     */
    @After
    public void tearDown() {
    }

    /**
     * Test of updateForFargChange method, of class FloatDataValue.
     */
    @Test
    @Override
    public void testUpdateForFargChange() throws Exception {
    }


    /**
     * Test of updateSubRange method, of class FloatDataValue.
     */
    @Test
    @Override
    public void testUpdateSubRange() throws Exception {
    }

    /**
     * Test 1 arg constructor, of class FloatDataValue.
     *
     * @throws au.com.nicta.openshapa.db.SystemErrorException on failure.
     */
    @Test
    public void test1ArgConstructor() throws SystemErrorException {
        FloatDataValue float_value = new FloatDataValue(db);

        assertNotNull(float_value);
        assertNotNull(db);

        assertEquals(float_value.getDB(), db);
        assertEquals(float_value.getMaxVal(), 0.0, DELTA);
        assertEquals(float_value.getMinVal(), 0.0, DELTA);
    }

    /**
     * Test 2 argument constructor, of class FloatDataValue.
     *
     * @throws au.com.nicta.openshapa.db.SystemErrorException on failure.
     */
    @Test
    public void test2ArgConstructor() throws SystemErrorException {
        FloatDataValue float_value = new FloatDataValue(db, ffa.getID());
        FloatDataValue float_value2 = new FloatDataValue(db, ffa2.getID());

        assertNotNull(db);
        assertNotNull(floatMve);
        assertNotNull(ffa);
        assertNotNull(floatMve2);
        assertNotNull(ffa2);

        assertEquals(float_value.getSubRange(), ffa.getSubRange());
        assertEquals(float_value.getItsValue(),
                                               float_value.getDefault(), DELTA);
        assertEquals(float_value.getMaxVal(), 0, DELTA);
        assertEquals(float_value.getMinVal(), 0, DELTA);

        assertEquals(float_value2.getSubRange(), ffa2.getSubRange());
        assertEquals(float_value2.getItsValue(),
                                              float_value2.getDefault(), DELTA);
        assertEquals(float_value2.getMaxVal(), ffa2.getMaxVal());
        assertEquals(float_value2.getMinVal(), ffa2.getMinVal());
    }

    /**
     * Test0 of 2 arg constructor failre, of class FloatDataValue.
     *
     * @throws au.com.nicta.openshapa.db.SystemErrorException on failure.
     */
    @Test (expected = SystemErrorException.class)
    public void test2ArgConstructorFailure0() throws SystemErrorException {
        FloatDataValue float_value = new FloatDataValue(null, ffa.getID());
    }

    /**
     * Test1 of 2 arg constructor failre, of class FloatDataValue.
     *
     * @throws au.com.nicta.openshapa.db.SystemErrorException on failure.
     */
    @Test (expected = SystemErrorException.class)
    public void test2ArgConstructorFailure1() throws SystemErrorException {
        FloatDataValue float_value = new FloatDataValue(db, DBIndex.INVALID_ID);
    }

    /**
     * Test2 of 2 arg constructor failre, of class FloatDataValue.
     *
     * @throws au.com.nicta.openshapa.db.SystemErrorException on failure.
     */
    @Test (expected = SystemErrorException.class)
    public void test2ArgConstructorFailure2() throws SystemErrorException {
        FloatDataValue float_value = new FloatDataValue(db, floatMve.getID());
    }

    /**
     * Test of 3 arg constructor, of class FloatDataValue.
     *
     * @throws au.com.nicta.openshapa.db.SystemErrorException on failure.
     */
    @Test
    public void test3ArgConstructor() throws SystemErrorException {
        FloatDataValue f_value0 = new FloatDataValue(db, ffa.getID(), 200.0);
        FloatDataValue f_value1 = new FloatDataValue(db, ffa2.getID(), 1.0);
        FloatDataValue f_value2 = new FloatDataValue(db, ffa2.getID(), 200.0);

        assertNotNull(db);
        assertNotNull(floatMve);
        assertNotNull(ffa);
        assertNotNull(floatMve2);
        assertNotNull(ffa2);

        assertNotNull(f_value0);
        assertNotNull(f_value1);
        assertNotNull(f_value2);

        assertEquals(f_value0.getSubRange(), ffa.getSubRange());
        assertEquals(f_value0.getItsValue(), 200.0, DELTA);
        assertEquals(f_value0.getMaxVal(), 0.0, DELTA);
        assertEquals(f_value0.getMinVal(), 0.0, DELTA);

        assertEquals(f_value1.getSubRange(), ffa2.getSubRange());
        assertEquals(f_value1.getItsValue(), 1.0, DELTA);
        assertEquals(f_value1.getMaxVal(), ffa2.getMaxVal(), DELTA);
        assertEquals(f_value1.getMinVal(), ffa2.getMinVal(), DELTA);

        assertEquals(f_value2.getSubRange(), ffa2.getSubRange());
        assertEquals(f_value2.subRange, ffa2.getSubRange());
        assertEquals(f_value2.getItsValue(), ffa2.getMaxVal(), DELTA);
        assertEquals(f_value2.getMaxVal(), ffa2.getMaxVal(), DELTA);
        assertEquals(f_value2.getMinVal(), ffa2.getMinVal(), DELTA);
    }

    /**
     * Test0 of 3Arg constructor failure, of class FloatDataValue.
     *
     * @throws au.com.nicta.openshapa.db.SystemErrorException on failure.
     */
    @Test (expected = SystemErrorException.class)
    public void test3ArgConstructorFailure0() throws SystemErrorException {
        FloatDataValue f_value = new FloatDataValue(null, ffa.getID(), 1.0);
    }

    /**
     * Test1 of 3Arg constructor failure, of class FloatDataValue.
     *
     * @throws au.com.nicta.openshapa.db.SystemErrorException on failure.
     */
    @Test (expected = SystemErrorException.class)
    public void test3ArgConstructorFailure1() throws SystemErrorException {
        FloatDataValue f_value =
                                new FloatDataValue(db, DBIndex.INVALID_ID, 1.0);
    }

    /**
     * Test2 of 3Arg constructor failure, of class FloatDataValue.
     *
     * @throws au.com.nicta.openshapa.db.SystemErrorException on failure.
     */
    @Test (expected = SystemErrorException.class)
    public void test3ArgConstructorFailure2() throws SystemErrorException {
        FloatDataValue f_value = new FloatDataValue(db, floatMve.getID(), 1.0);
    }

    /**
     * Test of copy constructor, of class FloatDataValue.
     *
     * @throws au.com.nicta.openshapa.db.SystemErrorException on failure.
     */
    @Test
    public void testCopyConstructor() throws SystemErrorException {
        FloatDataValue f_value = new FloatDataValue(db, ffa.getID(), 200.0);
        FloatDataValue f_copy = new FloatDataValue(f_value);

        assertNotSame(f_value, f_copy);
        assertEquals(f_value.getDB(), f_copy.getDB());
        assertEquals(f_value.itsFargID, f_copy.itsFargID);
        assertEquals(f_value.itsFargType, f_copy.itsFargType);
        assertEquals(f_value.subRange, f_copy.subRange);
        assertEquals(f_value.toString(), f_copy.toString());
        assertEquals(f_value.toDBString(), f_copy.toDBString());
        assertEquals(f_value.getClass(), f_copy.getClass());
    }

    /**
     * Test of copy constructor failure, of class FloatDataValue
     *
     * @throws au.com.nicta.openshapa.db.SystemErrorException on failure.
     */
    @Test (expected = SystemErrorException.class)
    public void testCopyConstructorFailure() throws SystemErrorException {
        FloatDataValue f_value = new FloatDataValue((FloatDataValue) null);
    }

    /**
     * Test of getItsValue method, of class FloatDataValue.
     *
     * @throws au.com.nicta.openshapa.db.SystemErrorException on failure.
     */
    @Test
    public void testGetItsValue() throws SystemErrorException {
        FloatDataValue f_value = new FloatDataValue(db, ffa2.getID(), 50.0);

        assertEquals(f_value.getItsValue(), 50.0, DELTA);
    }

    /**
     * Test of setItsValue method, of class FloatDataValue.
     *
     * @throws au.com.nicta.openshapa.db.SystemErrorException on failure.
     */
    @Test
    public void testSetItsValue() throws SystemErrorException {
        FloatDataValue f_value = new FloatDataValue(db, ffa2.getID(), 50.0);

        f_value.setItsValue(3.0);
        assertEquals(f_value.getItsValue(), 3.0, DELTA);
    }

    /**
     * Test of toString method, of class FloatDataValue.
     *
     * @throws au.com.nicta.openshapa.db.SystemErrorException on failure.
     */
    @Test
    public void testToString() throws SystemErrorException {
        FloatDataValue f_value = new FloatDataValue(db, ffa2.getID(), 50.0);
        assertEquals(f_value.toString(), "50.0");
    }

    /**
     * Test of toDBString method, of class FloatDataValue.
     *
     * @throws au.com.nicta.openshapa.cont.SystemErrorException on failure.
     */
    @Test
    public void testToDBString() throws SystemErrorException {
        String testDBString0 = "(FloatDataValue (id 0) " +
                                "(itsFargID 8) " +
                                "(itsFargType FLOAT) " +
                                "(itsCellID 0) " +
                                "(itsValue 50.0) " +
                                "(subRange true) " +
                                "(minVal -100.0) " +
                                "(maxVal 100.0))";

        FloatDataValue f_value = new FloatDataValue(db, ffa2.getID(), 50.0);
        assertEquals(f_value.toDBString(), testDBString0);
    }

    /**
     * Test of coerceToRange method, of class FloatDataValue.
     *
     * @throws au.com.nictaopenshapa.db.SystemErrorException on failure.
     */
    @Test
    public void testCoerceToRange() throws SystemErrorException {
        FloatDataValue int_value = new FloatDataValue(db, ffa2.getID(), 50.0);
        assertEquals(int_value.coerceToRange(100.0001), 100.0, DELTA);
        assertEquals(int_value.coerceToRange(100.0), 100.0, DELTA);
        assertEquals(int_value.coerceToRange(99.9999), 99.999, DELTA);
        assertEquals(int_value.coerceToRange(47.0), 47.0, DELTA);
        assertEquals(int_value.coerceToRange(-25.5), -25.5, DELTA);
        assertEquals(int_value.coerceToRange(-99.999), -99.999, DELTA);
        assertEquals(int_value.coerceToRange(-100.0), -100.0, DELTA);
        assertEquals(int_value.coerceToRange(-100.0001), -100.0, DELTA);
    }

    /**
     * Test of Construct method, of class FloatDataValue.
     *
     * @throws au.com.nictaopenshapa.db.SystemErrorException on failure.
     */
    @Test
    public void testConstruct() throws SystemErrorException {
        FloatDataValue test = FloatDataValue.Construct(db, 50.0);
        assertEquals(test.getItsValue(), 50.0);
    }

    /**
     * Test of FloatDataValuesAreLogicallyEqual method, of class FloatDataValue.
     *
     * @throws au.com.nictaopenshapa.db.SystemErrorException on failure.
     */
    @Test
    public void testFloatDataValuesAreLogicallyEqual()
    throws SystemErrorException {
        FloatDataValue f_value0 = new FloatDataValue(db, ffa.getID(), 200.0);
        FloatDataValue f_value1 = new FloatDataValue(db, ffa.getID(), 50.0);
        FloatDataValue f_copy = new FloatDataValue(f_value0);

        assertTrue(FloatDataValue.FloatDataValuesAreLogicallyEqual(f_value0,
                                                                   f_copy));
        assertFalse(FloatDataValue.FloatDataValuesAreLogicallyEqual(f_value0,
                                                                    f_value1));
        assertTrue(f_value0.equals(f_copy));
        assertFalse(f_value0.equals(f_value1));
    }

    @Test
    public void testClone()
    throws SystemErrorException, CloneNotSupportedException {
        FloatDataValue value0 = new FloatDataValue(db, ffa.getID(), 100.001);
        FloatDataValue copy = (FloatDataValue) value0.clone();

        assertEquals(value0, copy);

        value0.setItsValue(value0.getItsValue() * 3.0);
        copy.setItsValue(copy.getItsValue() * 3.0);

<<<<<<< HEAD
        assertEquals(f_value0, f_copy);
=======
        assertEquals(value0, copy);
>>>>>>> c242826f
    }


    @Test
    @Override
    public void testEquals()
    throws SystemErrorException, CloneNotSupportedException {
        super.testEquals();
        FloatDataValue f_value0 = new FloatDataValue(db, ffa.getID(), 300.003);
        FloatDataValue f_value1 = new FloatDataValue(db, ffa.getID(), 300.003);
        FloatDataValue f_value2 = new FloatDataValue(db, ffa.getID(), 300.003);
        FloatDataValue f_value3 = new FloatDataValue(db, ffa.getID(), 100.001);

        // Reflexive
        assertTrue(f_value0.equals(f_value0));
        // Symmetric
        assertTrue(f_value0.equals(f_value1));
        assertTrue(f_value1.equals(f_value0));
        // Transitive
        assertTrue(f_value0.equals(f_value1));
        assertTrue(f_value0.equals(f_value2));
        assertTrue(f_value1.equals(f_value2));
        // Consistent not tested
        // Null
        assertFalse(f_value0.equals(null));
        // Hashcode
        assertTrue(f_value0.hashCode() == f_value1.hashCode());

        // Not equals tests
        assertFalse(f_value0.equals(f_value3));
        assertTrue(f_value0.hashCode() != f_value3.hashCode());

        // modify f_value3
        double val = f_value3.getItsValue() * 3.0;
        f_value3.setItsValue(val);
        assertTrue(f_value0.equals(f_value3));
        assertTrue(f_value3.equals(f_value1));
        assertTrue(f_value2.hashCode() == f_value3.hashCode());
    }
}<|MERGE_RESOLUTION|>--- conflicted
+++ resolved
@@ -374,7 +374,7 @@
     @Test
     public void testClone()
     throws SystemErrorException, CloneNotSupportedException {
-        FloatDataValue value0 = new FloatDataValue(db, ffa.getID(), 100.001);
+        FloatDataValue value0 = new FloatDataValue(db, ffa.getID(), 200.0);
         FloatDataValue copy = (FloatDataValue) value0.clone();
 
         assertEquals(value0, copy);
@@ -382,11 +382,7 @@
         value0.setItsValue(value0.getItsValue() * 3.0);
         copy.setItsValue(copy.getItsValue() * 3.0);
 
-<<<<<<< HEAD
-        assertEquals(f_value0, f_copy);
-=======
         assertEquals(value0, copy);
->>>>>>> c242826f
     }
 
 
