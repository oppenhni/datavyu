package au.com.nicta.openshapa.db;

/**
 * An instance of UndefinedDataValue is used as a place holder for an untyped
 * formal argument until a value is assigned.
 *
 * @author mainzer
 */

public class UndefinedDataValue extends DataValue
{
    /*************************************************************************/
    /***************************** Fields: ***********************************/
    /*************************************************************************/
    /*
     * itsValue:   String containing the name of the formal argument.
     */

    /** the name of the associated formal arg */
<<<<<<< HEAD
    private String itsValue = "<val>";
      
    
=======
    String itsValue = "<val>";


>>>>>>> cc8dca1a
    /*************************************************************************/
    /*************************** Constructors: *******************************/
    /*************************************************************************/

    /**
     * UndefinedDataValue()
     *
     * Constructor for instances of UndefinedDataValue.
     *
     * Three versions of this constructor.
     *
     * The first takes a reference to a database as its parameter and just
     * calls the super() constructor.
     *
     * The second takes a reference to a database, a formal argument ID, and
     * a value as arguments, and attempts to set the itsFargID and itsValue
     * of the data value accordingly.
     *
     * The third takes a reference to an instance of UndefinedDataValue as an
     * argument, and uses it to create a copy.
     *
     *                                              JRM -- 8/16/07
     *
     * Changes:
     *
     *    - None.
     *
     */

    public UndefinedDataValue(Database db)
        throws SystemErrorException
    {
        super(db);

    } /* UndefinedDataValue::UndefinedDataValue(db) */

    public UndefinedDataValue(Database db,
                              long fargID,
                              String value)
        throws SystemErrorException
    {
        super(db);

        this.setItsFargID(fargID);

        this.setItsValue(value);

    } /* UndefinedDataValue::UndefinedDataValue(db, fargID, value) */

    public UndefinedDataValue(UndefinedDataValue dv)
        throws SystemErrorException
    {
        super(dv);

        this.itsValue  = new String(dv.itsValue);

    } /* UndefinedDataValue::UndefinedDataValue(dv) */


    /*************************************************************************/
    /***************************** Accessors: ********************************/
    /*************************************************************************/

    /**
     * getItsValue()
     *
     * Return a string containing a copy of the current value of the data value.
     *
     *                          JRM -- 8/16/07
     *
     * Changes:
     *
     *    - None.
     */

    public String getItsValue()
    {

        return new String(this.itsValue);

    } /* UndefinedDataValue::getItsValue() */

    /**
     * setItsValue()
     *
     * Set itsValue to the specified value.  In the case of an undefined
     * data value, the value must be the name of the associated untyped
     * formal argument, or any valid formal argument name if itsFargID
     * is undefined.
     *
     *                                              JRM -- 8/16/07
     *
     * Changes:
     *
     *    - With the advent of column predicates and the prospect of
     *      implementing the old MacSHAPA query language in OpenSHAPA,
     *      the requirement that undefined data values only be used to
     *      replace untyped formal arguments is removed.
     *
     *                                              JRM -- 12/12/08
     */

    public void setItsValue(String value)
        throws SystemErrorException
    {
        final String mName = "UndefinedDataValue::setItsValue(): ";

        if ( ! ( db.IsValidFargName(value) ) )
        {
            throw new SystemErrorException(mName +
                    "value isn't a valid formal argument name");
        }

        if ( this.itsFargID != DBIndex.INVALID_ID )
        {
            DBElement dbe;
            FormalArgument fa;

            if ( itsFargType == FormalArgument.fArgType.UNDEFINED )
            {
                throw new SystemErrorException(mName +
                                               "itsFargType == UNDEFINED");
            }

            dbe = this.db.idx.getElement(this.itsFargID);

            if ( dbe == null )
            {
                throw new SystemErrorException(mName +
                                               "itsFargID has no referent");
            }

            if ( ! ( dbe instanceof FormalArgument ) )
            {
                throw new SystemErrorException(mName +
                        "itsFargID doesn't refer to a formal arg");
            }

            fa = (FormalArgument)dbe;

            if ( fa.getFargName().compareTo(value) != 0 )
            {
                throw new SystemErrorException(mName +
                        "value doesn't match farg name");
            }
        }

        this.itsValue = new String(value);

        return;

    } /* UndefinedDataValue::setItsValue() */


    /*************************************************************************/
    /*************************** Overrides: **********************************/
    /*************************************************************************/

    /**
     * toString()
     *
     * Returns a String representation of the DBValue for display.
     *
     *                                  JRM -- 8/15/07
     *
     * @return the string value.
     *
     * Changes:
     *
     *     - None.
     */

    public String toString()
    {
        return new String(this.itsValue);
    }


    /**
     * toDBString()
     *
     * Returns a database String representation of the DBValue for comparison
     * against the database's expected value.<br>
     * <i>This function is intended for debugging purposses.</i>
     *
     *                                      JRM -- 8/15/07
     *
     * @return the string value.
     *
     * Changes:
     *
     *    - None.
     */

    public String toDBString()
    {
        return ("(UndefinedDataValue (id " + this.id +
                ") (itsFargID " + this.itsFargID +
                ") (itsFargType " + this.itsFargType +
                ") (itsCellID " + this.itsCellID +
                ") (itsValue " + new String(this.itsValue) +
                ") (subRange " + this.subRange + "))");
    }


    /**
     * updateForFargChange()
     *
     * Update for a change in the formal argument name, and/or subrange.
     *
     *                                          JRM -- 3/22/08
     *
     * Changes:
     *
     *    - None.
     */

    public void updateForFargChange(boolean fargNameChanged,
                                    boolean fargSubRangeChanged,
                                    boolean fargRangeChanged,
                                    FormalArgument oldFA,
                                    FormalArgument newFA)
        throws SystemErrorException
    {
        final String mName = "TimeStampDataValue::updateForFargChange(): ";

        if ( ( oldFA == null ) || ( newFA == null ) )
        {
            throw new SystemErrorException(mName +
                                           "null old and/or new FA on entry.");
        }

        if ( oldFA.getID() != newFA.getID() )
        {
            throw new SystemErrorException(mName + "old/new FA ID mismatch.");
        }

        if ( oldFA.getItsVocabElementID() != newFA.getItsVocabElementID() )
        {
            throw new SystemErrorException(mName + "old/new FA veID mismatch.");
        }

        if ( oldFA.getFargType() != newFA.getFargType() )
        {
            throw new SystemErrorException(mName + "old/new FA type mismatch.");
        }

        if ( this.itsFargID != newFA.getID() )
        {
            throw new SystemErrorException(mName + "FA/DV faID mismatch.");
        }

        if ( this.itsFargType != newFA.getFargType() )
        {
            throw new SystemErrorException(mName + "FA/DV FA type mismatch.");
        }

        if ( ( fargSubRangeChanged ) || ( fargRangeChanged ) )
        {
            this.updateSubRange(newFA);
        }

        if ( fargNameChanged )
        {
            this.setItsValue(newFA.getFargName());
        }

        return;

    } /* TimeStampDataValue::updateForFargChange() */


    /**
     * updateSubRange()
     *
     * Nominally, this function should determine if the formal argument
     * associated with the data value is subranged, and if it is, update
     * the data values representation of the subrange (if any) accordingly.
     * In passing, it would coerce the value ofthe datavalue into the subrange
     * if necessary.
     *
     * This is meaningless for an undefine data value, as it never has a
     * value, and it is only associated with untyped formal arguments.
     *
     * Thus the method verifies that the supplied formal argument is an
     * UnTypedFormalArg, and that the value of the data value equals the
     * name of the formal argument.
     *
     * The fa argument is a reference to the current representation of the
     * formal argument associated with the data value.
     *
     *                                          JRM -- 8/16/07
     *
     * Changes:
     *
     *    - None.
     */

    protected void updateSubRange(FormalArgument fa)
        throws SystemErrorException
    {
        final String mName = "UndefinedDataValue::updateSubRange(): ";
        UnTypedFormalArg utfa;

        if ( fa == null )
        {
            throw new SystemErrorException(mName + "fa null on entry");
        }

        if ( fa instanceof UnTypedFormalArg )
        {
             this.subRange = false;
        }
        else
        {
            throw new SystemErrorException(mName + "Unexpected fa type");
        }

        utfa = (UnTypedFormalArg)fa;

        if ( utfa.getFargName().compareTo(this.itsValue) != 0 )
        {
            throw new SystemErrorException(mName + "farg name mismatch");
        }

        return;

    } /* UndefinedDataValue::updateSubRange() */


    /*************************************************************************/
    /***************************** Methods: **********************************/
    /*************************************************************************/

    /**
     * coerceToRange()
     *
     * The value of an UndefinedDataValue must be a valid formal argument name.
     * In addition, if the data value is associated with a formal argument
     * (always an UnTypedFormalArgument), its value must be the name of the
     * formal argument.
     *
     * Thus, coerce to the name of the associated UnTypedFormalArg if defined.
     *
     * Throw a system error if the value is not a valid formal argument name.
     *
     *                                              JRM -- 070815
     *
     * Changes:
     *
     *    - None.
     */
<<<<<<< HEAD
    
    public String coerceToRange(String value) throws SystemErrorException {
        final String mName = "UndefinedDataValue::coerceToRange(): ";

        if (!db.IsValidFargName(value)) {
            throw new SystemErrorException(mName + 
                    "value not a valid formal argument name");
        }
        
        if (this.itsFargID != DBIndex.INVALID_ID) {
            DBElement dbe = this.db.idx.getElement(this.itsFargID);

            if (dbe == null) {
                throw new SystemErrorException(mName + 
                                               "itsFargID has no referent");
            }

            FormalArgument fa = (FormalArgument) dbe;
            
            if (fa.getFargName().compareTo(value) != 0) {
                return new String(fa.getFargName());
            }
        }

        return value;        
=======

    public String coerceToRange(String value)
        throws SystemErrorException
    {
        final String mName = "UndefinedDataValue::coerceToRange(): ";

        if ( ! ( db.IsValidFargName(value) ) )
        {
            throw new SystemErrorException(mName +
                    "value not a valid formal argument name");
        }

        if ( this.itsFargID != DBIndex.INVALID_ID )
        {
            DBElement dbe;
            UnTypedFormalArg utfa;

            if ( itsFargType != FormalArgument.fArgType.UNTYPED )
            {
                throw new SystemErrorException(mName +
                                               "itsFargType != UNTYPED");
            }

            dbe = this.db.idx.getElement(this.itsFargID);

            if ( dbe == null )
            {
                throw new SystemErrorException(mName +
                                               "itsFargID has no referent");
            }

            if ( ! ( dbe instanceof UnTypedFormalArg ) )
            {
                throw new SystemErrorException(mName +
                        "itsFargID doesn't refer to an untyped formal arg");
            }

            utfa = (UnTypedFormalArg)dbe;

            if ( utfa.getFargName().compareTo(value) != 0 )
            {
                return new String(utfa.getFargName());
            }
        }

        return value;

>>>>>>> cc8dca1a
    } /* UndefinedDataValue::coerceToRange() */


    /*************************************************************************/
    /************************ Class Methods: *********************************/
    /*************************************************************************/

    /**
     * Construct()
     *
     * Construct an instance of UndefinedDataValue with the specified
     * initialization.
     *
     * Returns a reference to the newly constructed UndefinedDataValue if
     * successful.  Throws a system error exception on failure.
     *
     *                                              JRM -- 3/31/08
     *
     * Changes:
     *
     *    - None.
     */

    public static UndefinedDataValue Construct(Database db)
        throws SystemErrorException
<<<<<<< HEAD
    {                
        return new UndefinedDataValue(db);
        
=======
    {
        final String mName = "UndefinedDataValue::Construct(db)";
        UndefinedDataValue udv = null;

        udv = new UndefinedDataValue(db);

        return udv;

>>>>>>> cc8dca1a
    } /* UndefinedDataValue::Construct(db) */


    /**
     * UndefinedDataValuesAreLogicallyEqual()
     *
     * Given two instances of UndefinedDataValue, return true if they contain
     * identical data, and false otherwise.  Strange as it may seem, it is
     * possible for two undefined data values to have different values, as
     * the value of an UndefinedDataValue is simply the name of the associated
     * formal argument -- which can change.
     *
     * Note that this method does only tests specific to this subclass of
     * DataValue -- the presumption is that this method has been called by
     * DataValue.DataValuesAreLogicallyEqual() which has already done all
     * generic tests.
     *
     *                                              JRM -- 2/7/08
     *
     * Changes:
     *
     *    - None.
     */
<<<<<<< HEAD
    @Deprecated
=======

>>>>>>> cc8dca1a
    protected static boolean UndefinedDataValuesAreLogicallyEqual
            (UndefinedDataValue udv0,
             UndefinedDataValue udv1)
        throws SystemErrorException
    {
        final String mName =
            "UndefinedDataValue::UndefinedDataValuesAreLogicallyEqual()";
        boolean dataValuesAreEqual = true;

        if ( ( udv0 == null ) || ( udv1 == null ) )
        {
            throw new SystemErrorException(mName +
                                           ": udv0 or udv1 null on entry.");
        }
        else if ( ( udv0.itsValue == null ) || ( udv1.itsValue == null ) )
        {
            throw new SystemErrorException(mName +
                    ": udv0.itsValue or udv1.itsValue null on entry.");
        }

        if ( udv0 != udv1 )
        {
            if ( udv0.itsValue != udv1.itsValue )
            {
                // due to above tests, if we get this far, we know
                // that both udv0.itsValue and udv1.itsValue are non-null.
                if ( udv0.itsValue.compareTo(udv1.itsValue) != 0 )
                {
                    dataValuesAreEqual = false;
                }
            }
        }

        return dataValuesAreEqual;

    } /* UndefinedDataValue::UndefinedDataValuesAreLogicallyEqual() */

<<<<<<< HEAD
    /** Seed value for generating hash codes. */
    private final static int SEED1 = 3;

    /**
     * Compares this UndefinedDataValue against another object.
     *
     * @param obj The object to compare this against.
     *
     * @return true if the Object obj is logically equal to this
     * UndefinedDataValue, or false otherwise.
     */
    @Override
    public boolean equals(final Object obj) {
        if (this == obj) {
            return true;
        }

        if ((obj == null) || (obj.getClass() != this.getClass())) {
            return false;
        }

        // Must be this class to be here
        UndefinedDataValue u = (UndefinedDataValue) obj;
        return u.itsValue.equals(this.itsValue) && super.equals(obj);
    }

    /**
     * @return A hash value for this object.
     */
    @Override
    public int hashCode() {
        int hash = super.hashCode();
        hash += this.itsValue.hashCode() * SEED1;

        return hash;
    }

    
=======

>>>>>>> cc8dca1a
    /*************************************************************************/
    /**************************** Test Code: *********************************/
    /*************************************************************************/

    // TODO: Write test suite for undefined data values.

    /**
     * VerifyUndefinedDVCopy()
     *
     * Verify that the supplied instances of UndefinedDataValue are distinct,
     * that they contain no common references (other than db), and that they
     * have the same value.
     *                                              JRM -- 11/8/07
     *
     * Changes:
     *
     *    - None
     */

    public static int VerifyUndefinedDVCopy(UndefinedDataValue base,
                                            UndefinedDataValue copy,
                                            java.io.PrintStream outStream,
                                            boolean verbose,
                                            String baseDesc,
                                            String copyDesc)
    {
        int failures = 0;

        if ( base == null )
        {
            failures++;
            outStream.printf("VerifyUndefinedDVCopy: %s null on entry.\n",
                             baseDesc);
        }
        else if ( copy == null )
        {
            failures++;
            outStream.printf("VerifyUndefinedDVCopy: %s null on entry.\n",
                             copyDesc);
        }
        else if ( base == copy )
        {
            failures++;

            if ( verbose )
            {
                outStream.printf("%s == %s.\n", baseDesc, copyDesc);
            }
        }
        else if ( base.db != copy.db )
        {
            failures++;

            if ( verbose )
            {
                outStream.printf("%s.db != %s.db.\n", baseDesc, copyDesc);
            }
        }
        else if ( ( base.itsValue == copy.itsValue ) &&
                  ( base.itsValue != null ) )
        {
            failures++;

            if ( verbose )
            {
                outStream.printf("%s and %s share a string.\n",
                                  baseDesc, copyDesc);
            }
        }
        else if ( ( base.itsValue == copy.itsValue ) &&
                  ( base.itsValue != null ) )
        {
            failures++;

            if ( verbose )
            {
                outStream.printf(
                        "%s.itsValue is null, and %s.itsValue isn't.\n",
                        baseDesc, copyDesc);
            }
        }
        else if ( ( base.itsValue != copy.itsValue ) &&
                  ( copy.itsValue == null ) )
        {
            failures++;

            if ( verbose )
            {
                outStream.printf(
                        "%s.itsValue is null, and %s.itsValue isn't.\n",
                        copyDesc, baseDesc);
            }
        }
        else if ( ( base.itsValue != copy.itsValue ) &&
                  ( base.itsValue.compareTo(copy.itsValue) != 0 ) )
        {
            failures++;

            if ( verbose )
            {
                outStream.printf("%s and %s contain different values.\n",
                                  baseDesc, copyDesc);
            }
        }
        else if ( base.toString().compareTo(copy.toString()) != 0 )
        {
            failures++;

            if ( verbose )
            {
                outStream.printf("%s.toString() doesn't match %s.toString().\n",
                                 baseDesc, copyDesc);
            }
        }
        else if ( base.toDBString().compareTo(copy.toDBString()) != 0 )
        {
            failures++;

            if ( verbose )
            {
                outStream.printf(
                        "%s.toDBString() doesn't match %s.toDBString().\n",
                        baseDesc, copyDesc);
            }
        }

        return failures;

    } /* UndefinedDataValue::VerifyUndefinedDVCopy() */

} /* UndefinedDataValue */<|MERGE_RESOLUTION|>--- conflicted
+++ resolved
@@ -15,76 +15,70 @@
     /*
      * itsValue:   String containing the name of the formal argument.
      */
-
+    
     /** the name of the associated formal arg */
-<<<<<<< HEAD
-    private String itsValue = "<val>";
-      
-    
-=======
     String itsValue = "<val>";
 
 
->>>>>>> cc8dca1a
     /*************************************************************************/
     /*************************** Constructors: *******************************/
     /*************************************************************************/
-
-    /**
+    
+    /** 
      * UndefinedDataValue()
      *
-     * Constructor for instances of UndefinedDataValue.
-     *
-     * Three versions of this constructor.
-     *
-     * The first takes a reference to a database as its parameter and just
+     * Constructor for instances of UndefinedDataValue.  
+     * 
+     * Three versions of this constructor.  
+     * 
+     * The first takes a reference to a database as its parameter and just 
      * calls the super() constructor.
      *
-     * The second takes a reference to a database, a formal argument ID, and
-     * a value as arguments, and attempts to set the itsFargID and itsValue
+     * The second takes a reference to a database, a formal argument ID, and 
+     * a value as arguments, and attempts to set the itsFargID and itsValue 
      * of the data value accordingly.
      *
      * The third takes a reference to an instance of UndefinedDataValue as an
      * argument, and uses it to create a copy.
      *
-     *                                              JRM -- 8/16/07
-     *
-     * Changes:
-     *
-     *    - None.
-     *
-     */
-
+     *                                              JRM -- 8/16/07  
+     *
+     * Changes:
+     *
+     *    - None.
+     *      
+     */
+ 
     public UndefinedDataValue(Database db)
         throws SystemErrorException
     {
         super(db);
-
+        
     } /* UndefinedDataValue::UndefinedDataValue(db) */
-
+    
     public UndefinedDataValue(Database db,
                               long fargID,
                               String value)
         throws SystemErrorException
     {
         super(db);
-
+        
         this.setItsFargID(fargID);
-
+        
         this.setItsValue(value);
-
+    
     } /* UndefinedDataValue::UndefinedDataValue(db, fargID, value) */
-
+    
     public UndefinedDataValue(UndefinedDataValue dv)
         throws SystemErrorException
     {
         super(dv);
-
+        
         this.itsValue  = new String(dv.itsValue);
-
+        
     } /* UndefinedDataValue::UndefinedDataValue(dv) */
-
-
+    
+        
     /*************************************************************************/
     /***************************** Accessors: ********************************/
     /*************************************************************************/
@@ -100,19 +94,19 @@
      *
      *    - None.
      */
-
+    
     public String getItsValue()
     {
-
+        
         return new String(this.itsValue);
-
+    
     } /* UndefinedDataValue::getItsValue() */
-
+    
     /**
      * setItsValue()
      *
-     * Set itsValue to the specified value.  In the case of an undefined
-     * data value, the value must be the name of the associated untyped
+     * Set itsValue to the specified value.  In the case of an undefined 
+     * data value, the value must be the name of the associated untyped 
      * formal argument, or any valid formal argument name if itsFargID
      * is undefined.
      *
@@ -120,70 +114,70 @@
      *
      * Changes:
      *
-     *    - With the advent of column predicates and the prospect of
+     *    - With the advent of column predicates and the prospect of 
      *      implementing the old MacSHAPA query language in OpenSHAPA,
-     *      the requirement that undefined data values only be used to
+     *      the requirement that undefined data values only be used to 
      *      replace untyped formal arguments is removed.
      *
      *                                              JRM -- 12/12/08
      */
-
+    
     public void setItsValue(String value)
         throws SystemErrorException
     {
         final String mName = "UndefinedDataValue::setItsValue(): ";
-
+        
         if ( ! ( db.IsValidFargName(value) ) )
         {
             throw new SystemErrorException(mName +
                     "value isn't a valid formal argument name");
         }
-
+        
         if ( this.itsFargID != DBIndex.INVALID_ID )
         {
             DBElement dbe;
             FormalArgument fa;
-
+            
             if ( itsFargType == FormalArgument.fArgType.UNDEFINED )
             {
-                throw new SystemErrorException(mName +
+                throw new SystemErrorException(mName + 
                                                "itsFargType == UNDEFINED");
             }
-
+            
             dbe = this.db.idx.getElement(this.itsFargID);
 
             if ( dbe == null )
             {
-                throw new SystemErrorException(mName +
+                throw new SystemErrorException(mName + 
                                                "itsFargID has no referent");
             }
-
+            
             if ( ! ( dbe instanceof FormalArgument ) )
             {
                 throw new SystemErrorException(mName +
                         "itsFargID doesn't refer to a formal arg");
             }
-
+            
             fa = (FormalArgument)dbe;
-
+            
             if ( fa.getFargName().compareTo(value) != 0 )
             {
-                throw new SystemErrorException(mName +
+                throw new SystemErrorException(mName + 
                         "value doesn't match farg name");
             }
         }
-
+        
         this.itsValue = new String(value);
-
+        
         return;
-
+        
     } /* UndefinedDataValue::setItsValue() */
-
-
+  
+        
     /*************************************************************************/
     /*************************** Overrides: **********************************/
     /*************************************************************************/
-
+    
     /**
      * toString()
      *
@@ -197,7 +191,7 @@
      *
      *     - None.
      */
-
+    
     public String toString()
     {
         return new String(this.itsValue);
@@ -207,7 +201,7 @@
     /**
      * toDBString()
      *
-     * Returns a database String representation of the DBValue for comparison
+     * Returns a database String representation of the DBValue for comparison 
      * against the database's expected value.<br>
      * <i>This function is intended for debugging purposses.</i>
      *
@@ -219,7 +213,7 @@
      *
      *    - None.
      */
-
+  
     public String toDBString()
     {
         return ("(UndefinedDataValue (id " + this.id +
@@ -229,9 +223,9 @@
                 ") (itsValue " + new String(this.itsValue) +
                 ") (subRange " + this.subRange + "))");
     }
-
-
-    /**
+    
+    
+    /** 
      * updateForFargChange()
      *
      * Update for a change in the formal argument name, and/or subrange.
@@ -242,7 +236,7 @@
      *
      *    - None.
      */
-
+    
     public void updateForFargChange(boolean fargNameChanged,
                                     boolean fargSubRangeChanged,
                                     boolean fargRangeChanged,
@@ -251,63 +245,63 @@
         throws SystemErrorException
     {
         final String mName = "TimeStampDataValue::updateForFargChange(): ";
-
+        
         if ( ( oldFA == null ) || ( newFA == null ) )
         {
-            throw new SystemErrorException(mName +
+            throw new SystemErrorException(mName + 
                                            "null old and/or new FA on entry.");
         }
-
+        
         if ( oldFA.getID() != newFA.getID() )
         {
             throw new SystemErrorException(mName + "old/new FA ID mismatch.");
         }
-
+        
         if ( oldFA.getItsVocabElementID() != newFA.getItsVocabElementID() )
         {
             throw new SystemErrorException(mName + "old/new FA veID mismatch.");
         }
-
+        
         if ( oldFA.getFargType() != newFA.getFargType() )
         {
             throw new SystemErrorException(mName + "old/new FA type mismatch.");
         }
-
+        
         if ( this.itsFargID != newFA.getID() )
         {
             throw new SystemErrorException(mName + "FA/DV faID mismatch.");
         }
-
+        
         if ( this.itsFargType != newFA.getFargType() )
         {
             throw new SystemErrorException(mName + "FA/DV FA type mismatch.");
         }
-
-        if ( ( fargSubRangeChanged ) || ( fargRangeChanged ) )
+         
+        if ( ( fargSubRangeChanged ) || ( fargRangeChanged ) ) 
         {
             this.updateSubRange(newFA);
         }
-
+        
         if ( fargNameChanged )
         {
             this.setItsValue(newFA.getFargName());
         }
-
+        
         return;
-
+        
     } /* TimeStampDataValue::updateForFargChange() */
-
-
+    
+    
     /**
      * updateSubRange()
      *
-     * Nominally, this function should determine if the formal argument
+     * Nominally, this function should determine if the formal argument 
      * associated with the data value is subranged, and if it is, update
-     * the data values representation of the subrange (if any) accordingly.
-     * In passing, it would coerce the value ofthe datavalue into the subrange
+     * the data values representation of the subrange (if any) accordingly.  
+     * In passing, it would coerce the value ofthe datavalue into the subrange 
      * if necessary.
      *
-     * This is meaningless for an undefine data value, as it never has a
+     * This is meaningless for an undefine data value, as it never has a 
      * value, and it is only associated with untyped formal arguments.
      *
      * Thus the method verifies that the supplied formal argument is an
@@ -323,43 +317,43 @@
      *
      *    - None.
      */
-
+    
     protected void updateSubRange(FormalArgument fa)
         throws SystemErrorException
     {
         final String mName = "UndefinedDataValue::updateSubRange(): ";
         UnTypedFormalArg utfa;
-
+        
         if ( fa == null )
         {
-            throw new SystemErrorException(mName + "fa null on entry");
-        }
-
+            throw new SystemErrorException(mName + "fa null on entry");    
+        }
+        
         if ( fa instanceof UnTypedFormalArg )
         {
              this.subRange = false;
         }
         else
         {
-            throw new SystemErrorException(mName + "Unexpected fa type");
-        }
-
+            throw new SystemErrorException(mName + "Unexpected fa type");    
+        }
+        
         utfa = (UnTypedFormalArg)fa;
-
+        
         if ( utfa.getFargName().compareTo(this.itsValue) != 0 )
         {
-            throw new SystemErrorException(mName + "farg name mismatch");
-        }
-
+            throw new SystemErrorException(mName + "farg name mismatch");    
+        }
+        
         return;
-
+        
     } /* UndefinedDataValue::updateSubRange() */
-
-
+  
+        
     /*************************************************************************/
     /***************************** Methods: **********************************/
     /*************************************************************************/
-
+    
     /**
      * coerceToRange()
      *
@@ -371,14 +365,13 @@
      * Thus, coerce to the name of the associated UnTypedFormalArg if defined.
      *
      * Throw a system error if the value is not a valid formal argument name.
-     *
+     * 
      *                                              JRM -- 070815
      *
      * Changes:
      *
      *    - None.
      */
-<<<<<<< HEAD
     
     public String coerceToRange(String value) throws SystemErrorException {
         final String mName = "UndefinedDataValue::coerceToRange(): ";
@@ -404,69 +397,20 @@
         }
 
         return value;        
-=======
-
-    public String coerceToRange(String value)
-        throws SystemErrorException
-    {
-        final String mName = "UndefinedDataValue::coerceToRange(): ";
-
-        if ( ! ( db.IsValidFargName(value) ) )
-        {
-            throw new SystemErrorException(mName +
-                    "value not a valid formal argument name");
-        }
-
-        if ( this.itsFargID != DBIndex.INVALID_ID )
-        {
-            DBElement dbe;
-            UnTypedFormalArg utfa;
-
-            if ( itsFargType != FormalArgument.fArgType.UNTYPED )
-            {
-                throw new SystemErrorException(mName +
-                                               "itsFargType != UNTYPED");
-            }
-
-            dbe = this.db.idx.getElement(this.itsFargID);
-
-            if ( dbe == null )
-            {
-                throw new SystemErrorException(mName +
-                                               "itsFargID has no referent");
-            }
-
-            if ( ! ( dbe instanceof UnTypedFormalArg ) )
-            {
-                throw new SystemErrorException(mName +
-                        "itsFargID doesn't refer to an untyped formal arg");
-            }
-
-            utfa = (UnTypedFormalArg)dbe;
-
-            if ( utfa.getFargName().compareTo(value) != 0 )
-            {
-                return new String(utfa.getFargName());
-            }
-        }
-
-        return value;
-
->>>>>>> cc8dca1a
     } /* UndefinedDataValue::coerceToRange() */
-
-
+  
+    
     /*************************************************************************/
     /************************ Class Methods: *********************************/
     /*************************************************************************/
-
+    
     /**
      * Construct()
      *
-     * Construct an instance of UndefinedDataValue with the specified
+     * Construct an instance of UndefinedDataValue with the specified 
      * initialization.
      *
-     * Returns a reference to the newly constructed UndefinedDataValue if
+     * Returns a reference to the newly constructed UndefinedDataValue if 
      * successful.  Throws a system error exception on failure.
      *
      *                                              JRM -- 3/31/08
@@ -475,71 +419,56 @@
      *
      *    - None.
      */
-
+    
     public static UndefinedDataValue Construct(Database db)
         throws SystemErrorException
-<<<<<<< HEAD
     {                
         return new UndefinedDataValue(db);
         
-=======
-    {
-        final String mName = "UndefinedDataValue::Construct(db)";
-        UndefinedDataValue udv = null;
-
-        udv = new UndefinedDataValue(db);
-
-        return udv;
-
->>>>>>> cc8dca1a
     } /* UndefinedDataValue::Construct(db) */
 
-
+      
     /**
      * UndefinedDataValuesAreLogicallyEqual()
      *
-     * Given two instances of UndefinedDataValue, return true if they contain
-     * identical data, and false otherwise.  Strange as it may seem, it is
+     * Given two instances of UndefinedDataValue, return true if they contain 
+     * identical data, and false otherwise.  Strange as it may seem, it is 
      * possible for two undefined data values to have different values, as
      * the value of an UndefinedDataValue is simply the name of the associated
      * formal argument -- which can change.
      *
-     * Note that this method does only tests specific to this subclass of
-     * DataValue -- the presumption is that this method has been called by
+     * Note that this method does only tests specific to this subclass of 
+     * DataValue -- the presumption is that this method has been called by 
      * DataValue.DataValuesAreLogicallyEqual() which has already done all
      * generic tests.
-     *
+     * 
      *                                              JRM -- 2/7/08
      *
      * Changes:
      *
      *    - None.
      */
-<<<<<<< HEAD
     @Deprecated
-=======
-
->>>>>>> cc8dca1a
     protected static boolean UndefinedDataValuesAreLogicallyEqual
             (UndefinedDataValue udv0,
              UndefinedDataValue udv1)
         throws SystemErrorException
     {
-        final String mName =
+        final String mName = 
             "UndefinedDataValue::UndefinedDataValuesAreLogicallyEqual()";
         boolean dataValuesAreEqual = true;
-
+        
         if ( ( udv0 == null ) || ( udv1 == null ) )
         {
-            throw new SystemErrorException(mName +
+            throw new SystemErrorException(mName + 
                                            ": udv0 or udv1 null on entry.");
         }
         else if ( ( udv0.itsValue == null ) || ( udv1.itsValue == null ) )
         {
-            throw new SystemErrorException(mName +
+            throw new SystemErrorException(mName + 
                     ": udv0.itsValue or udv1.itsValue null on entry.");
         }
-
+        
         if ( udv0 != udv1 )
         {
             if ( udv0.itsValue != udv1.itsValue )
@@ -554,10 +483,9 @@
         }
 
         return dataValuesAreEqual;
-
+        
     } /* UndefinedDataValue::UndefinedDataValuesAreLogicallyEqual() */
 
-<<<<<<< HEAD
     /** Seed value for generating hash codes. */
     private final static int SEED1 = 3;
 
@@ -596,20 +524,17 @@
     }
 
     
-=======
-
->>>>>>> cc8dca1a
     /*************************************************************************/
     /**************************** Test Code: *********************************/
     /*************************************************************************/
 
     // TODO: Write test suite for undefined data values.
-
+    
     /**
      * VerifyUndefinedDVCopy()
      *
-     * Verify that the supplied instances of UndefinedDataValue are distinct,
-     * that they contain no common references (other than db), and that they
+     * Verify that the supplied instances of UndefinedDataValue are distinct, 
+     * that they contain no common references (other than db), and that they 
      * have the same value.
      *                                              JRM -- 11/8/07
      *
@@ -630,13 +555,13 @@
         if ( base == null )
         {
             failures++;
-            outStream.printf("VerifyUndefinedDVCopy: %s null on entry.\n",
+            outStream.printf("VerifyUndefinedDVCopy: %s null on entry.\n", 
                              baseDesc);
         }
         else if ( copy == null )
         {
             failures++;
-            outStream.printf("VerifyUndefinedDVCopy: %s null on entry.\n",
+            outStream.printf("VerifyUndefinedDVCopy: %s null on entry.\n", 
                              copyDesc);
         }
         else if ( base == copy )
@@ -664,7 +589,7 @@
 
             if ( verbose )
             {
-                outStream.printf("%s and %s share a string.\n",
+                outStream.printf("%s and %s share a string.\n", 
                                   baseDesc, copyDesc);
             }
         }
@@ -699,7 +624,7 @@
 
             if ( verbose )
             {
-                outStream.printf("%s and %s contain different values.\n",
+                outStream.printf("%s and %s contain different values.\n", 
                                   baseDesc, copyDesc);
             }
         }
@@ -709,7 +634,7 @@
 
             if ( verbose )
             {
-                outStream.printf("%s.toString() doesn't match %s.toString().\n",
+                outStream.printf("%s.toString() doesn't match %s.toString().\n", 
                                  baseDesc, copyDesc);
             }
         }
@@ -720,7 +645,7 @@
             if ( verbose )
             {
                 outStream.printf(
-                        "%s.toDBString() doesn't match %s.toDBString().\n",
+                        "%s.toDBString() doesn't match %s.toDBString().\n", 
                         baseDesc, copyDesc);
             }
         }
