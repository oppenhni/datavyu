/*
 * IntDataValue.java
 *
 * Created on August 16, 2007, 7:29 AM
 *
 * To change this template, choose Tools | Template Manager
 * and open the template in the editor.
 */

package au.com.nicta.openshapa.db;


/**
 * An instance of IntDataValue is used to store an integer value
 * assigned to a formal argument.
 *
 * @author mainzer
 */
public class IntDataValue extends DataValue
{
    /*************************************************************************/
    /***************************** Fields: ***********************************/
    /*************************************************************************/
    /*
     * itsDefault:  Constant containing the value to be assigned to all 
     *      integer data values unless otherwise specified.
     *
     * itsValue:   Long containing the value assigned to the formal argument.
     *
     * minVal:  If subRange is true, this field contains the minimum value
     *      that may be assigned to the formal argument associated with the
     *      data value.   This value should always be the same as the minVal
     *      of the associated instance of OmtFormalArg.
     *
     *      Note that this data value may be used to hold an integer
     *      value assigned to an untype formal argument, in which case 
     *      subrange will always be false.
     *
     * maxVal:  If subRange is true, this field contains the maximum value
     *      that may be assigned to the formal argument associated with the
     *      data value.   This value should always be the same as the maxVal
     *      of the associated instance of IntFormalArg.
     *
     *      Note that this data value may be used to hold an integer
     *      value assigned to an untype formal argument, in which case 
     *      subrange will always be false.
     */
    
    /** default value for integers */
    final long ItsDefault = 0;
    
    /** the value assigned to the associated formal argument in this case */
    long itsValue = ItsDefault;
    
    /** the minimum value -- if subrange is true */
    long minVal = 0;
    
    /** the maximum value -- if subrange is true */
    long maxVal = 0;
  
    
    /*************************************************************************/
    /*************************** Constructors: *******************************/
    /*************************************************************************/
    
    /** 
     * IntDataValue()
     *
     * Constructor for instances of IntDataValue.  
     * 
     * Four versions of this constructor.  
     * 
     * The first takes a reference to a database as its parameter and just 
     * calls the super() constructor.
     *
     * The second takes a reference to a database, and a formal argument ID,
     * and attempts to set the itsFargID field of the data value accordingly.
     *
     * The third takes a reference to a database, a formal argument ID, and 
     * a value as arguments, and attempts to set the itsFargID and itsValue 
     * of the data value accordingly.
     *
     * The fourth takes a reference to an instance of IntDataValue as an
     * argument, and uses it to create a copy.
     *
     *                                              JRM -- 8/16/07  
     *
     * Changes:
     *
     *    - None.
     *      
     */
 
    public IntDataValue(Database db)
        throws SystemErrorException
    {
        super(db);
        
    } /* IntDataValue::IntDataValue(db) */
    
    public IntDataValue(Database db,
                        long fargID)
        throws SystemErrorException
    {
        super(db);
        
        this.setItsFargID(fargID);
    
    } /* IntDataValue::IntDataValue(db, fargID) */
    
    public IntDataValue(Database db,
                        long fargID,
                        long value)
        throws SystemErrorException
    {
        super(db);
        
        this.setItsFargID(fargID);
        
        this.setItsValue(value);
    
    } /* IntDataValue::IntDataValue(db, fargID, value) */
    
    public IntDataValue(IntDataValue dv)
        throws SystemErrorException
    {
        super(dv);
        
        this.itsValue  = dv.itsValue;
        this.minVal    = dv.minVal;
        this.maxVal    = dv.maxVal;
        
    } /* IntDataValue::IntDataValue(dv) */
    
        
    /*************************************************************************/
    /***************************** Accessors: ********************************/
    /*************************************************************************/

    /**
     * getItsValue()
     *
     * Return the current value of the data value.
     *
     *                          JRM -- 8/16/07
     *
     * Changes:
     *
     *    - None.
     */
    
    public long getItsValue()
    {
        
        return this.itsValue;
    
    } /* IntDataValue::getItsValue() */
    
    /**
     * setItsValue()
     *
     * Set itsValue to the specified value.  If subrange is true, coerce the
     * value into the subrange.
     *
     *                                              JRM -- 8/16/07
     *
     * Changes:
     *
     *    - None.
     */
    
    public void setItsValue(long value)
    {
        if ( this.subRange )
        {
            if ( value > this.maxVal )
            {
                this.itsValue = this.maxVal;
            }
            else if ( value < this.minVal )
            {
                this.itsValue = this.minVal;
            }
            else
            {
                this.itsValue = value;
            }
        }
        else
        {
            this.itsValue = value;
        }
        
        return;
        
    } /* IntDataValue::setItsValue() */
  
        
    /*************************************************************************/
    /*************************** Overrides: **********************************/
    /*************************************************************************/
    
    /**
     * constructEmptyArg()  Override of abstract method in FormalArgument
     *
     * Return an instance of IntDataValue initialized as appropriate for 
     * an argument that has not had any value assigned to it by the user.
     *
     * Changes:
     *
     *    - None.
     */
    
     public DataValue constructEmptyArg()
        throws SystemErrorException
     {
         
         return new IntDataValue(this.db, this.id);
         
     } /* IntFormalArg::constructEmptyArg() */
 
     
    /**
     * toString()
     *
     * Returns a String representation of the DBValue for display.
     *
     *                                  JRM -- 8/15/07
     *
     * @return the string value.
     *
     * Changes:
     *
     *     - None.
     */
    
    public String toString()
    {
        return ("" + this.itsValue);
    }


    /**
     * toDBString()
     *
     * Returns a database String representation of the DBValue for comparison 
     * against the database's expected value.<br>
     * <i>This function is intended for debugging purposses.</i>
     *
     *                                      JRM -- 8/15/07
     *
     * @return the string value.
     *
     * Changes:
     *
     *    - None.
     */
  
    public String toDBString()
    {
        return ("(IntDataValue (id " + this.id +
                ") (itsFargID " + this.itsFargID +
                ") (itsFargType " + this.itsFargType +
                ") (itsCellID " + this.itsCellID +
                ") (itsValue " + this.itsValue +
                ") (subRange " + this.subRange +
                ") (minVal " + this.minVal +
                ") (maxVal " + this.maxVal + "))");
    }
    
    
    /** 
     * updateForFargChange()
     *
     * Update for a change in the formal argument name, and/or subrange.
     *
     *                                          JRM -- 3/22/08
     *
     * Changes:
     *
     *    - None.
     */
    
    public void updateForFargChange(boolean fargNameChanged,
                                    boolean fargSubRangeChanged,
                                    boolean fargRangeChanged,
                                    FormalArgument oldFA,
                                    FormalArgument newFA)
        throws SystemErrorException
    {
        final String mName = "IntDataValue::updateForFargChange(): ";
        
        if ( ( oldFA == null ) || ( newFA == null ) )
        {
            throw new SystemErrorException(mName + 
                                           "null old and/or new FA on entry.");
        }
        
        if ( oldFA.getID() != newFA.getID() )
        {
            throw new SystemErrorException(mName + "old/new FA ID mismatch.");
        }
        
        if ( oldFA.getItsVocabElementID() != newFA.getItsVocabElementID() )
        {
            throw new SystemErrorException(mName + "old/new FA veID mismatch.");
        }
        
        if ( oldFA.getFargType() != newFA.getFargType() )
        {
            throw new SystemErrorException(mName + "old/new FA type mismatch.");
        }
        
        if ( this.itsFargID != newFA.getID() )
        {
            throw new SystemErrorException(mName + "FA/DV faID mismatch.");
        }
        
        if ( this.itsFargType != newFA.getFargType() )
        {
            throw new SystemErrorException(mName + "FA/DV FA type mismatch.");
        }
         
        if ( ( fargSubRangeChanged ) || ( fargRangeChanged ) ) 
        {
            this.updateSubRange(newFA);
        }
        
        return;
        
    } /* IntDataValue::updateForFargChange() */
    
    
    /**
     * updateSubRange()
     *
     * Determine if the formal argument associated with the data value is 
     * subranged, and if it is, updates the data values representation of 
     * the subrange (if ant) accordingly.  In passing, coerce the value of
     * the datavalue into the subrange if necessary.
     *
     * The fa argument is a reference to the current representation of the
     * formal argument associated with the data value.
     *
     *                                          JRM -- 8/16/07
     *
     * Changes:
     *
     *    - None.
     */
    
    protected void updateSubRange(FormalArgument fa)
        throws SystemErrorException
    {
        final String mName = "IntDataValue::updateSubRange(): ";
        
        if ( fa == null )
        {
            throw new SystemErrorException(mName + "fa null on entry");    
        }
        
        if ( fa instanceof IntFormalArg )
        {
            IntFormalArg ifa = (IntFormalArg)fa;
            
            this.subRange = ifa.getSubRange();
            
            if ( this.subRange )
            {
                this.maxVal = ifa.getMaxVal();
                this.minVal = ifa.getMinVal();
                
                if ( minVal >= maxVal )
                {
                    throw new SystemErrorException(mName + "minVal >= maxVal");
                }
                
                if ( this.itsValue > this.maxVal )
                {
                    this.itsValue = this.maxVal;
                }
                else if ( this.itsValue < this.minVal )
                {
                    this.itsValue = this.minVal;
                }
            }
        }
        else if ( fa instanceof UnTypedFormalArg )
        {
            this.subRange = false;
        }
        else
        {
            throw new SystemErrorException(mName + "Unexpected fa type");    
        }
        
        return;
        
    } /* IntDataValue::updateSubRange() */
  
        
    /*************************************************************************/
    /***************************** Methods: **********************************/
    /*************************************************************************/
    
    /**
     * coerceToRange()
     *
     * If the supplied value is in range for the associated formal argument,
     * simply return it.  Otherwise, coerce it to the nearest value that is
     * in range.
     *                                              JRM -- 070815
     *
     * Changes:
     *
     *    - None.
     */
    
    public long coerceToRange(long value)
    {
        if ( this.subRange )
        {
            if ( value > this.maxVal )
            {
                return maxVal;
            }
            else if ( value < this.minVal )
            {
                return minVal;
            }
        }
        
        return value;
        
    } /* IntDataValue::coerceToRange() */
  
    
    /*************************************************************************/
    /************************ Class Methods: *********************************/
    /*************************************************************************/
    
    /**
     * Construct()
     *
     * Construct an instance of IntDataValue with the specified initialization.
     *
     * Returns a reference to the newly constructed IntDataValue if successful.
     * Throws a system error exception on failure.
     *
     *                                              JRM -- 3/31/08
     *
     * Changes:
     *
     *    - None.
     */
    
    public static IntDataValue Construct(Database db,
                                         long i)
        throws SystemErrorException
    {
        final String mName = "IntDataValue::Construct(db, i)";
        IntDataValue idv = null;
        
        idv = new IntDataValue(db);
        
        idv.setItsValue(i);
        
        return idv;
        
    } /* IntDataValue::Construct(db, i) */

    
    /**
     * IntDataValuesAreLogicallyEqual()
     *
     * Given two instances of IntDataValue, return true if they contain 
     * identical data, and false otherwise.
     *
     * Note that this method does only tests specific to this subclass of 
     * DataValue -- the presumption is that this method has been called by 
     * DataValue.DataValuesAreLogicallyEqual() which has already done all
     * generic tests.
     *                                              JRM -- 2/7/08
     *
     * Changes:
     *
     *    - None.
     */
    
    protected static boolean IntDataValuesAreLogicallyEqual(IntDataValue idv0,
                                                            IntDataValue idv1)
        throws SystemErrorException
    {
        final String mName = "IntDataValue::IntDataValuesAreLogicallyEqual()";
        boolean dataValuesAreEqual = true;
        
        if ( ( idv0 == null ) || ( idv1 == null ) )
        {
            throw new SystemErrorException(mName + 
                                           ": idv0 or idv1 null on entry.");
        }
        
        if ( idv0 != idv1 )
        {
            if ( ( idv0.itsValue != idv1.itsValue ) ||
                 ( idv0.maxVal != idv1.maxVal ) ||
                 ( idv0.minVal != idv1.minVal ) )
            {
                dataValuesAreEqual = false;
            }
        }

        return dataValuesAreEqual;
        
    } /* IntDataValue::IntDataValuesAreLogicallyEqual() */

<<<<<<< HEAD
    
    /*************************************************************************/
    /**************************** Test Code: *********************************/
    /*************************************************************************/
   
    /*************************************************************************
     *
     *                             Test Spec:
     *
     * 1) One argument constructor:
     *
     *      a) Construct a database.  Using this database, call the one 
     *         argument constructor for IntDataValue.  Verify that all
     *         fields are set to the expected defaults.
     *
     *      b) Verify that the one argument constructor fails on invalid
     *         input.  Given the compiler checks, this probably just means
     *         verifying that the constructor fails on null.
     *
     * 2) Two argument constructor:
     *
     *      a) Construct a database, and a mve (matrix vocab element) with one 
     *         formal argument.  Insert the mve into the database, and make 
     *         note of the IDs assigned to them (including the formal argument).
     *
     *         Construct a IntDataValue for the formal argument of the mve
     *         by passing a reference to the database and the id of the formal
     *         argument.  Verify that the IntDataValue's itsFargID, 
     *         itsFargType, subRange, minVal, and maxVal fields matches
     *         thos of the formal argument, and that all other fields are set
     *         to the expected defaults.
     *
     *         Repeat for a variety of formal argument types and settings.
     *
     *      b) Verify that the constructor fails when passed and invalid
     *         db or an invalid mve id.
     *
     * 3) Three argument constructor:
     *
     *      As per two argument constructor, save that a value is supplied 
     *      to the constructor.  Verify that this value appears in the 
     *      IntDataValue -- perhaps after havign been modified to match
     *      the subrange.
     *              
     * 4) Copy constructor:
     *
     *      a) Construct a database and possibly a mve (matrix vocab element) 
     *         and such formal arguments as are necessary.  If an mve is 
     *         created, insert it into the database, and make note of the IDs 
     *         assigned.  Then create a  IntDataValue (possibly using 
     *         the using a formal argument ID).
     *
     *         Now use the copy constructor to create a copy of the 
     *         IntDataValue, and verify that the copy is correct. 
     *
     *         Repeat the test for a variety of instances of FloatFormalArg.
     * 
     *
     *      b) Verify that the constructor fails when passed bad data.  Given
     *         the compiler's error checking, null should be the only bad 
     *         value that has to be tested.
     *
     * 5) Accessors:
     *
     *      Verify that the getItsValue(), setItsValue() and coerceToRange()
     *      methods perform correctly.  Verify that the inherited accessors
     *      function correctly via calls to the DataValue.TestAccessors() 
     *      method.
     *
     *      Given compiler error checking, there isn't any way to feed
     *      invalid data to the getItsValue(), setItsValue() and coerceToRange()
     *
     * 6) toString methods:
     *
     *      Verify that all fields are displayed correctly by the toString
     *      and toDBString() methods. 
     *
     * 
     *************************************************************************/

    /**
     * TestClassIntDataValue()
     *
     * Main routine for tests of class IntDataValue.
     *
     *                                      JRM -- 10/15/07
     *
     * Changes:
     *
     *    - Non.
     */
    
    public static boolean TestClassIntDataValue(java.io.PrintStream outStream,
                                                  boolean verbose)
        throws SystemErrorException
    {
        boolean pass = true;
        int failures = 0;
        
        outStream.print("Testing class IntDataValue:\n");
        
        if ( ! Test1ArgConstructor(outStream, verbose) )
        {
            failures++;
        }
        
        if ( ! Test2ArgConstructor(outStream, verbose) )
        {
            failures++;
        }
        
        if ( ! Test3ArgConstructor(outStream, verbose) )
        {
            failures++;
        }
        
        if ( ! TestCopyConstructor(outStream, verbose) )
        {
            failures++;
        }
        
        if ( ! TestAccessors(outStream, verbose) )
        {
            failures++;
        }
        
        if ( ! TestToStringMethods(outStream, verbose) )
        {
            failures++;
        }
       
        if ( failures > 0 )
        {
            pass = false;
            outStream.printf("%d failures in tests for class IntDataValue.\n\n",
                             failures);
        }
        else
        {
            outStream.print("All tests passed for class IntDataValue.\n\n");
        }
        
        return pass;
        
    } /* IntDataValue::TestClassIntDataValue() */
    
    
    /**
     * Test1ArgConstructor()
     * 
     * Run a battery of tests on the one argument constructor for this 
     * class, and on the instance returned.
     * 
     *                                              JRM -- 11/13/07
     * 
     * Changes:
     * 
     *    - None.
     */
    
    public static boolean Test1ArgConstructor(java.io.PrintStream outStream,
                                              boolean verbose)
    {
        String testBanner =
            "Testing 1 argument constructor for class IntDataValue            ";
        String passBanner = "PASSED\n";
        String failBanner = "FAILED\n";
        String systemErrorExceptionString = null;
        boolean completed = false;
        boolean pass = true;
        boolean threwSystemErrorException = false;
        int failures = 0;
        String s = null;
        Database db = null;
        IntDataValue idv = null;

        outStream.print(testBanner);

        if ( verbose )
        {
            outStream.print("\n");
        }
        
        db = null;
        idv = null;
        completed = false;
        threwSystemErrorException = false;
        systemErrorExceptionString = null;
        
        try
        {
            db = new ODBCDatabase();
            idv = new IntDataValue(db);
            completed = true;
        }
        
        catch (SystemErrorException e)
        {
            threwSystemErrorException = true;
            systemErrorExceptionString = e.getMessage();
        }
        
        if ( ( db == null ) ||
             ( idv == null ) ||
             ( ! completed ) ||
             ( threwSystemErrorException ) ) 
        {
            failures++;
            
            if ( verbose )
            {
                if ( db == null )
                {
                    outStream.print(
                            "new ODBCDatabase() returned null.\n");
                }

                if ( idv == null )
                {
                    outStream.print(
                            "new IntDataValue(db) returned null.\n");
                }
                
                if ( ! completed )
                {
                    outStream.printf(
                            "new IntDataValue(db) failed to complete.\n");
                }
                
                if ( threwSystemErrorException )
                {
                    outStream.printf("new IntDataValue(db) threw " +
                                      "system error exception: \"%s\".\n",
                                      systemErrorExceptionString);
                }
            }
        }

        if ( failures == 0 )
        {
            failures += DataValue.Verify1ArgInitialization(db, idv, outStream, 
                                                           verbose);

            if ( idv.itsValue != idv.ItsDefault )
            {
                failures++;
                
                if ( verbose )
                {
                    outStream.printf(
                            "idv.itsValue = %d != idv.ItsDefault = %d.\n",
                            idv.itsValue, idv.ItsDefault);
                }
            }

            if ( idv.maxVal != 0 )
            {
                failures++;
                
                if ( verbose )
                {
                    outStream.printf("bad initial value of idv.maxVal: %d.\n",
                                     idv.maxVal);
                }
            }

            if ( idv.minVal != 0 )
            {
                failures++;
                
                if ( verbose )
                {
                    outStream.printf("bad initial value of idv.minVal: %d.\n",
                                     idv.minVal);
                }
            }
        }
         
        /* verify that the constructor fails when given an invalid db */
        if ( failures == 0 )
        {
            idv = null;
            completed = false;
            threwSystemErrorException = false;
            systemErrorExceptionString = null;

            try
            {
                idv = new IntDataValue((Database)null);
                completed = true;
            }

            catch (SystemErrorException e)
            {
                threwSystemErrorException = true;
                systemErrorExceptionString = e.getMessage();
            }

            if ( ( idv != null ) || 
                 ( completed ) ||
                 ( ! threwSystemErrorException ) ) 
            {
                failures++;

                if ( verbose )
                {
                    if ( completed )
                    {
                        outStream.print("new IntDataValue(null) returned.\n");
                    }

                    if ( idv != null )
                    {
                        outStream.print(
                                "new IntDataValue(null) returned non-null.\n");
                    }

                    if ( ! threwSystemErrorException )
                    {
                        outStream.print("new IntDataValue(null) failed to throw " +
                                        "a system error exception.\n");
                    }
                }
            }
        }
        
        if ( failures > 0 )
        {
            pass = false;

            if ( verbose )
            {
                outStream.printf("%d failures.\n", failures);
            }
        }
        else if ( verbose )
        {
            outStream.print("All tests passed.\n");
        }

        if ( verbose )
        {
            /* print the banner again. */
            outStream.print(testBanner);
        }

        if ( pass )
        {
            outStream.print(passBanner);
        }
        else
        {
            outStream.print(failBanner);
        }
        
        return pass;
        
    } /* IntDataValue::Test1ArgConstructor() */
    
    
    /**
     * Test2ArgConstructor()
     * 
     * Run a battery of tests on the two argument constructor for this 
     * class, and on the instance returned.
     * 
     *                                              JRM -- 11/13/07
     * 
     * Changes:
     * 
     *    - None.
     */
    
    public static boolean Test2ArgConstructor(java.io.PrintStream outStream,
                                              boolean verbose)
        throws SystemErrorException
    {
        String testBanner =
            "Testing 2 argument constructor for class IntDataValue            ";
        String passBanner = "PASSED\n";
        String failBanner = "FAILED\n";
        String systemErrorExceptionString = null;
        boolean completed = false;
        boolean pass = true;
        boolean threwSystemErrorException = false;
        int failures = 0;
        String s = null;
        Database db = null;
        MatrixVocabElement int_mve = null;
        MatrixVocabElement int_mve_sr = null;
        IntFormalArg ifa = null;
        IntFormalArg ifa_sr = null;
        IntDataValue idv = null;
        IntDataValue idv_sr = null;

        outStream.print(testBanner);

        if ( verbose )
        {
            outStream.print("\n");
        }
        
        completed = false;
        threwSystemErrorException = false;
        systemErrorExceptionString = null;
        
        try
        {
            db = new ODBCDatabase();
            
            int_mve = new MatrixVocabElement(db, "int_mve");
            int_mve.setType(MatrixVocabElement.MatrixType.INTEGER);
            ifa = new IntFormalArg(db);
            int_mve.appendFormalArg(ifa);
            db.vl.addElement(int_mve);

            idv = new IntDataValue(db, ifa.getID());
            
            int_mve_sr = new MatrixVocabElement(db, "int_mve_sr");
            int_mve_sr.setType(MatrixVocabElement.MatrixType.INTEGER);
            ifa_sr = new IntFormalArg(db);
            ifa_sr.setRange(-100, 100);
            int_mve_sr.appendFormalArg(ifa_sr);
            db.vl.addElement(int_mve_sr);

            idv_sr = new IntDataValue(db, ifa_sr.getID());
            
            completed = true;
        }
        
        catch (SystemErrorException e)
        {
            threwSystemErrorException = true;
            systemErrorExceptionString = e.getMessage();
        }
        
        if ( ( db == null ) ||
             ( int_mve == null ) ||
             ( ifa == null ) ||
             ( idv == null ) ||
             ( int_mve_sr == null ) ||
             ( ifa_sr == null ) ||
             ( idv_sr == null ) ||
             ( ! completed ) ||
             ( threwSystemErrorException ) ) 
        {
            failures++;
            
            if ( verbose )
            {
                if ( db == null )
                {
                    outStream.print(
                            "new ODBCDatabase() returned null.\n");
                }
                
                if ( int_mve == null )
                {
                    outStream.print("allocation of int_mve failed.\n");
                }
                
                if ( ifa == null )
                {
                    outStream.print("allocation of ifa failed.");
                }

                if ( idv == null )
                {
                    outStream.print(
                        "new IntDataValue(db, ifa.getID()) returned null.\n");
                }
                
                if ( int_mve_sr == null )
                {
                    outStream.print("allocation of int_mve_sr failed.\n");
                }
                
                if ( ifa_sr == null )
                {
                    outStream.print("allocation of ifa_sr failed.");
                }

                if ( idv_sr == null )
                {
                    outStream.print("new IntDataValue(db, ifa_sr.getID()) " +
                                    "returned null.\n");
                }
                
                if ( ! completed )
                {
                    outStream.printf("Test failed to complete.\n");
                }
                
                if ( threwSystemErrorException )
                {
                    outStream.printf(
                            "Test threw a system error exception: \"%s\"",
                            systemErrorExceptionString);
                }
            }
        }

        if ( failures == 0 )
        {
            failures += DataValue.Verify2PlusArgInitialization(db, 
                                                               ifa, 
                                                               idv,  
                                                               outStream, 
                                                               verbose,
                                                              "idv");

            if ( idv.subRange != ifa.getSubRange() )
            {
                failures++;
                
                if ( verbose )
                {
                    outStream.printf(
                            "idv.subRange doesn't match ifa.getSubRange().\n");
                }
            }
            
            if ( idv.itsValue != idv.ItsDefault )
            {
                failures++;
                
                if ( verbose )
                {
                    outStream.printf(
                            "idv.itsValue = %d != idv.ItsDefault = %d.\n",
                            idv.itsValue, idv.ItsDefault);
                }
            }

            if ( idv.maxVal != 0 )
            {
                failures++;
                
                if ( verbose )
                {
                    outStream.printf(
                            "bad initial value of idv.maxVal: %d (0).\n",
                            idv.maxVal);
                }
            }

            if ( idv.minVal != 0 )
            {
                failures++;
                
                if ( verbose )
                {
                    outStream.printf(
                            "bad initial value of idv.minVal: %d (0).\n",
                            idv.minVal);
                }
            }

            failures += DataValue.Verify2PlusArgInitialization(db, 
                                                               ifa_sr, 
                                                               idv_sr,  
                                                               outStream, 
                                                               verbose,
                                                               "idv_sr");

            if ( idv_sr.subRange != ifa_sr.getSubRange() )
            {
                failures++;
                
                if ( verbose )
                {
                    outStream.printf("idv_sr.subRange doesn't match " +
                                     "ifa_sr.getSubRange().\n");
                }
            }
            
            if ( idv_sr.itsValue != idv_sr.ItsDefault )
            {
                failures++;
                
                if ( verbose )
                {
                    outStream.printf(
                            "idv_sr.itsValue = %d != idv_sr.ItsDefault = %d.\n",
                            idv_sr.itsValue, idv_sr.ItsDefault);
                }
            }

            if ( idv_sr.maxVal != ifa_sr.getMaxVal() )
            {
                failures++;
                
                if ( verbose )
                {
                    outStream.printf(
                            "bad initial value of fdv_sr.maxVal: %d (%d).\n",
                            idv_sr.maxVal, ifa_sr.getMaxVal());
                }
            }

            if ( idv_sr.minVal != ifa_sr.getMinVal() )
            {
                failures++;
                
                if ( verbose )
                {
                    outStream.printf(
                            "bad initial value of idv_sr.minVal: %d (%d).\n",
                            idv_sr.minVal, ifa_sr.getMinVal());
                }
            }
        }
         
        /* verify that the constructor fails when given an invalid db */
        if ( failures == 0 )
        {
            idv = null;
            completed = false;
            threwSystemErrorException = false;
            systemErrorExceptionString = null;

            try
            {
                idv = new IntDataValue((Database)null, ifa.getID());
                completed = true;
            }

            catch (SystemErrorException e)
            {
                threwSystemErrorException = true;
                systemErrorExceptionString = e.getMessage();
            }

            if ( ( idv != null ) || 
                 ( completed ) ||
                 ( ! threwSystemErrorException ) ) 
            {
                failures++;

                if ( verbose )
                {
                    if ( completed )
                    {
                        outStream.print("new IntDataValue(null, " +
                                        "ifa.getID()) returned.\n");
                    }

                    if ( idv != null )
                    {
                        outStream.print("new IntDataValue(null, " +
                                        "ifa.getID()) returned non-null.\n");
                    }

                    if ( ! threwSystemErrorException )
                    {
                        outStream.print("new IntDataValue(null, ifa.getID())" +
                                " failed to throw a system error exception.\n");
                    }
                }
            }
        }
         
        /* verify that the constructor fails when given an invalid formal
         * argument id.
         */
        if ( failures == 0 )
        {
            idv = null;
            completed = false;
            threwSystemErrorException = false;
            systemErrorExceptionString = null;

            try
            {
                idv = new IntDataValue(db, DBIndex.INVALID_ID);
                completed = true;
            }

            catch (SystemErrorException e)
            {
                threwSystemErrorException = true;
                systemErrorExceptionString = e.getMessage();
            }

            if ( ( idv != null ) || 
                 ( completed ) ||
                 ( ! threwSystemErrorException ) ) 
            {
                failures++;

                if ( verbose )
                {
                    if ( completed )
                    {
                        outStream.print("new IntDataValue(db, " +
                                        "INVALID_ID) returned.\n");
                    }

                    if ( idv != null )
                    {
                        outStream.print("new IntDataValue(db, " +
                                        "INVALID_ID) returned non-null.\n");
                    }

                    if ( ! threwSystemErrorException )
                    {
                        outStream.print("new IntDataValue(db, INVALID_ID)" +
                                " failed to throw a system error exception.\n");
                    }
                }
            }
        }
         
        /* verify that the constructor fails when given an ID that does not
         *refer to a formal argument.
         */
        if ( failures == 0 )
        {
            idv = null;
            completed = false;
            threwSystemErrorException = false;
            systemErrorExceptionString = null;

            try
            {
                idv = new IntDataValue(db, int_mve.getID());
                completed = true;
            }

            catch (SystemErrorException e)
            {
                threwSystemErrorException = true;
                systemErrorExceptionString = e.getMessage();
            }

            if ( ( idv != null ) || 
                 ( completed ) ||
                 ( ! threwSystemErrorException ) ) 
            {
                failures++;

                if ( verbose )
                {
                    if ( completed )
                    {
                        outStream.print("new IntDataValue(db, " +
                                        "int_mve.getID()) returned.\n");
                    }

                    if ( idv != null )
                    {
                        outStream.print("new IntDataValue(db, " +
                                "int_mve.getID()) returned non-null.\n");
                    }

                    if ( ! threwSystemErrorException )
                    {
                        outStream.print(
                                "new IntDataValue(db, int_mve.getID()) " +
                                "failed to throw a system error exception.\n");
                    }
                }
            }
        }
        
        if ( failures > 0 )
        {
            pass = false;

            if ( verbose )
            {
                outStream.printf("%d failures.\n", failures);
            }
        }
        else if ( verbose )
        {
            outStream.print("All tests passed.\n");
        }

        if ( verbose )
        {
            /* print the banner again. */
            outStream.print(testBanner);
        }

        if ( pass )
        {
            outStream.print(passBanner);
        }
        else
        {
            outStream.print(failBanner);
        }
        
        return pass;
        
    } /* IntDataValue::Test2ArgConstructor() */
    
    
    /**
     * Test3ArgConstructor()
     * 
     * Run a battery of tests on the three argument constructor for this 
     * class, and on the instances returned.
     * 
     *                                              JRM -- 11/13/07
     * 
     * Changes:
     * 
     *    - None.
     */
    
    public static boolean Test3ArgConstructor(java.io.PrintStream outStream,
                                              boolean verbose)
        throws SystemErrorException
    {
        String testBanner =
            "Testing 3 argument constructor for class IntDataValue            ";
        String passBanner = "PASSED\n";
        String failBanner = "FAILED\n";
        String systemErrorExceptionString = null;
        boolean completed = false;
        boolean pass = true;
        boolean threwSystemErrorException = false;
        int failures = 0;
        String s = null;
        Database db = null;
        MatrixVocabElement int_mve = null;
        MatrixVocabElement int_mve_sr = null;
        IntFormalArg ifa = null;
        IntFormalArg ifa_sr = null;
        IntDataValue idv = null;
        IntDataValue idv_sr0 = null;
        IntDataValue idv_sr1 = null;

        outStream.print(testBanner);

        if ( verbose )
        {
            outStream.print("\n");
        }
        
        db = null;
        idv = null;
        completed = false;
        threwSystemErrorException = false;
        systemErrorExceptionString = null;
        
        try
        {
            db = new ODBCDatabase();
            
            int_mve = new MatrixVocabElement(db, "int_mve");
            int_mve.setType(MatrixVocabElement.MatrixType.INTEGER);
            ifa = new IntFormalArg(db);
            int_mve.appendFormalArg(ifa);
            db.vl.addElement(int_mve);

            idv = new IntDataValue(db, ifa.getID(), 200);
            
            int_mve_sr = new MatrixVocabElement(db, "int_mve_sr");
            int_mve_sr.setType(MatrixVocabElement.MatrixType.INTEGER);
            ifa_sr = new IntFormalArg(db);
            ifa_sr.setRange(-100, 100);
            int_mve_sr.appendFormalArg(ifa_sr);
            db.vl.addElement(int_mve_sr);

            idv_sr0 = new IntDataValue(db, ifa_sr.getID(), 1);
            idv_sr1 = new IntDataValue(db, ifa_sr.getID(), 200);
            
            completed = true;
        }
        
        catch (SystemErrorException e)
        {
            threwSystemErrorException = true;
            systemErrorExceptionString = e.getMessage();
        }
        
        if ( ( db == null ) ||
             ( int_mve == null ) ||
             ( ifa == null ) ||
             ( idv == null ) ||
             ( int_mve_sr == null ) ||
             ( ifa_sr == null ) ||
             ( idv_sr0 == null ) ||
             ( idv_sr1 == null ) ||
             ( ! completed ) ||
             ( threwSystemErrorException ) ) 
        {
            failures++;
            
            if ( verbose )
            {
                if ( db == null )
                {
                    outStream.print(
                            "new ODBCDatabase() returned null.\n");
                }
                
                if ( int_mve == null )
                {
                    outStream.print("allocation of int_mve failed.\n");
                }
                
                if ( ifa == null )
                {
                    outStream.print("allocation of ifa failed.");
                }

                if ( idv == null )
                {
                    outStream.print("new IntDataValue(db, ifa.getID(), " +
                                    "200) returned null.\n");
                }
                
                if ( int_mve_sr == null )
                {
                    outStream.print("allocation of int_mve_sr failed.\n");
                }
                
                if ( ifa_sr == null )
                {
                    outStream.print("allocation of ifa_sr failed.");
                }

                if ( idv_sr0 == null )
                {
                    outStream.print("new IntDataValue(db, ifa_sr.getID(), " +
                                    "1) returned null.\n");
                }

                if ( idv_sr1 == null )
                {
                    outStream.print("new IntDataValue(db, ifa_sr.getID(), " +
                                    "200) returned null.\n");
                }
                
                if ( ! completed )
                {
                    outStream.printf("Test failed to complete.\n");
                }
                
                if ( threwSystemErrorException )
                {
                    outStream.printf(
                            "Test threw a system error exception: \"%s\"",
                            systemErrorExceptionString);
                }
            }
        }

        if ( failures == 0 )
        {
            failures += DataValue.Verify2PlusArgInitialization(db, 
                                                               ifa, 
                                                               idv,  
                                                               outStream, 
                                                               verbose,
                                                               "idv");

            if ( idv.subRange != ifa.getSubRange() )
            {
                failures++;
                
                if ( verbose )
                {
                    outStream.printf(
                            "idv.subRange doesn't match ifa.getSubRange().\n");
                }
            }
            
            if ( idv.itsValue != 200 )
            {
                failures++;
                
                if ( verbose )
                {
                    outStream.printf("idv.itsValue = %d != 200.\n",
                                     idv.itsValue);
                }
            }

            if ( idv.maxVal != 0 )
            {
                failures++;
                
                if ( verbose )
                {
                    outStream.printf(
                            "bad initial value of idv.maxVal: %d (0).\n",
                            idv.maxVal);
                }
            }

            if ( idv.minVal != 0 )
            {
                failures++;
                
                if ( verbose )
                {
                    outStream.printf(
                            "bad initial value of idv.minVal: %d (0).\n",
                            idv.minVal);
                }
            }

            failures += DataValue.Verify2PlusArgInitialization(db, 
                                                               ifa_sr, 
                                                               idv_sr0,  
                                                               outStream, 
                                                               verbose,
                                                               "idv_sr0");

            if ( idv_sr0.subRange != ifa_sr.getSubRange() )
            {
                failures++;
                
                if ( verbose )
                {
                    outStream.printf("idv_sr0.subRange doesn't match " +
                                     "ifa_sr.getSubRange().\n");
                }
            }
            
            if ( idv_sr0.itsValue != 1 )
            {
                failures++;
                
                if ( verbose )
                {
                    outStream.printf("idv_sr.itsValue = %d != 1.\n",
                                     idv_sr0.itsValue);
                }
            }

            if ( idv_sr0.maxVal != ifa_sr.getMaxVal() )
            {
                failures++;
                
                if ( verbose )
                {
                    outStream.printf(
                            "bad initial value of idv_sr0.maxVal: %d (%d).\n",
                            idv_sr0.maxVal, ifa_sr.getMaxVal());
                }
            }

            if ( idv_sr0.minVal != ifa_sr.getMinVal() )
            {
                failures++;
                
                if ( verbose )
                {
                    outStream.printf(
                            "bad initial value of idv_sr0.minVal: %d (%d).\n",
                            idv_sr0.minVal, ifa_sr.getMinVal());
                }
            }

            failures += DataValue.Verify2PlusArgInitialization(db, 
                                                               ifa_sr, 
                                                               idv_sr1,  
                                                               outStream, 
                                                               verbose,
                                                               "idv_sr1");

            if ( idv_sr1.subRange != ifa_sr.getSubRange() )
            {
                failures++;
                
                if ( verbose )
                {
                    outStream.printf("idv_sr0.subRange doesn't match " +
                                     "ifa_sr.getSubRange().\n");
                }
            }
            
            if ( idv_sr1.itsValue != ifa_sr.getMaxVal() )
            {
                failures++;
                
                if ( verbose )
                {
                    outStream.printf("idv_sr1.itsValue = %d != %d.\n",
                                     idv_sr1.itsValue, ifa_sr.getMaxVal());
                }
            }

            if ( idv_sr1.maxVal != ifa_sr.getMaxVal() )
            {
                failures++;
                
                if ( verbose )
                {
                    outStream.printf(
                            "bad initial value of idv_sr1.maxVal: %d (%d).\n",
                            idv_sr1.maxVal, ifa_sr.getMaxVal());
                }
            }

            if ( idv_sr1.minVal != ifa_sr.getMinVal() )
            {
                failures++;
                
                if ( verbose )
                {
                    outStream.printf(
                            "bad initial value of idv_sr1.minVal: %d (%d).\n",
                            idv_sr1.minVal, ifa_sr.getMinVal());
                }
            }
        }
         
        /* verify that the constructor fails when given an invalid db */
        if ( failures == 0 )
        {
            idv = null;
            completed = false;
            threwSystemErrorException = false;
            systemErrorExceptionString = null;

            try
            {
                idv = new IntDataValue((Database)null, ifa.getID(), 1);
                completed = true;
            }

            catch (SystemErrorException e)
            {
                threwSystemErrorException = true;
                systemErrorExceptionString = e.getMessage();
            }

            if ( ( idv != null ) || 
                 ( completed ) ||
                 ( ! threwSystemErrorException ) ) 
            {
                failures++;

                if ( verbose )
                {
                    if ( idv != null )
                    {
                        outStream.print("new IntDataValue(null, " +
                                "ifa.getID(), 1) returned non-null.\n");
                    }

                    if ( completed )
                    {
                        outStream.print("new IntDataValue(null, " +
                                        "ifa.getID(), 1) returned.\n");
                    }

                    if ( ! threwSystemErrorException )
                    {
                        outStream.print(
                                "new IntDataValue(null, ifa.getID(), 1) " +
                                "failed to throw a system error exception.\n");
                    }
                }
            }
        }
         
        /* verify that the constructor fails when given an invalid formal
         * argument id.
         */
        if ( failures == 0 )
        {
            idv = null;
            completed = false;
            threwSystemErrorException = false;
            systemErrorExceptionString = null;

            try
            {
                idv = new IntDataValue(db, DBIndex.INVALID_ID, 1);
                completed = true;
            }

            catch (SystemErrorException e)
            {
                threwSystemErrorException = true;
                systemErrorExceptionString = e.getMessage();
            }

            if ( ( idv != null ) || 
                 ( completed ) ||
                 ( ! threwSystemErrorException ) ) 
            {
                failures++;

                if ( verbose )
                {
                    if ( idv != null )
                    {
                        outStream.print("new IntDataValue(db, " +
                                "INVALID_ID, 1) returned non-null.\n");
                    }

                    if ( completed )
                    {
                        outStream.print("new IntDataValue(db, " +
                                        "INVALID_ID, 1) returned.\n");
                    }

                    if ( ! threwSystemErrorException )
                    {
                        outStream.print(
                                "new IntDataValue(db, INVALID_ID, 1) " +
                                "failed to throw a system error exception.\n");
                    }
                }
            }
        }
         
        /* verify that the constructor fails when given an ID that does not
         * refer to a formal argument.
         */
        if ( failures == 0 )
        {
            idv = null;
            completed = false;
            threwSystemErrorException = false;
            systemErrorExceptionString = null;

            try
            {
                idv = new IntDataValue(db, int_mve.getID(), 1);
                completed = true;
            }

            catch (SystemErrorException e)
            {
                threwSystemErrorException = true;
                systemErrorExceptionString = e.getMessage();
            }

            if ( ( idv != null ) || 
                 ( completed ) ||
                 ( ! threwSystemErrorException ) ) 
            {
                failures++;

                if ( verbose )
                {
                    if ( completed )
                    {
                        outStream.print("new IntDataValue(db, " +
                                        "int_mve.getID(), 1) returned.\n");
                    }

                    if ( idv != null )
                    {
                        outStream.print("new IntDataValue(db, " +
                                "int_mve.getID(), 1) returned non-null.\n");
                    }

                    if ( ! threwSystemErrorException )
                    {
                        outStream.print(
                            "new IntDataValue(db, int_mve.getID(), 1) " +
                            "failed to throw a system error exception.\n");
                    }
                }
            }
        }
        
        if ( failures > 0 )
        {
            pass = false;

            if ( verbose )
            {
                outStream.printf("%d failures.\n", failures);
            }
        }
        else if ( verbose )
        {
            outStream.print("All tests passed.\n");
        }

        if ( verbose )
        {
            /* print the banner again. */
            outStream.print(testBanner);
        }

        if ( pass )
        {
            outStream.print(passBanner);
        }
        else
        {
            outStream.print(failBanner);
        }
        
        return pass;
        
    } /* IntDataValue::Test3ArgConstructor() */
    
    
    /**
     * TestAccessors()
     * 
     * Run a battery of tests on the accessors supported by this class.
     * 
     *                                              JRM -- 11/13/07
     * 
     * Changes:
     * 
     *    - None.
     */
    
    public static boolean TestAccessors(java.io.PrintStream outStream,
                                        boolean verbose)
        throws SystemErrorException
    {
        String testBanner =
            "Testing class IntDataValue accessors                             ";
        String passBanner = "PASSED\n";
        String failBanner = "FAILED\n";
        String systemErrorExceptionString = null;
        boolean completed = false;
        boolean pass = true;
        boolean threwSystemErrorException = false;
        int failures = 0;
        String s = null;
        Database db = null;
        MatrixVocabElement int_mve = null;
        MatrixVocabElement matrix_mve = null;
        IntFormalArg ifa = null;
        UnTypedFormalArg ufa = null;
        IntDataValue idv0 = null;
        IntDataValue idv1 = null;
        IntDataValue idv2 = null;

        outStream.print(testBanner);

        if ( verbose )
        {
            outStream.print("\n");
        }
        
        db = null;
        idv0 = null;
        idv1 = null;
        completed = false;
        threwSystemErrorException = false;
        systemErrorExceptionString = null;
        
        try
        {
            db = new ODBCDatabase();
            
            int_mve = new MatrixVocabElement(db, "int_mve");
            int_mve.setType(MatrixVocabElement.MatrixType.INTEGER);
            ifa = new IntFormalArg(db);
            ifa.setRange(-1000, +1000);
            int_mve.appendFormalArg(ifa);
            db.vl.addElement(int_mve);

            idv0 = new IntDataValue(db, ifa.getID(), 200);
            
            matrix_mve = new MatrixVocabElement(db, "matrix_mve");
            matrix_mve.setType(MatrixVocabElement.MatrixType.MATRIX);
            ufa = new UnTypedFormalArg(db, "<untyped>");
            matrix_mve.appendFormalArg(ufa);
            db.vl.addElement(matrix_mve);

            idv1 = new IntDataValue(db, ufa.getID(), 2000);
            idv2 = new IntDataValue(db, ufa.getID(), 999);
            
            completed = true;
        }
        
        catch (SystemErrorException e)
        {
            threwSystemErrorException = true;
            systemErrorExceptionString = e.getMessage();
        }
        
        if ( ( db == null ) ||
             ( int_mve == null ) ||
             ( ifa == null ) ||
             ( idv0 == null ) ||
             ( matrix_mve == null ) ||
             ( ufa == null ) ||
             ( idv1 == null ) ||
             ( idv2 == null ) ||
             ( ! completed ) ||
             ( threwSystemErrorException ) ) 
        {
            failures++;
            
            if ( verbose )
            {
                if ( db == null )
                {
                    outStream.print(
                            "new ODBCDatabase() returned null.\n");
                }
                
                if ( int_mve == null )
                {
                    outStream.print("allocation of int_mve failed.\n");
                }
                
                if ( ifa == null )
                {
                    outStream.print("allocation of ifa failed.\n");
                }

                if ( idv0 == null )
                {
                    outStream.print("new IntDataValue(db, ifa.getID(), " +
                                    "200) returned null.\n");
                }
                
                if ( matrix_mve == null )
                {
                    outStream.print("allocation of matrix_mve failed.\n");
                }
                
                if ( ufa == null )
                {
                    outStream.print("allocation of ufa failed.\n");
                }

                if ( idv1 == null )
                {
                    outStream.print("new IntDataValue(db, ufa.getID(), " +
                                    "2000) returned null.\n");
                }

                if ( idv2 == null )
                {
                    outStream.print("new IntDataValue(db, ufa.getID(), " +
                                    "999) returned null.\n");
                }

                if ( ! completed )
                {
                    outStream.printf("Test failed to complete.\n");
                }
                
                if ( threwSystemErrorException )
                {
                    outStream.printf(
                            "Test setup threw a system error exception: \"%s\"",
                            systemErrorExceptionString);
                }
            }
        }

        if ( failures == 0 )
        {
            failures += DataValue.TestAccessors(db, ifa, matrix_mve, ufa,
                                                idv0, outStream, verbose);
            
            if ( idv0.getSubRange() != false )
            {
                failures++;
                
                if ( verbose )
                {
                    outStream.printf("idv0.getSubRange() != false");
                }
            }
            
            if ( idv0.getItsValue() != 200 )
            {
                failures++;
                
                if ( verbose )
                {
                    outStream.printf("idv.getItsValue() != 200\n");
                }
            }
            
            idv0.setItsValue(3);

            
            if ( idv0.getItsValue() != 3 )
            {
                failures++;
                
                if ( verbose )
                {
                    outStream.printf("idv0.getItsValue() != 3\n");
                }
            }
            
            /************************************/

            if ( idv1.getSubRange() != false )
            {
                failures++;
                
                if ( verbose )
                {
                    outStream.printf("idv1.getSubRange() != false\n");
                }
            }
            
            if ( idv1.getItsValue() != 2000 )
            {
                failures++;
                
                if ( verbose )
                {
                    outStream.printf("idv1.getItsValue() != 2000\n");
                }
            }
            
            failures += DataValue.TestAccessors(db, ufa, int_mve, ifa,
                                                idv1, outStream, verbose);

            if ( idv1.getSubRange() != true )
            {
                failures++;
                
                if ( verbose )
                {
                    outStream.printf("idv1.getSubRange() != true\n");
                }
            }
            
            if ( idv1.getItsValue() != 1000 )
            {
                failures++;
                
                if ( verbose )
                {
                    outStream.printf("idv1.getItsValue() != 1000\n");
                }
            }
            
            idv1.setItsValue(-50000);
            
            if ( idv1.getItsValue() != -1000 )
            {
                failures++;
                
                if ( verbose )
                {
                    outStream.printf("idv1.getItsValue() != -1000\n");
                }
            }
            
            if ( ( idv1.coerceToRange(1001) != 1000 ) ||
                 ( idv1.coerceToRange(1000) != 1000 ) ||
                 ( idv1.coerceToRange(999) != 999 ) ||
                 ( idv1.coerceToRange(998) != 998 ) ||
                 ( idv1.coerceToRange(47) != 47 ) ||
                 ( idv1.coerceToRange(-25) != -25 ) ||
                 ( idv1.coerceToRange(-999) != -999 ) ||
                 ( idv1.coerceToRange(-1000) != -1000 ) ||
                 ( idv1.coerceToRange(-1001) != -1000 ) )
            {
                failures++;
                
                if ( verbose )
                {
                    outStream.printf(
                            "unexpected results from idv1.coerceToRange()\n");
                }
            }
            
            /************************************/
            
            failures += DataValue.TestAccessors(db, ufa, int_mve, ifa,
                                                idv2, outStream, verbose);

            if ( idv2.getItsValue() != 999 )
            {
                failures++;
                
                if ( verbose )
                {
                    outStream.printf("idv2.getItsValue() != 999\n");
                }
            }

        }
        
        if ( failures > 0 )
        {
            pass = false;

            if ( verbose )
            {
                outStream.printf("%d failures.\n", failures);
            }
        }
        else if ( verbose )
        {
            outStream.print("All tests passed.\n");
        }

        if ( verbose )
        {
            /* print the banner again. */
            outStream.print(testBanner);
        }

        if ( pass )
        {
            outStream.print(passBanner);
        }
        else
        {
            outStream.print(failBanner);
        }
        
        return pass;
        
    } /* IntDataValue::TestAccessors() */

    
    /**
     * TestCopyConstructor()
     * 
     * Run a battery of tests on the copy constructor for this 
     * class, and on the instances returned.
     * 
     *                                              JRM -- 11/13/07
     * 
     * Changes:
     * 
     *    - None.
     */
    
    public static boolean TestCopyConstructor(java.io.PrintStream outStream,
                                              boolean verbose)
        throws SystemErrorException
    {
        String testBanner =
            "Testing copy constructor for class IntDataValue                  ";
        String passBanner = "PASSED\n";
        String failBanner = "FAILED\n";
        String systemErrorExceptionString = null;
        boolean completed = false;
        boolean pass = true;
        boolean threwSystemErrorException = false;
        int failures = 0;
        String s = null;
        Database db = null;
        MatrixVocabElement int_mve = null;
        MatrixVocabElement int_mve_sr = null;
        IntFormalArg ifa = null;
        IntFormalArg ifa_sr = null;
        IntDataValue idv = null;
        IntDataValue idv_copy = null;
        IntDataValue idv_sr0 = null;
        IntDataValue idv_sr0_copy = null;
        IntDataValue idv_sr1 = null;
        IntDataValue idv_sr1_copy = null;

        outStream.print(testBanner);

        if ( verbose )
        {
            outStream.print("\n");
        }
        
        db = null;
        idv = null;
        completed = false;
        threwSystemErrorException = false;
        systemErrorExceptionString = null;
        
        /* setup the base entries for the copy test */
        try
        {
            db = new ODBCDatabase();
            
            int_mve = new MatrixVocabElement(db, "int_mve");
            int_mve.setType(MatrixVocabElement.MatrixType.INTEGER);
            ifa = new IntFormalArg(db);
            int_mve.appendFormalArg(ifa);
            db.vl.addElement(int_mve);

            idv = new IntDataValue(db, ifa.getID(), 200);
            
            int_mve_sr = new MatrixVocabElement(db, "int_mve_sr");
            int_mve_sr.setType(MatrixVocabElement.MatrixType.INTEGER);
            ifa_sr = new IntFormalArg(db);
            ifa_sr.setRange(-100, 100);
            int_mve_sr.appendFormalArg(ifa_sr);
            db.vl.addElement(int_mve_sr);

            idv_sr0 = new IntDataValue(db, ifa_sr.getID(), 1);
            idv_sr1 = new IntDataValue(db, ifa_sr.getID(), 200);
            
            completed = true;
        }
        
        catch (SystemErrorException e)
        {
            threwSystemErrorException = true;
            systemErrorExceptionString = e.getMessage();
        }
        
        if ( ( db == null ) ||
             ( int_mve == null ) ||
             ( ifa == null ) ||
             ( idv == null ) ||
             ( int_mve_sr == null ) ||
             ( ifa_sr == null ) ||
             ( idv_sr0 == null ) ||
             ( idv_sr1 == null ) ||
             ( ! completed ) ||
             ( threwSystemErrorException ) ) 
        {
            failures++;
            
            if ( verbose )
            {
                if ( db == null )
                {
                    outStream.print(
                            "new ODBCDatabase() returned null.\n");
                }
                
                if ( int_mve == null )
                {
                    outStream.print("allocation of int_mve failed.\n");
                }
                
                if ( ifa == null )
                {
                    outStream.print("allocation of ifa failed.");
                }

                if ( idv == null )
                {
                    outStream.print("new IntDataValue(db, ifa.getID(), " +
                                    "200) returned null.\n");
                }
                
                if ( int_mve_sr == null )
                {
                    outStream.print("allocation of int_mve_sr failed.\n");
                }
                
                if ( ifa_sr == null )
                {
                    outStream.print("allocation of ifa_sr failed.");
                }

                if ( idv_sr0 == null )
                {
                    outStream.print("new IntDataValue(db, ifa_sr.getID(), " +
                                    "1) returned null.\n");
                }

                if ( idv_sr1 == null )
                {
                    outStream.print("new IntDataValue(db, ifa_sr.getID(), " +
                                    "200) returned null.\n");
                }
                
                if ( ! completed )
                {
                    outStream.printf("Test setup failed to complete.\n");
                }
                
                if ( threwSystemErrorException )
                {
                    outStream.printf(
                            "Test setup threw a system error exception: \"%s\"",
                            systemErrorExceptionString);
                }
            }
        }
        
        if ( failures == 0 )
        {
            idv_copy = null;
            idv_sr0_copy = null;
            idv_sr1_copy = null;
            completed = false;
            threwSystemErrorException = false;
            systemErrorExceptionString = null;

            /* setup the base entries for the copy test */
            try
            {
                idv_copy = new IntDataValue(idv);
                idv_sr0_copy = new IntDataValue(idv_sr0);
                idv_sr1_copy = new IntDataValue(idv_sr1);

                completed = true;
            }

            catch (SystemErrorException e)
            {
                threwSystemErrorException = true;
                systemErrorExceptionString = e.getMessage();
            }
        
            if ( ( idv_copy == null ) ||
                 ( idv_sr0_copy == null ) ||
                 ( idv_sr1_copy == null ) ||
                 ( ! completed ) ||
                 ( threwSystemErrorException ) ) 
            {
                failures++;

                if ( verbose )
                {
                    if ( idv_copy == null )
                    {
                        outStream.print(
                                "new IntDataValue(idv) returned null.\n");
                    }

                    if ( idv_sr0_copy == null )
                    {
                        outStream.print(
                                "new IntDataValue(idv_sr0) returned null.\n");
                    }

                    if ( idv_sr1_copy == null )
                    {
                        outStream.print(
                                "new IntDataValue(idv_sr1) returned null.\n");
                    }

                    if ( ! completed )
                    {
                        outStream.printf("Test failed to complete.\n");
                    }

                    if ( threwSystemErrorException )
                    {
                        outStream.printf(
                                "Test threw a system error exception: \"%s\"",
                                systemErrorExceptionString);
                    }
                }
            }
        }

        if ( failures == 0 )
        {
            failures += DataValue.VerifyDVCopy(idv, idv_copy, outStream, 
                                               verbose, "idv", "idv_copy");

            failures += DataValue.VerifyDVCopy(idv_sr0, idv_sr0_copy, outStream, 
                                            verbose, "idv_sr0", "idv_sr0_copy");

            failures += DataValue.VerifyDVCopy(idv_sr1, idv_sr1_copy, outStream, 
                                            verbose, "idv_sr1", "idv_sr1_copy");
        }
        
        
        /* verify that the constructor fails when given an invalid dv */
        if ( failures == 0 )
        {
            idv = null;
            completed = false;
            threwSystemErrorException = false;
            systemErrorExceptionString = null;

            try
            {
                idv = new IntDataValue((IntDataValue)null);
                completed = true;
            }

            catch (SystemErrorException e)
            {
                threwSystemErrorException = true;
                systemErrorExceptionString = e.getMessage();
            }

            if ( ( idv != null ) || 
                 ( completed ) ||
                 ( ! threwSystemErrorException ) ) 
            {
                failures++;

                if ( verbose )
                {
                    if ( completed )
                    {
                        outStream.print("new IntDataValue(null) completed.\n");
                    }

                    if ( idv != null )
                    {
                        outStream.print(
                                "new IntDataValue(null) returned non-null.\n");
                    }

                    if ( ! threwSystemErrorException )
                    {
                        outStream.print("new IntDataValue(null) " +
                                "failed to throw a system error exception.\n");
                    }
                }
            }
        }

        
        if ( failures > 0 )
        {
            pass = false;

            if ( verbose )
            {
                outStream.printf("%d failures.\n", failures);
            }
        }
        else if ( verbose )
        {
            outStream.print("All tests passed.\n");
        }

        if ( verbose )
        {
            /* print the banner again. */
            outStream.print(testBanner);
        }

        if ( pass )
        {
            outStream.print(passBanner);
        }
        else
        {
            outStream.print(failBanner);
        }
        
        return pass;
        
    } /* IntDataValue::TestCopyConstructor() */
    
    
    /**
     * TestToStringMethods()
     * 
     * Run a battery of tests on the toString methods supported by 
     * this class.
     * 
     *                                              JRM -- 11/13/07
     * 
     * Changes:
     * 
     *    - None.
     */
    
    public static boolean TestToStringMethods(java.io.PrintStream outStream,
                                              boolean verbose)
        throws SystemErrorException
    {
        String testBanner =
            "Testing toString() & toDBString()                                ";
        String passBanner = "PASSED\n";
        String failBanner = "FAILED\n";
        String testString0 = "200";
        String testDBString0 = "(IntDataValue (id 100) " +
                                    "(itsFargID 2) " +
                                    "(itsFargType INTEGER) " +
                                    "(itsCellID 500) " +
                                    "(itsValue 200) " +
                                    "(subRange true) " +
                                    "(minVal -1000) " +
                                    "(maxVal 1000))";
        String testString1 = "2000";
        String testDBString1 = "(IntDataValue (id 101) " +
                                    "(itsFargID 8) " +
                                    "(itsFargType UNTYPED) " +
                                    "(itsCellID 501) " +
                                    "(itsValue 2000) " +
                                    "(subRange false) " +
                                    "(minVal 0) " +
                                    "(maxVal 0))";
        String systemErrorExceptionString = null;
        boolean completed = false;
        boolean pass = true;
        boolean threwSystemErrorException = false;
        int failures = 0;
        String s = null;
        Database db = null;
        MatrixVocabElement int_mve = null;
        MatrixVocabElement matrix_mve = null;
        IntFormalArg ifa = null;
        UnTypedFormalArg ufa = null;
        IntDataValue idv0 = null;
        IntDataValue idv1 = null;

        outStream.print(testBanner);

        if ( verbose )
        {
            outStream.print("\n");
        }
        
        db = null;
        idv0 = null;
        idv1 = null;
        completed = false;
        threwSystemErrorException = false;
        systemErrorExceptionString = null;
        
        try
        {
            db = new ODBCDatabase();
            
            int_mve = new MatrixVocabElement(db, "int_mve");
            int_mve.setType(MatrixVocabElement.MatrixType.INTEGER);
            ifa = new IntFormalArg(db);
            ifa.setRange(-1000, +1000);
            int_mve.appendFormalArg(ifa);
            db.vl.addElement(int_mve);

            idv0 = new IntDataValue(db, ifa.getID(), 200);
            idv0.id = 100;        // invalid value for print test
            idv0.itsCellID = 500; // invalid value for print test
            
            matrix_mve = new MatrixVocabElement(db, "matrix_mve");
            matrix_mve.setType(MatrixVocabElement.MatrixType.MATRIX);
            ufa = new UnTypedFormalArg(db, "<untyped>");
            matrix_mve.appendFormalArg(ufa);
            db.vl.addElement(matrix_mve);

            idv1 = new IntDataValue(db, ufa.getID(), 2000);
            idv1.id = 101;        // invalid value for print test
            idv1.itsCellID = 501; // invalid value for print test
            
            completed = true;
        }
        
        catch (SystemErrorException e)
        {
            threwSystemErrorException = true;
            systemErrorExceptionString = e.getMessage();
        }
        
        if ( ( db == null ) ||
             ( int_mve == null ) ||
             ( ifa == null ) ||
             ( idv0 == null ) ||
             ( matrix_mve == null ) ||
             ( ufa == null ) ||
             ( idv1 == null ) ||
             ( ! completed ) ||
             ( threwSystemErrorException ) ) 
        {
            failures++;
            
            if ( verbose )
            {
                if ( db == null )
                {
                    outStream.print(
                            "new ODBCDatabase() returned null.\n");
                }
                
                if ( int_mve == null )
                {
                    outStream.print("allocation of int_mve failed.\n");
                }
                
                if ( ifa == null )
                {
                    outStream.print("allocation of ifa failed.\n");
                }

                if ( idv0 == null )
                {
                    outStream.print("new IntDataValue(db, ifa.getID(), " +
                                    "200) returned null.\n");
                }
                
                if ( matrix_mve == null )
                {
                    outStream.print("allocation of matrix_mve failed.\n");
                }
                
                if ( ufa == null )
                {
                    outStream.print("allocation of ufa failed.\n");
                }

                if ( idv1 == null )
                {
                    outStream.print("new IntDataValue(db, ufa.getID(), " +
                                    "100) returned null.\n");
                }

                if ( ! completed )
                {
                    outStream.printf("Test failed to complete.\n");
                }
                
                if ( threwSystemErrorException )
                {
                    outStream.printf(
                            "Test setup threw a system error exception: \"%s\"",
                            systemErrorExceptionString);
                }
            }
        }

        if ( failures == 0 )
        {
            if ( idv0.toString().compareTo(testString0) != 0 )
            {
                failures++;
                
                if ( verbose )
                {
                    outStream.printf("Unexpected idv0.toString(): \"%s\".\n",
                                     idv0.toString());
                }
            }
            
            if ( idv0.toDBString().compareTo(testDBString0) != 0 )
            {
                failures++;
                
                if ( verbose )
                {
                    outStream.printf("Unexpected idv0.toDBString(): \"%s\".\n",
                                     idv0.toDBString());
                }
            }
            
            if ( idv1.toString().compareTo(testString1) != 0 )
            {
                failures++;
                
                if ( verbose )
                {
                    outStream.printf("Unexpected idv1.toString(): \"%s\".\n",
                                     idv1.toString());
                }
            }
            
            if ( idv1.toDBString().compareTo(testDBString1) != 0 )
            {
                failures++;
                
                if ( verbose )
                {
                    outStream.printf("Unexpected idv1.toDBString(): \"%s\".\n",
                                     idv1.toDBString());
                }
            }
        }
        
        if ( failures > 0 )
        {
            pass = false;

            if ( verbose )
            {
                outStream.printf("%d failures.\n", failures);
            }
        }
        else if ( verbose )
        {
            outStream.print("All tests passed.\n");
        }

        if ( verbose )
        {
            /* print the banner again. */
            outStream.print(testBanner);
        }

        if ( pass )
        {
            outStream.print(passBanner);
        }
        else
        {
            outStream.print(failBanner);
        }
        
        return pass;
        
    } /* IntDataValue::TestToStringMethods() */
     
    
    /**
     * VerifyIntDVCopy()
     *
     * Verify that the supplied instances of IntDataValue are distinct, that 
     * they contain no common references (other than db), and that they have 
     * the same value.
     *                                              JRM -- 11/8/07
     *
     * Changes:
     *
     *    - None
     */
    
    public static int VerifyIntDVCopy(IntDataValue base,
                                      IntDataValue copy,
                                      java.io.PrintStream outStream,
                                      boolean verbose,
                                      String baseDesc,
                                      String copyDesc)
    {
        int failures = 0;
        
        if ( base == null )
        {
            failures++;
            outStream.printf("VerifyIntDVCopy: %s null on entry.\n",
                             baseDesc);
        }
        else if ( copy == null )
        {
            failures++;
            outStream.printf("VerifyIntDVCopy: %s null on entry.\n",
                             copyDesc);
        }
        else if ( base == copy )
        {
            failures++;
            
            if ( verbose )
            {
                outStream.printf("%s == %s.\n", baseDesc, copyDesc);
            }
        }
        else if ( base.db != copy.db )
        {
            failures++;
            
            if ( verbose )
            {
                outStream.printf("%s.db != %s.db.\n", baseDesc, copyDesc);
            }
        }
        else if ( base.itsValue != copy.itsValue )
        {
            failures++;
            
            if ( verbose )
            {
                outStream.printf("%s.itsValue != %s.itsValue.\n", 
                                  baseDesc, copyDesc);
            }
        }
        else if ( base.maxVal != copy.maxVal )
        {
            failures++;
            
            if ( verbose )
            {
                outStream.printf("%s.maxVal != %s.maxVal.\n", 
                                  baseDesc, copyDesc);
            }
        }
        else if ( base.minVal != copy.minVal )
        {
            failures++;
            
            if ( verbose )
            {
                outStream.printf("%s.minVal != %s.minVal.\n", 
                                  baseDesc, copyDesc);
            }
        }
        else if ( base.toString().compareTo(copy.toString()) != 0 )
        {
            failures++;
            
            if ( verbose )
            {
                outStream.printf("%s.toString() doesn't match %s.toString().\n", 
                                 baseDesc, copyDesc);
            }
        }
        else if ( base.toDBString().compareTo(copy.toDBString()) != 0 )
        {
            failures++;
            
            if ( verbose )
            {
                outStream.printf(
                        "%s.toDBString() doesn't match %s.toDBString().\n", 
                        baseDesc, copyDesc);
            }
        }
        
        return failures;
        
    } /* IntDataValue::VerifyIntDVCopy() */
=======

    /** Seed value for generating hash codes. */
    private final static int SEED1 = 3;
    /** Seed value for generating hash codes. */
    private final static int SEED2 = 7;
    /** Seed value for generating hash codes. */
    private final static int SEED3 = 11;

    /**
     * @return A hash code value for the object.
     */
    @Override
    public int hashCode() {
        long hash = super.hashCode();
        hash += this.itsValue * SEED1;
        hash += this.maxVal * SEED2;
        hash += this.minVal * SEED3;

        return (int) (hash ^ (hash >>> 32));
    }


    /**
     * Compares this FloatDataValue against another object.
     *
     * @param obj The object to compare this against.
     *
     * @return true if the Object obj is logically equal to this FloatDataValue.
     */
    @Override
    public boolean equals(final Object obj) {
        if (this == obj) {
            return true;
        }
        if ((obj == null) || (obj.getClass() != this.getClass())) {
            return false;
        }
        // Must be this class to be here
        IntDataValue i = (IntDataValue) obj;
        return i.itsValue == this.itsValue
            && i.maxVal == this.maxVal
            && i.minVal == this.minVal
            && super.equals(obj);
    }
>>>>>>> 882e8ea0

} /* IntDataValue */<|MERGE_RESOLUTION|>--- conflicted
+++ resolved
@@ -513,8 +513,6 @@
         return dataValuesAreEqual;
         
     } /* IntDataValue::IntDataValuesAreLogicallyEqual() */
-
-<<<<<<< HEAD
     
     /*************************************************************************/
     /**************************** Test Code: *********************************/
@@ -2811,7 +2809,6 @@
         return failures;
         
     } /* IntDataValue::VerifyIntDVCopy() */
-=======
 
     /** Seed value for generating hash codes. */
     private final static int SEED1 = 3;
@@ -2856,6 +2853,4 @@
             && i.minVal == this.minVal
             && super.equals(obj);
     }
->>>>>>> 882e8ea0
-
 } /* IntDataValue */