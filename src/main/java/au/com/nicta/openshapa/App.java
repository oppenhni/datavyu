package au.com.nicta.openshapa;

/**
 * Hello world!
 *
 */
public class App 
{
    public static void main( String[] args )
    {
        System.out.println("Hello World!");
<<<<<<< HEAD
        System.out.println("Clintons Change!");
=======
        System.out.println("Stephens other Change!");
>>>>>>> c9c0732e
    }
}<|MERGE_RESOLUTION|>--- conflicted
+++ resolved
@@ -9,10 +9,6 @@
     public static void main( String[] args )
     {
         System.out.println("Hello World!");
-<<<<<<< HEAD
-        System.out.println("Clintons Change!");
-=======
-        System.out.println("Stephens other Change!");
->>>>>>> c9c0732e
+        System.out.println("Both our Change!");
     }
 }