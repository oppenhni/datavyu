package au.com.nicta.openshapa.views;

import au.com.nicta.openshapa.db.DataCell;
import au.com.nicta.openshapa.OpenSHAPA;
import au.com.nicta.openshapa.db.DataColumn;
import au.com.nicta.openshapa.db.Database;
import au.com.nicta.openshapa.db.MacshapaDatabase;
import au.com.nicta.openshapa.db.MatrixVocabElement;
import au.com.nicta.openshapa.db.SystemErrorException;
import au.com.nicta.openshapa.disc.spreadsheet.Spreadsheet;
import java.awt.KeyEventDispatcher;
import java.awt.KeyboardFocusManager;
import java.awt.event.ActionEvent;
import java.awt.event.ActionListener;
import org.jdesktop.application.Action;
import org.jdesktop.application.SingleFrameApplication;
import org.jdesktop.application.FrameView;
import javax.swing.JFrame;
import org.apache.log4j.Logger;

/**
 * This application is a simple text editor. This class displays the main frame
 * of the application and provides much of the logic. This class is called by
 * the main application class, DocumentEditorApp. For an overview of the
 * application see the comments for the DocumentEditorApp class.
 */
public class OpenSHAPAView extends FrameView implements KeyEventDispatcher {
    public OpenSHAPAView(SingleFrameApplication app) {
        super(app);
        KeyboardFocusManager key = KeyboardFocusManager
                                   .getCurrentKeyboardFocusManager();
        key.addKeyEventDispatcher(this);        

        // generated GUI builder code
        initComponents();
    }

    /**
     * Dispatches the keystroke to the correct action.
     *
     * @param evt The event that triggered this action.
     *
     * @return true if the KeyboardFocusManager should take no further action
     * with regard to the KeyEvent; false  otherwise
     */
    @Override
    public boolean dispatchKeyEvent(java.awt.event.KeyEvent evt) {
        // Pass the keyevent onto the keyswitchboard so that it can route it
        // to the correct action.
        return OpenSHAPA.getApplication().dispatchKeyEvent(evt);
    }

    /**
     * Action for creating a new database.
     */
    @Action
    public void showNewDatabaseForm() {
        OpenSHAPA.getApplication().showNewDatabaseForm();  
    }

    /**
     * Action for creating a new variable.
     */
    @Action
    public void showNewVariableForm() {
        OpenSHAPA.getApplication().showNewVariableForm();
    }

    /**
     * Action for showing the variable list.
     */
    @Action
    public void showVariableList() {
        OpenSHAPA.getApplication().showVariableList();
    }

    /**
     * Action for showing the quicktime video controller.
     */
    @Action
    public void showQTVideoController() {
        OpenSHAPA.getApplication().showQTVideoController();
    }

    /** This method is called from within the constructor to
     * initialize the form.
     * WARNING: Do NOT modify this code. The content of this method is
     * always regenerated by the Form Editor.
     */
    // <editor-fold defaultstate="collapsed" desc="Generated Code">//GEN-BEGIN:initComponents
    private void initComponents() {

        mainPanel = new javax.swing.JPanel();
        menuBar = new javax.swing.JMenuBar();
        javax.swing.JMenu fileMenu = new javax.swing.JMenu();
        javax.swing.JMenuItem openMenuItem = new javax.swing.JMenuItem();
        javax.swing.JSeparator fileMenuSeparator = new javax.swing.JSeparator();
        javax.swing.JMenuItem exitMenuItem = new javax.swing.JMenuItem();
        jMenu3 = new javax.swing.JMenu();
        jMenuItem1 = new javax.swing.JMenuItem();
        jMenuItem3 = new javax.swing.JMenuItem();
        jSeparator1 = new javax.swing.JSeparator();
        jMenuItem4 = new javax.swing.JMenuItem();
        jMenu2 = new javax.swing.JMenu();
        qtControllerItem = new javax.swing.JMenuItem();
        helpMenu1 = new javax.swing.JMenu();
        contentsMenuItem = new javax.swing.JMenuItem();
        aboutMenuItem1 = new javax.swing.JMenuItem();

        mainPanel.setName("mainPanel"); // NOI18N

        org.jdesktop.layout.GroupLayout mainPanelLayout = new org.jdesktop.layout.GroupLayout(mainPanel);
        mainPanel.setLayout(mainPanelLayout);
        mainPanelLayout.setHorizontalGroup(
            mainPanelLayout.createParallelGroup(org.jdesktop.layout.GroupLayout.LEADING)
            .add(0, 500, Short.MAX_VALUE)
        );
        mainPanelLayout.setVerticalGroup(
            mainPanelLayout.createParallelGroup(org.jdesktop.layout.GroupLayout.LEADING)
            .add(0, 0, Short.MAX_VALUE)
        );
        org.jdesktop.application.ResourceMap resourceMap = org.jdesktop.application.Application.getInstance(au.com.nicta.openshapa.OpenSHAPA.class).getContext().getResourceMap(OpenSHAPAView.class);
        resourceMap.injectComponents(mainPanel);

        menuBar.setName("menuBar"); // NOI18N

        fileMenu.setName("fileMenu"); // NOI18N

        javax.swing.ActionMap actionMap = org.jdesktop.application.Application.getInstance(au.com.nicta.openshapa.OpenSHAPA.class).getContext().getActionMap(OpenSHAPAView.class, this);
        openMenuItem.setAction(actionMap.get("showNewDatabaseForm")); // NOI18N
        openMenuItem.setText(resourceMap.getString("newMenuItem.text")); // NOI18N
        openMenuItem.setName("openMenuItem"); // NOI18N
        fileMenu.add(openMenuItem);

        fileMenuSeparator.setName("fileMenuSeparator"); // NOI18N
        fileMenu.add(fileMenuSeparator);

        exitMenuItem.setAction(actionMap.get("quit")); // NOI18N
        exitMenuItem.setName("exitMenuItem"); // NOI18N
        fileMenu.add(exitMenuItem);

        menuBar.add(fileMenu);

        jMenu3.setAction(actionMap.get("showQTVideoController")); // NOI18N
        jMenu3.setName("jMenu3"); // NOI18N

        jMenuItem1.setAction(actionMap.get("showNewVariableForm")); // NOI18N
        jMenuItem1.setName("jMenuItem1"); // NOI18N
        jMenu3.add(jMenuItem1);

        jMenuItem3.setAction(actionMap.get("showVariableList")); // NOI18N
        jMenuItem3.setName("jMenuItem3"); // NOI18N
        jMenu3.add(jMenuItem3);

        jSeparator1.setName("jSeparator1"); // NOI18N
        jMenu3.add(jSeparator1);

        jMenuItem4.setName("jMenuItem4"); // NOI18N
        jMenu3.add(jMenuItem4);

        menuBar.add(jMenu3);

        jMenu2.setName("jMenu2"); // NOI18N

        qtControllerItem.setAction(actionMap.get("showQTVideoController")); // NOI18N
        qtControllerItem.setName("qtControllerItem"); // NOI18N
        jMenu2.add(qtControllerItem);

        menuBar.add(jMenu2);

        helpMenu1.setName("helpMenu1"); // NOI18N

        contentsMenuItem.setName("contentsMenuItem"); // NOI18N
        helpMenu1.add(contentsMenuItem);

        aboutMenuItem1.setName("aboutMenuItem1"); // NOI18N
        helpMenu1.add(aboutMenuItem1);

        menuBar.add(helpMenu1);
        resourceMap.injectComponents(menuBar);

        setComponent(mainPanel);
        setMenuBar(menuBar);
    }// </editor-fold>//GEN-END:initComponents

    // Variables declaration - do not modify//GEN-BEGIN:variables
    private javax.swing.JMenuItem aboutMenuItem1;
    private javax.swing.JMenuItem contentsMenuItem;
    private javax.swing.JMenu helpMenu1;
    private javax.swing.JMenu jMenu2;
    private javax.swing.JMenu jMenu3;
    private javax.swing.JMenuItem jMenuItem1;
    private javax.swing.JMenuItem jMenuItem3;
    private javax.swing.JMenuItem jMenuItem4;
    private javax.swing.JSeparator jSeparator1;
    private javax.swing.JPanel mainPanel;
    private javax.swing.JMenuBar menuBar;
    private javax.swing.JMenuItem qtControllerItem;
    // End of variables declaration//GEN-END:variables

    /** Logger for this class. */
    private static Logger logger = Logger.getLogger(OpenSHAPAView.class);
<<<<<<< HEAD

    /** The current database we are working on. */
    private Database db;

    /** The current spreadsheet. */
    private Spreadsheet sp;

    /** The view to use when creating new databases. */
    private NewDatabaseView newDBView;

    /** The view to use when creating a new variable. */
    private NewVariableView newVarView;

    /** The view to use when listing all variables in the database. */
    private ListVariablesView listVarView;

    /** The view to use for the quick time video controller. */
    private QTVideoController qtVideoController;

    /**
     * The action (controller) to invoke when a user creates a new database.
     */
    class NewDatabaseAction implements ActionListener {
        /**
         * Action to invoke when a new database is created.
         *
         * @param evt The event that triggered this action.
         */
        @Override
        public void actionPerformed(final ActionEvent evt) {
            try {
                db = new MacshapaDatabase();
                db.setName(newDBView.getDatabaseName());
                db.setDescription(newDBView.getDatabaseDescription());

                sp = new Spreadsheet(db);
                sp.setVisible(true);

            } catch (SystemErrorException e) {
                logger.error("Unable to create new database", e);
            }
        }
    }

    /**
     * The action (controller) to invoke when a user adds a new variable to a
     * database.
     */
    class NewVariableAction implements ActionListener {
        /**
         * Action to invoke when a new variable is added to the database.
         *
         * @param evt The event that triggered this action.
         */
        @Override
        public void actionPerformed(final ActionEvent evt) {
            try {
                DataColumn dc = new DataColumn(db, newVarView.getVariableName(),
                                               newVarView.getVariableType());
                db.addColumn(dc);
            } catch (SystemErrorException e) {
                logger.error("Unable to add variable to database", e);
            }
        }
    }
=======
>>>>>>> fd6612f1
}<|MERGE_RESOLUTION|>--- conflicted
+++ resolved
@@ -200,72 +200,4 @@
 
     /** Logger for this class. */
     private static Logger logger = Logger.getLogger(OpenSHAPAView.class);
-<<<<<<< HEAD
-
-    /** The current database we are working on. */
-    private Database db;
-
-    /** The current spreadsheet. */
-    private Spreadsheet sp;
-
-    /** The view to use when creating new databases. */
-    private NewDatabaseView newDBView;
-
-    /** The view to use when creating a new variable. */
-    private NewVariableView newVarView;
-
-    /** The view to use when listing all variables in the database. */
-    private ListVariablesView listVarView;
-
-    /** The view to use for the quick time video controller. */
-    private QTVideoController qtVideoController;
-
-    /**
-     * The action (controller) to invoke when a user creates a new database.
-     */
-    class NewDatabaseAction implements ActionListener {
-        /**
-         * Action to invoke when a new database is created.
-         *
-         * @param evt The event that triggered this action.
-         */
-        @Override
-        public void actionPerformed(final ActionEvent evt) {
-            try {
-                db = new MacshapaDatabase();
-                db.setName(newDBView.getDatabaseName());
-                db.setDescription(newDBView.getDatabaseDescription());
-
-                sp = new Spreadsheet(db);
-                sp.setVisible(true);
-
-            } catch (SystemErrorException e) {
-                logger.error("Unable to create new database", e);
-            }
-        }
-    }
-
-    /**
-     * The action (controller) to invoke when a user adds a new variable to a
-     * database.
-     */
-    class NewVariableAction implements ActionListener {
-        /**
-         * Action to invoke when a new variable is added to the database.
-         *
-         * @param evt The event that triggered this action.
-         */
-        @Override
-        public void actionPerformed(final ActionEvent evt) {
-            try {
-                DataColumn dc = new DataColumn(db, newVarView.getVariableName(),
-                                               newVarView.getVariableType());
-                db.addColumn(dc);
-            } catch (SystemErrorException e) {
-                logger.error("Unable to add variable to database", e);
-            }
-        }
-    }
-=======
->>>>>>> fd6612f1
 }