package org.datavyu.plugins.ffmpegplayer;

import org.apache.logging.log4j.LogManager;
import org.apache.logging.log4j.Logger;
import org.datavyu.models.Identifier;
import org.datavyu.plugins.StreamViewerDialog;

import javax.swing.*;
import java.awt.*;
import java.io.File;

public class FFmpegStreamViewer extends StreamViewerDialog {

    /** The logger for this class */
    private static Logger logger = LogManager.getFormatterLogger(FFmpegStreamViewer.class);

    /** The player this viewer is displaying */
    private FFmpegPlayer player;

    /** Currently is seeking */
    private boolean isSeeking = false;

    FFmpegStreamViewer(final Identifier identifier, final File sourceFile, final Frame parent, final boolean modal) {
        super(identifier, parent, modal);
        logger.info("Opening file: " + sourceFile.getAbsolutePath());
        player = new FFmpegPlayer(this, sourceFile);
        setSourceFile(sourceFile);
    }

    private void launch(Runnable task) {
        if (SwingUtilities.isEventDispatchThread()) {
            task.run();
        } else {
            try {
                SwingUtilities.invokeLater(task);
            } catch (Exception e) {
                logger.error("Failed task. Error: ", e);
            }
        }
    }

    @Override
    protected void setPlayerVolume(float volume) {
        player.setVolume(volume);
    }

    @Override
    protected Dimension getOriginalVideoSize() {
        return player.getOriginalVideoSize();
    }

    @Override
    public void setCurrentTime(long time) {
        launch(() -> {
            try {
                logger.info("Set time to: " + time + " milliseconds.");
                if (!isSeeking) {
                    EventQueue.invokeLater(() -> {
                        isSeeking = true;
                        player.setCurrentTime(time / 1000.0);
                        isSeeking = false;
                    });
                }
            } catch (Exception e) {
                logger.error("Unable to set time to " + time + " milliseconds, due to error: ", e);
            }
        });
    }

    @Override
    public void start() {
        launch(() -> {
            if (!isPlaying()) {
                player.play();
            }
        });
    }

    @Override
    public void stop() {
        launch(() -> {
            if (isPlaying()) {
                player.stop();
            }
        });
    }

    @Override
    public void setRate(float speed) {
        launch(() -> {
            playBackRate = speed;
            if(isSeekPlaybackEnabled()){
                player.setMute(true);
            }else{
                player.setMute(false);
            }
            if (speed == 0) {
                player.stop();
            } else {
                player.setPlaybackSpeed(speed);
            }
        });
    }

    @Override
    protected float getPlayerFramesPerSecond() { return (float) player.getFPS(); }

    @Override
    public long getDuration() {
        return (long) (player.getDuration() * 1000);
    }

    @Override
    public long getCurrentTime() {
        return (long) (player.getCurrentTime() * 1000);
    }

    @Override
    protected void cleanUp() {
        player.cleanUp();
    }

    @Override
    public void stepForward() {
        launch(() -> {
            player.stepForward();
        });
    }

    @Override
    public void stepBackward() {
        launch(() -> {
            player.stepBackward();
        });
    }

    @Override
    protected void resizeVideo(float scale) {
        super.resizeVideo(scale);
        logger.info("Resizing video to scale %2.2f", scale);
        player.setScale(scale);
        notifyChange();
    }

    @Override
    public boolean isStepEnabled() {
        return false;
    }

    @Override
    public boolean isPlaying() {
        return player != null && player.isPlaying();
    }

    @Override
<<<<<<< HEAD
    public boolean isSeekPlaybackEnabled() { return playBackRate < 0.5F && playBackRate != 0F; }
=======
    public boolean isSeekPlaybackEnabled() { return playBackRate > 1F
                                                || playBackRate < 0F
                                                || (playBackRate > 0F && playBackRate < 1F); }
>>>>>>> e77c2c51
}<|MERGE_RESOLUTION|>--- conflicted
+++ resolved
@@ -153,11 +153,7 @@
     }
 
     @Override
-<<<<<<< HEAD
-    public boolean isSeekPlaybackEnabled() { return playBackRate < 0.5F && playBackRate != 0F; }
-=======
     public boolean isSeekPlaybackEnabled() { return playBackRate > 1F
                                                 || playBackRate < 0F
                                                 || (playBackRate > 0F && playBackRate < 1F); }
->>>>>>> e77c2c51
 }