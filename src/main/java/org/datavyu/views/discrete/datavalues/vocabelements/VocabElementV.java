/**
 * This program is free software: you can redistribute it and/or modify
 * it under the terms of the GNU General Public License as published by
 * the Free Software Foundation, either version 3 of the License, or
 * (at your option) any later version.
 *
 * This program is distributed in the hope that it will be useful,
 * but WITHOUT ANY WARRANTY; without even the implied warranty of
 * MERCHANTABILITY or FITNESS FOR A PARTICULAR PURPOSE.  See the
 * GNU General Public License for more details.
 *
 * You should have received a copy of the GNU General Public License
 * along with this program.  If not, see <http://www.gnu.org/licenses/>.
 */
package org.datavyu.views.discrete.datavalues.vocabelements;

import com.usermetrix.jclient.Logger;
import com.usermetrix.jclient.UserMetrix;
import org.datavyu.Datavyu;
import org.datavyu.models.db.Argument;
import org.datavyu.models.db.Variable;
import org.datavyu.views.VocabEditorV;
import org.datavyu.views.discrete.EditorComponent;
import org.jdesktop.application.Application;
import org.jdesktop.application.ResourceMap;

import javax.swing.*;
import javax.swing.border.Border;
import java.awt.*;
import java.awt.event.FocusAdapter;
import java.awt.event.FocusEvent;
import java.net.URL;

/**
 * A view for a vocab element.
 */
public class VocabElementV extends JPanel {

    /**
     * The width of icon to use in the vocab element view.
     */
    private static final int VE_WIDTH = 22;

    /**
     * The height of the icon to use in the vocab element view.
     */
    private static final int VE_HEIGHT = 22;

    /**
     * The dimensions to use for icons in the vocab element view.
     */
    private static final Dimension ICON_SIZE = new Dimension(VE_WIDTH,
            VE_HEIGHT);

<<<<<<< HEAD
    /**
     * The label to use for the type of vocab element.
     */
    private JLabel typeIcon;

    /**
     * The label to use for if this vocab element has changed.
     */
    private JLabel deltaIcon;

    /**
     * The label to use for if this vocab element is marked for removal.
     */
    private JLabel deleteIcon;

    /**
     * The rootView of the VocabElement.
     */
=======
    /** The label to use for if this vocab element has changed. */
    private JLabel deltaIcon;

    /** The rootView of the VocabElement. */
>>>>>>> 2ff3b721
    private VocabElementRootView veRootView;

    /**
     * The icon to use for if this vocab element has changed or not.
     */
    private ImageIcon deltaImageIcon;

    /**
     * Has this vocab element changed or not?
     */
    private boolean hasVEChanged;

    /**
     * Is this vocab element view marked for removal?
     */
    private boolean deleteVE;

    /**
     * The underlying variable model that this vocab element view represents.
     */
    private Variable varModel;

    /**
     * The parent editor for this vocab element view.
     */
    private VocabEditorV parentEditor;

    /**
     * Border adds a line across and a bit of space between
     */
    private static Border LINE_BORDER =
            BorderFactory.createCompoundBorder(
                    BorderFactory.createMatteBorder(0, 0, 1, 0, Color.GRAY),
                    BorderFactory.createEmptyBorder(3, 0, 3, 0));

    /**
     * The logger for this class.
     */
    private static Logger LOGGER = UserMetrix.getLogger(VocabElementV.class);

    /**
     * the light blue colour used for backgrounds
     */
    private static Color lightBlue = new Color(224, 248, 255, 255);
    private static Color lightRed = new Color(255, 200, 200, 255);

    public VocabElementV(Argument vocabArgument, Variable var, VocabEditorV vev) {

        ResourceMap rMap = Application.getInstance(Datavyu.class)
                .getContext()
                .getResourceMap(VocabElementV.class);

        URL iconURL = getClass().getResource(rMap.getString("delta.icon"));
        deltaImageIcon = new ImageIcon(iconURL);
        hasVEChanged = false;
        deleteVE = false;
        parentEditor = vev;
        varModel = var;

        deltaIcon = new JLabel();
        deltaIcon.setMaximumSize(ICON_SIZE);
        deltaIcon.setMinimumSize(ICON_SIZE);
        deltaIcon.setPreferredSize(ICON_SIZE);
        deltaIcon.setToolTipText(rMap.getString("delta.tooltip"));

        veRootView = new VocabElementRootView(var, this);

        JPanel leftPanel = new JPanel();
        FlowLayout flayout = new FlowLayout(FlowLayout.LEFT, 5, 0);
        leftPanel.setLayout(flayout);
        leftPanel.add(deltaIcon);
        veRootView.setOpaque(false);
        veRootView.setBackground(Color.WHITE);
        leftPanel.setOpaque(false);

        veRootView.addFocusListener(new FocusAdapter() {
            @Override
            public void focusGained(FocusEvent fe) {
                if (!deleteVE) {
                    setBG(lightBlue);
                }
            }

            @Override
            public void focusLost(FocusEvent fe) {
                if (!deleteVE) {
                    setBG(Color.WHITE);
                }
            }
        });

        BorderLayout layout = new BorderLayout();
        this.setLayout(layout);
        this.add(leftPanel, BorderLayout.WEST);
        this.add(veRootView, BorderLayout.CENTER);
        this.setBackground(Color.WHITE);
        this.setBorder(LINE_BORDER);

        this.rebuildContents();
    }

    /**
     * @return The parent dialog of this vocab element view.
     */
    public final VocabEditorV getParentDialog() {
        return parentEditor;
    }

    /**
     * Replaces the model used for this vocab element view.
     *
     * @param vocabArgument The new model to use with this view.
     */
    public final void setModel(final Argument vocabArgument) {
        varModel.setVariableType(vocabArgument);
        this.rebuildContents();
    }

    /**
     * Updates the display of the vocab element view by rebuilding its contents.
     */
    public final void rebuildContents() {
        veRootView.setVocabElement(varModel, this);
    }

    /**
     * Updates the vocab element view with a visual representation of if the
     * vocab element has changed or not.
     *
     * @param hasChanged Has the vocab element changed or not; true if yes,
     *                   false otherwise.
     */
    public final void setHasChanged(final boolean hasChanged) {
        if (hasChanged) {
            deltaIcon.setIcon(deltaImageIcon);
        } else {
            deltaIcon.setIcon(null);
        }

        hasVEChanged = hasChanged;
    }

    /**
     * @return Has the vocab element changed or not; true if yes, false
     * otherwise.
     */
    public final boolean hasChanged() {
        return hasVEChanged;
    }

    /**
     * Gets a view for the supplied formal argument.
     *
     * @param fa The argument that we want a view for.
     * @return The view for the supplied formal argument if it exists, null
     * otherwise.
     */
    public final FormalArgEditor getArgumentView(final Argument fa) {
        for (EditorComponent ed : veRootView.getEditors()) {
            if (ed.getClass() == FormalArgEditor.class) {
                FormalArgEditor fArgEd = (FormalArgEditor) ed;

                if (fArgEd.getModel().equals(fa)) {
                    return fArgEd;
                }
            }
        }
        return null;
    }

    /**
     * @return The model (VocabElement) that this view represents.
     */
    public final Argument getModel() {
        return varModel.getVariableType();
    }

    public final Variable getVariable() {
        return varModel;
    }

    /**
     * @return The component for the name of the vocab element.
     */
    public final VENameEditor getNameComponent() {
        for (EditorComponent ed : veRootView.getEditors()) {
            if (ed.getClass() == VENameEditor.class) {
                return (VENameEditor) ed;
            }
        }
        return null;
    }

    /**
     * @return True if this component has focus, false otherwise.
     */
    @Override
    public final boolean hasFocus() {
        return veRootView.hasFocus();
    }

    /**
     * @return The view of the formal argument that has focus, null if no formal
     * argument view in this vocab element has focus.
     */
    public final FormalArgEditor getArgWithFocus() {
        EditorComponent ed = veRootView.getEdTracker()
                .findEditor(veRootView.getCaretPosition());
        if (ed.getClass().equals(FormalArgEditor.class)) {
            return (FormalArgEditor) ed;
        }

        return null;
    }

    /**
     * @param argEd The arg editor to set focus on.
     */
    public final void requestArgFocus(FormalArgEditor argEd) {
        veRootView.getEdTracker().setEditor(argEd);
    }

    /**
     * Sets the deleted flag for this vocab element.
     *
     * @param delete True if this entire vocab element is flagged for deletion,
     *               false otherwise.
     */
    public final void setDeleted(final boolean delete) {
        if (delete) {
            setBG(lightRed);
        } else {
            setBG(Color.WHITE);
        }
        deleteVE = delete;

        this.rebuildContents();
    }

    /**
     * @return True if this entire vocab element is flagged for deletion, false
     * otherwise.
     */
    public final boolean isDeletable() {
        return deleteVE;
    }

    /**
     * @return VocabElementRootView vocabElementRootView.
     */
    public final VocabElementRootView getDataView() {
        return veRootView;
    }

    /**
     * @return JLabel change/delta icon.
     */
    public final JLabel getChangedIcon() {
        return deltaIcon;
    }

<<<<<<< HEAD
    /**
     * @return JLabel delete icon.
     */
    public final JLabel getDeleteIcon() {
        return deleteIcon;
    }

    /**
     * @return JLabel delete icon.
     */
    public final JLabel getTypeIcon() {
        return typeIcon;
    }

    public final void setBG(Color col) {
=======
    public final void setBG(Color col){
>>>>>>> 2ff3b721
        this.setBackground(col);
    }

    @Override
    public final void requestFocus() {
        veRootView.requestFocus();
    }

    public final void requestFocus(VENameEditor veNEd) {
        veRootView.requestFocus();
        veRootView.getEdTracker().setEditor(veNEd);
    }
}<|MERGE_RESOLUTION|>--- conflicted
+++ resolved
@@ -52,7 +52,6 @@
     private static final Dimension ICON_SIZE = new Dimension(VE_WIDTH,
             VE_HEIGHT);
 
-<<<<<<< HEAD
     /**
      * The label to use for the type of vocab element.
      */
@@ -71,12 +70,6 @@
     /**
      * The rootView of the VocabElement.
      */
-=======
-    /** The label to use for if this vocab element has changed. */
-    private JLabel deltaIcon;
-
-    /** The rootView of the VocabElement. */
->>>>>>> 2ff3b721
     private VocabElementRootView veRootView;
 
     /**
@@ -338,25 +331,7 @@
         return deltaIcon;
     }
 
-<<<<<<< HEAD
-    /**
-     * @return JLabel delete icon.
-     */
-    public final JLabel getDeleteIcon() {
-        return deleteIcon;
-    }
-
-    /**
-     * @return JLabel delete icon.
-     */
-    public final JLabel getTypeIcon() {
-        return typeIcon;
-    }
-
     public final void setBG(Color col) {
-=======
-    public final void setBG(Color col){
->>>>>>> 2ff3b721
         this.setBackground(col);
     }
 
