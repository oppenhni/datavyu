/**
 * This program is free software: you can redistribute it and/or modify
 * it under the terms of the GNU General Public License as published by
 * the Free Software Foundation, either version 3 of the License, or
 * (at your option) any later version.
 *
 * This program is distributed in the hope that it will be useful,
 * but WITHOUT ANY WARRANTY; without even the implied warranty of
 * MERCHANTABILITY or FITNESS FOR A PARTICULAR PURPOSE.  See the
 * GNU General Public License for more details.
 *
 * You should have received a copy of the GNU General Public License
 * along with this program.  If not, see <http://www.gnu.org/licenses/>.
 */
package org.datavyu.views.discrete;

import org.apache.logging.log4j.LogManager;
import org.apache.logging.log4j.Logger;
import org.datavyu.Datavyu;
import org.datavyu.models.db.*;
import org.datavyu.undoableedits.ChangeNameVariableEdit;
import org.datavyu.util.ClockTimer;
import org.datavyu.util.ConfigurationProperties;
import org.datavyu.util.Constants;
import org.datavyu.util.DragAndDrop.TransparentPanel;
import org.jdesktop.application.Action;

import javax.swing.*;
import javax.swing.undo.UndoableEdit;
import java.awt.*;
import java.awt.event.ActionEvent;
import java.awt.event.MouseEvent;
import java.awt.event.MouseListener;
import java.awt.event.MouseMotionListener;
import java.awt.image.BufferedImage;
import java.util.ArrayList;
import java.util.List;
import java.util.ListIterator;

/**
 * This class maintains the visual representation of the column in the
 * Spreadsheet window.
 */
public final class SpreadsheetColumn extends JLabel implements VariableListener, MouseListener, MouseMotionListener,
        ClockTimer.ClockListener {

    /** The logger for this class */
    private static Logger logger = LogManager.getLogger(SpreadsheetColumn.class);

    /**
     * Default column width.
     */
    public static final int DEFAULT_COLUMN_WIDTH = 230;

    /**
     * Default column height.
     */
    public static final int DEFAULT_HEADER_HEIGHT = 25;

    /**
     * The logger for this class.
     */
    private static Logger LOGGER = LogManager.getLogger(SpreadsheetColumn.class);

    /**
     * Database reference.
     */
    private DataStore dataStore;

    /**
     * Reference to the variable.
     */
    private Variable variable;

    /**
     * ColumnDataPanel this column manages.
     */
    private ColumnDataPanel datapanel;

    /**
     * Width of the column in pixels.
     */
    private int width = DEFAULT_COLUMN_WIDTH;

    /**
     * Selected state.
     */
    private boolean selected = false;

    /**
     * Background color of the header when unselected.
     */
    private Color backColor;

    /**
     * Can the column be dragged?
     */
    private boolean draggable;

    /**
     * Can the column be moved?
     */
    private boolean moveable;

    /**
     * cell selection listener to notify of cell selection changes.
     */
    private CellSelectionListener cellSelList;

    /**
     * column selection listener to notify of column selection changes.
     */
    private ColumnSelectionListener columnSelList;

    /**
     * column visibility listener to notify of column visibility changes.
     */
    private ColumnVisibilityListener columnVisList;

    /**
     * Layout state: The ordinal we are working on for this column.
     */
    private int workingOrd = 0;

    /**
     * Layout state: The height of the column data area in pixels.
     */
    private int dataHeight = 0;

    /**
     * Layout state: The padding to apply to the onset of the current working cell.
     */
    private int onsetPadding = 0;

    /**
     * Layout state: The padding to apply to the offset of the current working cell.
     */
    private int offsetPadding = 0;

    private TransparentPanel transparentPanel = (TransparentPanel) Datavyu.getView().getFrame().getGlassPane();

    private int previouslyFocusedCellIdx = -1;

    /**
     * Creates new SpreadsheetColumn.
     *
     * @param db       Database reference.
     * @param var    the variable this column displays.
     * @param cellSelL Spreadsheet cell selection listener to notify
     * @param colSelL  Column selection listener to notify.
     */
    public SpreadsheetColumn(final DataStore db,
                             final Variable var,
                             final CellSelectionListener cellSelL,
                             final ColumnSelectionListener colSelL,
                             final ColumnVisibilityListener colVisL) {
        this.dataStore = db;
        this.variable = var;
        this.cellSelList = cellSelL;
        this.columnSelList = colSelL;
        this.columnVisList = colVisL;

        setOpaque(true);
        setHorizontalAlignment(JLabel.CENTER);
        setBorder(BorderFactory.createMatteBorder(0, 0, 0, Constants.BORDER_SIZE, Color.black));
        backColor = getBackground();
        setMinimumSize(this.getHeaderSize());
        setPreferredSize(this.getHeaderSize());
        setMaximumSize(this.getHeaderSize());

        String typeString = "";
        if (var.getRootNode().type != Argument.Type.MATRIX) typeString = "  (" + var.getRootNode().type + ")";
        setText(var.getName() + typeString); //typeString for matrices is empty. Only displayed for non-matrix types (Text, Nominal)

        datapanel = new ColumnDataPanel(db, width, var, cellSelL);
        this.setVisible(!var.isHidden());
        datapanel.setVisible(!var.isHidden());

        Datavyu.getVideoController().getClock().registerListener(this);
    }

    /**
     * @return The onset padding to use for the next cell you are laying in this
     * column
     */
    public int getWorkingOnsetPadding() {
        return onsetPadding;
    }

    /**
     * @param padding The working onset padding to use for cells in this column.
     */
    public void setWorkingOnsetPadding(final int padding) {
        onsetPadding = padding;
    }

    /**
     * @return The offset padding to use for the next cell you are laying in
     * this column.
     */
    public int getWorkingOffsetPadding() {
        return offsetPadding;
    }

    /**
     * @param padding The working offset padding to use for cells in this column.
     */
    public void setWorkingOffsetPadding(final int padding) {
        offsetPadding = padding;
    }

    /**
     * @return The height in pixels of the cells that have been laid in this
     * column
     */
    public int getWorkingHeight() {
        return dataHeight;
    }

    /**
     * @param newHeight The height in pixels of the cells that have been laid
     *                  in this column.
     */
    public void setWorkingHeight(final int newHeight) {
        dataHeight = newHeight;
    }

    /**
     * @return The ordinal of the current cell that is being laid in this
     * column.
     */
    public int getWorkingOrd() {
        return workingOrd;
    }

    /**
     * @param newOrd Set the ordinal value of the current cell that we are about
     *               to lay.
     */
    public void setWorkingOrd(final int newOrd) {
        workingOrd = newOrd;
    }

    /**
     * @return The next cell that needs to be laid in the column.
     */
    public SpreadsheetCell getWorkingTemporalCell() {
        if (workingOrd < datapanel.getNumCells()) {
            return datapanel.getCellTemporally(workingOrd);
        }

        return null;
    }

    public List<SpreadsheetCell> getOverlappingCells() {
        ArrayList<SpreadsheetCell> workingList = new ArrayList<SpreadsheetCell>();
        int currentOrd = workingOrd + 1;
        SpreadsheetCell currentCell = datapanel.getCellTemporally(workingOrd);

        while (currentOrd < datapanel.getNumCells() && currentCell.getOffsetTicks() > datapanel.getCellTemporally(currentOrd).getOnsetTicks()) {
            workingList.add(datapanel.getCellTemporally(currentOrd));
            currentOrd++;
        }

        return workingList;
    }

    public Variable getVariable() {
        return variable;
    }

    public void setAllCellsProcessed(boolean p) {
        for (SpreadsheetCell c : getCells()) {
            c.setBeingProcessed(p);
        }
    }

    /**
     * Registers this spreadsheet column with everything that needs to notify
     * this class of events.
     */
    public void registerListeners() {
        addMouseListener(this);
        addMouseMotionListener(this);
        variable.addListener(this);
        datapanel.registerListeners();
    }

    /**
     * Deregisters this spreadsheet column with everything that is currently
     * notiying it of events.
     */
    public void deregisterListeners() {
        removeMouseListener(this);
        removeMouseMotionListener(this);
        variable.removeListener(this);
        datapanel.deregisterListeners();
    }

    /**
     * Opens an input dialog to change a variable name.
     *
     * @throws HeadlessException
     */
    public void showChangeVarNameDialog() throws HeadlessException {
        //Edit variable name on double click
        String newName = "";

        boolean exitFlag = false;
        while (!exitFlag) {
            newName = (String) JOptionPane.showInputDialog(null, null, "New column name",
                    JOptionPane.PLAIN_MESSAGE, null, null, getColumnName());

            if (newName != null) {
                try {
                    setColumnName(newName);
                    exitFlag = true;

                } catch (UserWarningException ex) {
                    exitFlag = false;
                }

            } else {
                exitFlag = true;
            }
        }
    }

    /**
     * @return Column Header size as a dimension.
     */
    public Dimension getHeaderSize() {
        return new Dimension(getWidth(), DEFAULT_HEADER_HEIGHT);
    }

    /**
     * Clears the display components from the spreadsheet column.
     */
    public void clear() {
        datapanel.clear();
    }

    /**
     * @return Column Width in pixels.
     */
    @Override
    public int getWidth() {
        return width;
    }

    /**
     * @param colWidth Column width to set in pixels.
     */
    public void setWidth(final int colWidth) {
        LOGGER.info("set column width");
        width = colWidth;

        Dimension dim = getHeaderSize();
        setPreferredSize(dim);
        setMaximumSize(dim);
        revalidate();

        datapanel.setWidth(width);
        datapanel.revalidate();
    }

    /**
     * @return selected status of column
     */
    public boolean getSelected() {
        return selected;
    }

    /**
     * @return The datapanel.
     */
    public ColumnDataPanel getDataPanel() {
        return datapanel;
    }

    /**
     * Set the selected state for the DataColumn this displays and clear all other cells and columns.
     *
     * @param isSelected Selected state.
     */
    public void setExclusiveSelected(final boolean isSelected) {
        LOGGER.info("select column");
        cellSelList.clearCellSelection();
        columnSelList.clearColumnSelection();
        setSelected(isSelected);
    }

    /**
     * @return selection status of underlying variable
     */
    public boolean isSelected() {
        return variable.isSelected();
    }

    /**
     * Set the selected state for the DataColumn this displays.
     *
     * @param isSelected Selected state.
     */
    public void setSelected(final boolean isSelected) {
        LOGGER.info("select column");
        variable.setSelected(isSelected);
        this.selected = isSelected;

        if (selected) {
            setBackground(ConfigurationProperties.getInstance().getSpreadSheetSelectedColor());
        } else {
            setBackground(backColor);
        }

//        repaint();
    }

    /**
     * Set the preferred size of the column.
     *
     * @param bottom Number of pixels to set.
     */
    public void setBottomBound(final int bottom) {

        if (bottom < 0) {
            datapanel.setPreferredSize(null);
        } else {
            datapanel.setPreferredSize(new Dimension(this.getWidth(), bottom));
        }
    }

    /**
     * @return The SpreadsheetCells in this column.
     */
    public List<SpreadsheetCell> getCells() {
        return datapanel.getCells();
    }

    /**
     * Gets a specific spreadsheet cell temporally.
     *
     * @param index The index of the spreadsheet cell you wish to retrieve.
     * @return The nth spreadsheet cell temporally.
     */
    public SpreadsheetCell getCellTemporally(final int index) {
        return datapanel.getCellTemporally(index);
    }

    /**
     * @return The Spreadsheet cells in this column temporally.
     */
    public List<SpreadsheetCell> getCellsTemporally() {
        return datapanel.getCellsTemporally();
    }

    @Action
    public void addNewCellToVar() {
//        new NewVariableC();
    }

    /**
     * @return The header name of this SpreadsheetColumn.
     */
    public String getColumnName() {
        return variable.getName();
    }

    private void focusNextCell() {
        long time = Datavyu.getVideoController().getCurrentTime();
        List<SpreadsheetCell> tempCells = getCellsTemporally();
        for(int i = 0; i < tempCells.size(); i++) {
            SpreadsheetCell c = tempCells.get(i);
            if(c.getCell().isInTimeWindow(time)) {
                if(!c.isFocusOwner()) {
                    if(c.getCell().getValue() instanceof MatrixValue) {
                        int firstEmpty = -1;
                        List<Value> args = ((MatrixValue) c.getCell().getValue()).getArguments();
                        for(int j = 0; j < args.size(); j++) {
                            if(args.get(j).isEmpty()) {
                                firstEmpty = j;
                                break;
                            }
                        }
                        if(firstEmpty > -1) {
                            c.requestFocus();
                            c.getDataView().getEdTracker().setEditor(c.getDataView().getEdTracker().getEditorAtArgIndex(firstEmpty));
                        } else {
                            c.requestFocus();
                        }
                    } else {
                        if(c.getCell().getValue().isEmpty()) {
                            c.requestFocus();
                        }
                    }
                }
                if(c.getCell().getOnset() > time) {
                    break;
                }
                break;
            }
        }
    }

    public void setColumnName(final String newName) throws UserWarningException {
        try {
            // Make sure this column name isn't already in the column
            for (Variable v : dataStore.getAllVariables()) {
                if (v.getName().equals(newName)) {
                    Datavyu.getApplication().showWarningDialog("Error: Column name already exists.");
                    return;
                }
            }
            variable.setName(newName);
            UndoableEdit edit = new ChangeNameVariableEdit(variable.getName(), newName);
            Datavyu.getView().getComponent().revalidate();
            Datavyu.getView().getUndoSupport().postEdit(edit);
        } catch (UserWarningException uwe) {
            Datavyu.getApplication().showWarningDialog(uwe);
            throw new UserWarningException();
        }

    }

    // *************************************************************************
    // Parent Class Overrides
    // *************************************************************************
    @Override
    public void requestFocus() {

        /**
         * Request focus for this column. It will request focus for the first
         * SpreadsheetCell in the column if one exists. If no cells exist it
         * will request focus for the datapanel of the column.
         */
        if (datapanel.getCells().size() > 0) {
            datapanel.getCells().get(0).requestFocusInWindow();
        } else {
            datapanel.requestFocusInWindow();
        }
    }

    // *************************************************************************
    // VariableListener Overrides
    // *************************************************************************
    @Override
    public void nameChanged(final String newName) {
        String headerText = newName;
        if (variable.getRootNode().type != Argument.Type.MATRIX) headerText += variable.getRootNode().type;
        this.setText(headerText);
    }

    @Override
    public void visibilityChanged(final boolean isHidden) {
        setVisible(!isHidden);
        this.datapanel.setVisible(!isHidden);
        this.setSelected(false);
        columnVisList.columnVisibilityChanged();
    }

    @Override
    public void cellInserted(final Cell newCell) {
        datapanel.insertCell(dataStore, newCell, cellSelList);
    }

    @Override
    public void cellRemoved(final Cell deletedCell) {
        datapanel.deleteCell(deletedCell);
        for(SpreadsheetCell c : getCellsTemporally()) {
            if(c.getOnsetTicks() >= deletedCell.getOnset()) {
                c.requestFocus();
                break;
            }
        }
    }

    // *************************************************************************
    // MouseListener Overrides
    // *************************************************************************
    @Override
    public void mouseEntered(final MouseEvent me) {}

    @Override
    public void mouseExited(final MouseEvent me) {
    }

    @Override
    public void mousePressed(final MouseEvent me) {
        if(moveable && !draggable) {
<<<<<<< HEAD
            logger.info("Pressed X: " + me.getX());

            if(System.getProperty("os.name").startsWith("Mac OS X")){
                setCursor(Cursor.getPredefinedCursor(Cursor.HAND_CURSOR));
            }
            else{
                setCursor(Cursor.getPredefinedCursor(Cursor.MOVE_CURSOR));
            }
=======
            System.out.println("Pressed X: " + me.getX());
            setCursor(Cursor.getPredefinedCursor(Cursor.MOVE_CURSOR));
>>>>>>> e85fc05d
        }
    }

    @Override
    public void mouseReleased(final MouseEvent me) {
        // BugzID:301 - Fix dragging columns
        // Call column moving routine if user dragged mouse across columns.

        if (moveable) {

            Component c = me.getComponent();

            Point destination = (Point) me.getPoint().clone();
            SwingUtilities.convertPointToScreen(destination, c);
            SwingUtilities.convertPointFromScreen(destination, transparentPanel);

            transparentPanel.setDestination(destination);
            transparentPanel.setVisible(false);
            transparentPanel.setImage(null);

            int x = me.getX();
            logger.info("Released X: " + x);
            // Iterate over the spreadsheet columns, starting at current column, to figure out how many
            // positions to shift by.
            SpreadSheetPanel sp = (SpreadSheetPanel) Datavyu.getView().getComponent();
            List<SpreadsheetColumn> cols = sp.getVisibleColumns();
            ListIterator<SpreadsheetColumn> itr = cols.listIterator(cols.indexOf(this));

            final int columnWidth = this.getWidth();

            SpreadsheetColumn swapCol;
            if (x > columnWidth) {
                swapCol = itr.next();
                while (x > swapCol.getWidth()) {
                    x -= swapCol.getWidth();
                    if (itr.hasNext()) swapCol = itr.next();
                    else break;
                }
                sp.moveColumn(this.getVariable(), swapCol.getVariable());
            } else if (x < 0 && itr.hasPrevious()) {
                swapCol = itr.previous();
                while (x < 0 && itr.hasPrevious()) {
                    x += swapCol.getWidth();
                    if (itr.hasPrevious() && x < 0) swapCol = itr.previous();
                    else break;
                }
                sp.moveColumn(this.getVariable(), swapCol.getVariable());
            }

            // Update globals
            moveable = false;
            setCursor(Cursor.getPredefinedCursor(Cursor.DEFAULT_CURSOR));
        }
    }

    @Override
    public void mouseClicked(final MouseEvent me) {
        if (me.getClickCount() == 2) {
            showChangeVarNameDialog();
        }
        else {
            int keyMask = Toolkit.getDefaultToolkit().getMenuShortcutKeyMask();

            boolean groupSel = (((me.getModifiers() & ActionEvent.SHIFT_MASK)
                    != 0) || ((me.getModifiers() & keyMask) != 0));
            boolean curSelected = this.isSelected();

            if (!groupSel) {
                this.columnSelList.clearColumnSelection();
            }

            this.setSelected(!curSelected);
            this.columnSelList.addColumnToSelection(this);
        }

        me.consume();
    }

    // *************************************************************************
    // MouseMotionListener Overrides
    // *************************************************************************

    @Override
    public void mouseDragged(final MouseEvent me) {
        // BugzID:660 - Implements columns dragging.
        if (draggable) {
            int newWidth = me.getX();

            if (newWidth >= this.getMinimumSize().width) {
                this.setWidth(newWidth);
            }
        } else if (moveable) {
            if (transparentPanel.getImage() == null) {
                Component c = me.getComponent();

                BufferedImage image = new BufferedImage(c.getWidth(), c.getHeight(), BufferedImage.TYPE_INT_ARGB);
                Graphics g = image.getGraphics();
                c.paint(g);

                transparentPanel.setVisible(true);

                Point destination = (Point) me.getPoint().clone();
                SwingUtilities.convertPointToScreen(destination, c);
                SwingUtilities.convertPointFromScreen(destination, transparentPanel);

                transparentPanel.setDestination(destination);
                transparentPanel.setImage(image);
                transparentPanel.setBackground(Color.BLACK);
                transparentPanel.repaint();
            }

            Component c = me.getComponent();

            Point destination = (Point) me.getPoint().clone();
            SwingUtilities.convertPointToScreen(destination, c);
            SwingUtilities.convertPointFromScreen(destination, transparentPanel);
            transparentPanel.setDestination(destination);

            transparentPanel.repaint();
        }
    }

    @Override
    public void mouseMoved(final MouseEvent me) {
        final int xCoord = me.getX();
        final int componentWidth = this.getSize().width;
        final int RESIZE_BOUNDARY_SIZE = Math.max(10, (int)(componentWidth * 0.10));
//        final int rangeStart = Math.round(componentWidth / 4F);
//        final int rangeEnd = Math.round(3F * componentWidth / 4F);

        // BugzID:660 - Implements columns dragging.
        if ((componentWidth - xCoord) < RESIZE_BOUNDARY_SIZE) {
            setCursor(Cursor.getPredefinedCursor(Cursor.E_RESIZE_CURSOR));
            draggable = true;

            // BugzID:128 - Implements moveable columns
        } else if (!draggable) {
            moveable = true;
        } else {
            draggable = false;
            moveable = false;
            setCursor(Cursor.getPredefinedCursor(Cursor.DEFAULT_CURSOR));
        }
    }

    @Override
    public void clockTick(long time) {
        if(isSelected() && Datavyu.getVideoController().getCellHighlightAndFocus()) {
            focusNextCell();
        }
    }

    @Override
    public void clockStart(long time) {

    }

    @Override
    public void clockStop(long time) {

    }

    @Override
    public void clockRate(float rate) {

    }

    @Override
    public void clockStep(long time) {
        if(isSelected() && Datavyu.getVideoController().getCellHighlightAndFocus()) {
            focusNextCell();
        }
    }
}<|MERGE_RESOLUTION|>--- conflicted
+++ resolved
@@ -587,19 +587,8 @@
     @Override
     public void mousePressed(final MouseEvent me) {
         if(moveable && !draggable) {
-<<<<<<< HEAD
-            logger.info("Pressed X: " + me.getX());
-
-            if(System.getProperty("os.name").startsWith("Mac OS X")){
-                setCursor(Cursor.getPredefinedCursor(Cursor.HAND_CURSOR));
-            }
-            else{
-                setCursor(Cursor.getPredefinedCursor(Cursor.MOVE_CURSOR));
-            }
-=======
             System.out.println("Pressed X: " + me.getX());
             setCursor(Cursor.getPredefinedCursor(Cursor.MOVE_CURSOR));
->>>>>>> e85fc05d
         }
     }
 
