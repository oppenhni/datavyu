--- conflicted
+++ resolved
@@ -1533,13 +1533,11 @@
      * Action for showing the quicktime video controller.
      */
     @Action
-<<<<<<< HEAD
     public void showVideoController() {
         Datavyu.getApplication().showVideoController();
     }
-=======
+
     public void showQTVideoController() { Datavyu.getApplication().showDataController(); }
->>>>>>> 6f99343a
 
     /**
      * Action for showing the video converter dialog.
