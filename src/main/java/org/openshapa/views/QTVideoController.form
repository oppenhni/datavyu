--- conflicted
+++ resolved
@@ -84,14 +84,7 @@
             </Component>
             <Component class="javax.swing.JLabel" name="lblSpeed">
               <Properties>
-<<<<<<< HEAD
-                <Property name="font" type="java.awt.Font" editor="org.netbeans.beaninfo.editors.FontEditor">
-                  <Font name="Courier New" size="12" style="1"/>
-                </Property>
-                <Property name="text" type="java.lang.String" value="*1.0"/>
-=======
                 <Property name="text" type="java.lang.String" value="0"/>
->>>>>>> 5d7ca26d
                 <Property name="border" type="javax.swing.border.Border" editor="org.netbeans.modules.form.editors2.BorderEditor">
                   <Border info="org.netbeans.modules.form.compat2.border.EmptyBorderInfo">
                     <EmptyBorder bottom="1" left="1" right="2" top="1"/>
