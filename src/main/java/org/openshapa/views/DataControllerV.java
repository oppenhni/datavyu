--- conflicted
+++ resolved
@@ -5,6 +5,7 @@
 import java.text.ParseException;
 import java.text.SimpleDateFormat;
 import java.util.HashSet;
+import java.util.List;
 import java.util.Set;
 import java.util.SimpleTimeZone;
 import javax.swing.JButton;
@@ -154,9 +155,6 @@
     public DataControllerV(final java.awt.Frame parent, final boolean modal) {
         super(parent, modal);
 
-
-
-
         clock.registerListener(this);
 
         initComponents();
@@ -168,7 +166,7 @@
         tracksControllerV = new TracksControllerV();
         tracksPanel.add(tracksControllerV.getTracksPanel());
 
-        this.showTracksPanel(false);
+	this.showTracksPanel(false);
     }
 
     /** Tells the Data Controller if shift is being held or not.
@@ -192,10 +190,6 @@
     public void clockStart(final long time) {
         setCurrentTime(time);
         for (DataViewer viewer : viewers) {
-<<<<<<< HEAD
-            viewer.seekTo(time);
-=======
->>>>>>> 59fedb5d
             viewer.play();
         }
     }
@@ -279,7 +273,6 @@
     private long getCurrentTime() {
         return clock.getTime();
     }
-
 
     /**
      * Remove the specifed viewer form the controller.
@@ -724,14 +717,8 @@
         OpenSHAPAFileChooser jd = new OpenSHAPAFileChooser();
 
         // Add file filters for each of the supported plugins.
-<<<<<<< HEAD
         for (FileFilter f
              : PluginManager.getInstance().getPluginFileFilters()) {
-=======
-        List<FileFilter> filters =
-                PluginManager.getInstance().getPluginFileFilters();
-        for (FileFilter f : filters) {
->>>>>>> 59fedb5d
             jd.addChoosableFileFilter(f);
         }
 
@@ -739,28 +726,9 @@
             File f = jd.getSelectedFile();
             FileFilter ff = jd.getFileFilter();
 
-<<<<<<< HEAD
             for (DataViewer viewer :
                  PluginManager.getInstance().buildDataViewers(ff, f)) {
                 this.addDataViewer(viewer, f);
-=======
-            // Build the data viewer for the file.
-            DataViewer viewer = PluginManager.getInstance().buildViewerFromFile(
-                    f, jd.getFileFilter());
-            if (viewer == null) {
-                logger.error("No DataViewer available.");
-                return;
-            }
-
-            viewer.setDataFeed(f);
-            viewer.setParentController(this);
-            OpenSHAPA.getApplication().show(viewer.getParentJFrame());
-
-            // adjust the overall frame rate.
-            float fps = viewer.getFrameRate();
-            if (fps > currentFPS) {
-                currentFPS = fps;
->>>>>>> 59fedb5d
             }
         }
     }//GEN-LAST:event_openVideoButtonActionPerformed
@@ -943,12 +911,9 @@
     /**
      * Action to invoke when the user clicks on the play button.
      */
-
-
     @Action
     public void playAction() {
         playAt(PLAY_RATE);
-
     }
 
     /**
@@ -981,12 +946,8 @@
             pauseRate = clock.getRate();
             clock.stop();
             lblSpeed.setText("["
-<<<<<<< HEAD
                      + FloatUtils.doubleToFractionStr(new Double(pauseRate))
                      + "]");
-=======
-                 + FloatUtils.doubleToFractionStr(new Double(pauseRate)) + "]");
->>>>>>> 59fedb5d
         }
     }
 
@@ -1123,8 +1084,7 @@
     @Action
     public void goBackAction() {
         try {
-            long j =
-                 -CLOCK_FORMAT.parse(this.goBackTextField.getText()).getTime();
+            long j = -CLOCK_FORMAT.parse(this.goBackTextField.getText()).getTime();
             jump(j);
 
             // BugzID:721 - After going back - start playing again.
@@ -1293,12 +1253,8 @@
     private javax.swing.JButton rewindButton;
     private javax.swing.JButton setCellOffsetButton;
     private javax.swing.JButton setCellOnsetButton;
-<<<<<<< HEAD
-    private javax.swing.JButton setNewCellOnsetButton;
+    private javax.swing.JButton setNewCellOffsetButton;
     private javax.swing.JButton showTracksButton;
-=======
-    private javax.swing.JButton setNewCellOffsetButton;
->>>>>>> 59fedb5d
     private javax.swing.JButton shuttleBackButton;
     private javax.swing.JButton shuttleForwardButton;
     private javax.swing.JButton stopButton;
