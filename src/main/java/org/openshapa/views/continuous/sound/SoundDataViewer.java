--- conflicted
+++ resolved
@@ -293,26 +293,6 @@
             meter = new LevelMeter();
             add(meter);
 
-<<<<<<< HEAD
-=======
-            /**
-             * Handles the repainting of the LevelMeter class.
-             */
-            class PaintTask extends TimerTask {
-
-                /**
-                 * This is the standard run method, and simply paints.
-                 */
-                public void run() {
-                    if (meter.isReady()) {
-                        meter.setNeedNew((playRate != 0));
-                        meter.repaint();
-                    }
-
-                }
-            }
-
->>>>>>> bceca58a
             // set up repainting timer
             t = new Timer();
 
@@ -382,21 +362,6 @@
      * @param position Millisecond absolute position for track.
      */
     public void seekTo(final long position) {
-        try {
-            if (audio != null) {
-                TimeRecord time = new TimeRecord(Constants.TICKS_PER_SECOND,
-                        position);
-                audio.setTime(time);
-            }
-        } catch (QTException e) {
-            logger.error("Unable to find", e);
-        }
-    }
-
-    /**
-     * @param position Millisecond absolute position for track.
-     */
-    public void sync(final long position) {
         try {
             if (audio != null) {
                 TimeRecord time = new TimeRecord(Constants.TICKS_PER_SECOND,
