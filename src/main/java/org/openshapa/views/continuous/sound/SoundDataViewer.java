package org.openshapa.views.continuous.sound;

import java.awt.Component;
import java.io.File;
import java.util.Timer;
import java.util.TimerTask;
import javax.swing.JDesktopPane;
import javax.swing.JFrame;
import javax.swing.JLabel;
import org.apache.log4j.Logger;
import org.openshapa.util.Constants;
import org.openshapa.views.continuous.DataController;
import org.openshapa.views.continuous.DataViewer;
import org.openshapa.views.continuous.quicktime.QTFilter;
import quicktime.QTException;
import quicktime.QTSession;
import quicktime.io.OpenMovieFile;
import quicktime.io.QTFile;
import quicktime.std.StdQTConstants;
import quicktime.std.clocks.TimeRecord;
import quicktime.std.movies.Movie;
import quicktime.std.movies.Track;
import quicktime.std.movies.media.AudioMediaHandler;
import quicktime.std.movies.media.Media;
import quicktime.std.movies.media.MediaEQSpectrumBands;

import quicktime.app.view.QTFactory;
import quicktime.std.StdQTException;


/**
 * The viewer for an audio file.
 */
public final class SoundDataViewer extends JFrame
        implements DataViewer {

    /** Logger for this class. */
    private static Logger logger = Logger.getLogger(SoundDataViewer.class);
    /** The quicktime movie this viewer is displaying. */
    private Movie audio;
    /** The audio track for the above quicktime movie. */
    private Track audioTrack;
    /** The audio media for the above audio track. */
    private Media audioMedia;
    /** Preprocessing audio file. */
    private Movie paudio;
    /** Preprocessing audio track. */
    private Track paudioTrack;
    /** Preprocessing audio media. */
    private Media paudioMedia;
    /** Preprocessing media handler. */
    private AudioMediaHandler paudioMH;
    /** An instance of the class LevelMeter, which draws the meter bars for the
     * sound levels. */
    private LevelMeter meter;
    /** The scaling factor for audio preprocessing; # of samples is divided by
     *  this factor. */
    private static final int SCALING = 1;
    /** This is the preprocessing thread which generates the audioData array. */
    private PreProcess preThread;
    /** The number of milliseconds to wait between painting operations. */
    private static final int REPAINTDELAY = 100;
    /** Constant value used to calculate percentages. */
    private static final int CENT = 100;
    /** Time to natural after painting the display on a seek operation. */
    private float playRate;
    /** Frames per second. */
    private float fps;
    /** This is the timer for repainting the equaliser (LevelMeter). */
    private Timer t;
    /** parent controller. */
    private DataController parent;
    /** Number of millis to jump back upon losing sync during preprocessing. */
    private static final int JUMPFIX = 1000;
    /** Massive array with all the audio intensity data stored. */
    private int[] audioData;
    /** Maximum filesize in milliseconds that will be preprocessed.
     * For some reason, it is now unsafe to make this as high as 120, although
     * with the advent of the preprocessing window this shouldn't matter. */
    private static final int MAXFILESIZE = 40 /* <-secs */ * 1000 / SCALING;
    /** Previous window title. */
    private String wTitle;
    /** Prefix attached to preprocessing window title information. */
    private String pfix = "";
    /** Suffix for preprocessing window title information. */
    private String sfix = "Finished preprocessing. ";
    /** The component holding the movie being played. */
    private Component comp;
    /** The component holding the preprocess duplicate of the movie. */
    private Component preComp;
    /** A collection of internal frames, used to hide the movie. */
    private JDesktopPane superDesk;
    /** The frame holding the movie component. */
    private MyInternalFrame movieFrame;
    /** The frame holding the preprocess component. */
    private MyInternalFrame preFrame;
    /** The frame holding the equaliser. */
    private MyInternalFrame equalFrame;
    /** The time in milliseconds to wait for the video to draw. */
    private static final int VIDEO_DRAW_DELAY = 100;
    /** The amount of extra window size to give the window to hide the movie. */
    private static final int EXTRA_SIZE = 300;
    /** The offset used to hide the movie. */
    private static final int HIDDEN_OFFSET = 200;
    /** The threshold in millis for the movie to be considered out of sync. */
    private static final int SYNCTHRESH = 100;
    /** The fixed window width. */
    private static final int WIN_X = 400;
    /** The fixed window height. */
    private static final int WIN_Y = 400;
    /** The error window height. */
    private static final int ERROR_HEIGHT = 200;
    /** The number of times the delay sequence should be called; this allows
     * the preprocessing movie to start playing. */
    private static final int DELAYTICKS = 3;
    /** This is the number of delay calls that we make each tick; higher values
     * result in a longer initial delay to wait for the movie. */
    private static final int DELAYVAL = 1000000;
    /** Determines whether or not preprocessing has finished successfully. */
    private boolean finishedPreprocess = false;
    /** Records whether or not we have opened a movie. */
    private boolean isMovie;

    /** The preprocessing rate. */
    private static final float PREPROCESSRATE = 1F;

    /** Playback offset. */
    private long offset;

<<<<<<< HEAD
    /** The file opened by the viewer. */
=======
    private boolean playing;

>>>>>>> b242d45e
    private File audioFile;

    /**
     * Constructor - creates new audio viewer.
     */
    public SoundDataViewer() {
        try {
            audio = null;
            offset = 0;
            // Initalise QTJava.
            QTSession.open();

        } catch (QTException e) {
            logger.error("Unable to create SoundViewer", e);
        }
        initComponents();
    }


    //--------------------------------------------------------------------------
    // [interface] org.openshapa.views.continuous.DataViewer
    //
    /**
     * @return The parent JFrame that this data viewer resides within.
     */

    /**
     * @return The duration of the audio in milliseconds. If -1 is returned, the
     * audio's duration cannot be determined.
     */
    public long getDuration() {
        try {
            if (audio != null) {
<<<<<<< HEAD
                return Constants.TICKS_PER_SECOND
                        * audio.getDuration() / audio.getTimeScale();
=======
                return (long)Constants.TICKS_PER_SECOND *
                        (long)audio.getDuration() / (long)audio.getTimeScale();
>>>>>>> b242d45e
            }
        } catch (StdQTException ex) {
            logger.error("Unable to determine QT audio duration", ex);
        }
        return -1;
    }

    /**
     * @return The duration of the audio in milliseconds. If -1 is returned, the
     * audio's duration cannot be determined.
     */
    public long getPreDuration() {
        try {
            if (paudio != null) {
                return Constants.TICKS_PER_SECOND
                        * paudio.getDuration() / paudio.getTimeScale();
            }
        } catch (StdQTException ex) {
            logger.error("Unable to determine QT paudio duration", ex);
        }
        return -1;
    }

    /**
     * @return The playback offset of the audio in milliseconds.
     */
    public long getOffset() {
        return offset;
    }

    /**
     * @param newOffset The playback offset of the audio in milliseconds.
     */
    public void setOffset(final long newOffset) {
        assert (newOffset >= 0);
        offset = newOffset;
    }

    /** @return This frame. */
    public JFrame getParentJFrame() {
        return this;
    }

    /** Preprocessing class. Grabs all the audio data at the start. */
    class PreProcess implements Runnable {

        /** The number of frequency bands used. */
        private int numBands;
        /** The amount of milliseconds audio processing left to do. */
        private int work = 0;
        /** A temporary array populated with the intensity data. */
        private int[] tempLevels;
        /** The time recorded on the last loop call. */
        private long oldTime = 0;
        /** Stores the previous volume level. */
        private float volume;
        /** Ask preprocess to die. */
        private boolean terminate = false;

        /**
         * This is a separate thread which runs the preprocessing.
         * @param bands The number of frequency bands to be used.
         */
        public PreProcess(final int bands) {
            numBands = bands;
            if ((getPreDuration() / SCALING) < MAXFILESIZE) {
                work = (int) (getPreDuration() / SCALING) * numBands;
            } else {
                pfix = ""; // The file was bigger than our threshold.
                work = MAXFILESIZE * numBands;
            }
        }

        /**
         * Asks the preprocessing thread to terminate.
         */
        public void die() {
            terminate = true;
        }

        /** Grabs all the data from the audio stream. */
        public void run() {
            int check = 0;
            try {
                wTitle = getTitle();
                audioData = new int[work];
                MediaEQSpectrumBands bands =
                    new MediaEQSpectrumBands(numBands);
                for (int i = 0; i < numBands; i++) {
                    bands.setFrequency(i, 0); // Not actually zero!
                    paudioMH.setSoundEqualizerBands(bands);
                    paudioMH.setSoundLevelMeteringEnabled(true);
                }
                volume = paudio.getVolume();
                paudio.setVolume(0F);
                paudio.setRate(PREPROCESSRATE);

                int i = 0;
                int delayTicks = DELAYTICKS;
                while (i < (work - 1)) {
                    long atime = getCurrentPreprocessTime();
                    if (atime != oldTime) { // We have a new timecode
                        oldTime = atime;
                        while ((atime - 1) * numBands > (i + SYNCTHRESH)
                                || (atime - 1) * numBands < (i - SYNCTHRESH)) {
                            // If we fell out of sync...
                            long fixedJ = Math.max(1, (atime * SCALING)
                                    - JUMPFIX);
                            if ((atime - 1) * numBands > i) {
                                // Rewind if we went too far,
                                TimeRecord fixtime = new TimeRecord(
                                        Constants.TICKS_PER_SECOND, fixedJ);
                                paudio.setTime(fixtime);
                            }
                            atime = getCurrentPreprocessTime();
                            if (delayTicks > 0) {
                                delayTicks--;
                                for (int waste = 0; waste < DELAYVAL; waste++) {
                                    Math.random();
                                }
                            }
                            // Else keep waiting until the movie catches up.
                        }
                        tempLevels =
                        paudioMH.getSoundEqualizerBandLevels(numBands);
                    }
                    if (tempLevels != null) {
                        for (int j = 0; j < numBands; j++) {
                            audioData[i] = tempLevels[j];
                           if (tempLevels[j] != 0) {
                               check++;
                           }
                            i++;
                        }
                    }
                    if (i == numBands && isMovie) {
                        setSize(WIN_X + 1, WIN_Y);
                        setSize(WIN_X, WIN_Y);
                    }

                    setTitle(pfix + "Preprocessing... " + i * CENT / work + "% "
                             + wTitle);
                }
            } catch (Exception f) {
                logger.error(f.toString(), f);
                movieFrame.dispose();
                preFrame.dispose();
                superDesk.removeAll();
                pfix = "PREPROCESS FAILED! ";
                sfix = " ";
                setTitle(pfix + wTitle);
                JLabel failMsg =
                    new JLabel(" Couldn't get sound intensity data."
                    + " Try converting to .mov first.");
                setSize(WIN_X, ERROR_HEIGHT);
                MyInternalFrame error = new MyInternalFrame(1);
                error.setVisible(true);
                error.add(failMsg);
                superDesk.add(error);
                return;
            } finally {
                finishedPreprocess = true;
            }

            if (terminate) {
                return;
            }
            // Sound level could be checked here.
            meter.setAudioData(audioData);
            setTitle(pfix + sfix + wTitle);
            try {
                paudio.stop();
                paudio.setRate(0F);
                paudio.setVolume(volume);
                paudio.setTime(new
                        TimeRecord(Constants.TICKS_PER_SECOND, 0));
            } catch (QTException e) {
                logger.error("Couldn't reset audio", e);
            }
            int oldWidth = getWidth();
            int oldHeight = getHeight();
            superDesk.setSize(oldWidth + EXTRA_SIZE,
                    oldHeight + EXTRA_SIZE);
            preFrame.shove(oldWidth + HIDDEN_OFFSET,
                    oldHeight + HIDDEN_OFFSET);
            movieFrame.shove(oldWidth + HIDDEN_OFFSET,
                    oldHeight + HIDDEN_OFFSET);
            setSize(oldWidth + EXTRA_SIZE, oldHeight + EXTRA_SIZE);
            try {
                Thread.sleep(VIDEO_DRAW_DELAY);
            } catch (InterruptedException ex) {
                logger.error("Couldn't sleep", ex);
            } finally {
                finishedPreprocess = true;
            }
            superDesk.setSize(oldWidth, oldHeight);
            setSize(oldWidth, oldHeight);

        }

    }

    /**
     * Handles the repainting of the LevelMeter class.
     */
    class PaintTask extends TimerTask {

        /**
         * Paints the level meter if it has data to draw.
         */
        public synchronized void run() {
            if (meter.isReady()) {
                try {
                meter.setAudioTime(getCurrentTime() / SCALING);
                meter.repaint();
                } catch (QTException e) {
                    logger.error("Couldn't get time", e);
                }
            }

        }
    }

    /**
     * Method to open a video file for playback.
     *
     * @param newAudioFile The audio file the viewer is going to display to
     * the user.
     */
    public void setDataFeed(final File newAudioFile) {
        audioFile = newAudioFile;
        try {
            setSize(WIN_X, WIN_Y);
            /* Set resizable false here to avoid nasty QuickTime movie frames
            being drawn when the user resizes the window. Other workarounds
            possible, but most are messy. */
            setResizable(false);
            this.setTitle(audioFile.getName());
            QTFilter movieTest = new QTFilter();
            isMovie = movieTest.accept(audioFile);

            OpenMovieFile omf = OpenMovieFile.asRead(new QTFile(audioFile));
            audio = Movie.fromFile(omf);


            /* Set the time scale for the movie to milliseconds (i.e. 1000 ticks
            per second. */
            audio.setTimeScale(Constants.TICKS_PER_SECOND);


            audioTrack = audio.getIndTrackType(1,
                    StdQTConstants.audioMediaCharacteristic,
                    StdQTConstants.movieTrackCharacteristic);
            audioMedia = audioTrack.getMedia();


            // Calculate frames per second for the audio data.
            fps = (float) audioMedia.getSampleCount() / audioMedia.getDuration()
                    * audioMedia.getTimeScale();

            /* Additional movie, used for preprocessing independently of the
            playback movie. */
            OpenMovieFile omf2 = OpenMovieFile.asRead(new QTFile(audioFile));
            paudio = Movie.fromFile(omf2);

            paudio.setTimeScale(Constants.TICKS_PER_SECOND);


            paudioTrack = paudio.getIndTrackType(1,
                    StdQTConstants.audioMediaCharacteristic,
                    StdQTConstants.movieTrackCharacteristic);
            paudioMedia = paudioTrack.getMedia();

            paudioMH = (AudioMediaHandler) paudioMedia.getHandler();


            // Add the component that "renders" the audio.
            meter = new LevelMeter();

            /* The JDesktopPane is used here as a workaround for hiding the
            movie. QuickTime is clever enough to not allow audio to be played
            if it believes it is not being drawn, so we use this JDesktopPane
            to dupe QuickTime into thinking it is visible, allowing us to play
            and preprocess the audio from the movie. */
            superDesk = new JDesktopPane();
            setContentPane(superDesk);


            movieFrame = new MyInternalFrame(true, getSize());
            movieFrame.setVisible(true);

            preFrame = new MyInternalFrame(true, getSize());
            preFrame.setVisible(true);


            equalFrame = new MyInternalFrame();
            equalFrame.setVisible(true);
            equalFrame.add(meter);

            superDesk.add(preFrame);
            superDesk.add(movieFrame);
            superDesk.add(equalFrame);

            comp = QTFactory.makeQTComponent(audio).asComponent();
            movieFrame.add(comp);


            preComp = QTFactory.makeQTComponent(paudio).asComponent();
            preFrame.add(preComp);

            // set up repainting timer
            t = new Timer();

            t.schedule(new PaintTask(), 0, REPAINTDELAY);

            preThread = new PreProcess(meter.getNumBands());

            Thread thread = new Thread(preThread);
            thread.start();

            setName(getClass().getSimpleName() + "-" + audioFile.getName());

            invalidate();

            this.setVisible(true);

        } catch (QTException e) {
            logger.error("Unable to set audioFile", e);
        }
    }

    /**
     * @return The file used to display this data feed.
     */
    public File getDataFeed() {
        return audioFile;
    }

    /**
     * Sets the parent data controller.
     * @param dataController This is the passed in data controller (parent).
     */
    public void setParentController(final DataController dataController) {
        parent = dataController;
    }

    /**
     * @return The frames per second.
     */
    public float getFrameRate() {
        return fps;
    }

    /**
     * @param rate The playback rate.
     */
    public void setPlaybackSpeed(final float rate) {
        this.playRate = rate;
    }

    /**
     * Plays the continous data stream at the current playback rate..
     */
    public void play() {
        try {
            if (audio != null && finishedPreprocess) {
                audio.setRate(playRate);
                playing = true;
            }
        } catch (QTException e) {
            logger.error("Unable to play", e);
        }
    }

    /**
     * Stops the playback of the continuous data stream.
     */
    public void stop() {
        try {
            if (audio != null && finishedPreprocess) {
                audio.stop();
                playing = false;
            }
        } catch (QTException e) {
            logger.error("Unable to stop", e);
        }
    }

    /**
     * @return Is this dataviewer playing the data feed.
     */
    public boolean isPlaying() {
        return playing;
    }

    /**
     * @param position Millisecond absolute position for track.
     */
    public void seekTo(final long position) {
        try {
            if (audio != null && finishedPreprocess) {
                TimeRecord time = new TimeRecord(Constants.TICKS_PER_SECOND,
                        position);
                audio.setTime(time);
            }
        } catch (QTException e) {
            logger.error("Unable to find", e);
        }
    }


    /**
     * @return Current time in milliseconds.
     *
     * @throws QTException If error occurs accessing underlying implementation.
     */
    public long getCurrentTime() throws QTException {
        return audio.getTime();
    }

    /**
     * @return Current preprocess time in milliseconds.
     *
     * @throws QTException If error occurs accessing underlying implementation.
     */
    public long getCurrentPreprocessTime() throws QTException {
        return paudio.getTime() / SCALING;
    }


    /** This method is called from within the constructor to
     * initialize the form.
     * WARNING: Do NOT modify this code. The content of this method is
     * always regenerated by the Form Editor.
     */
    // <editor-fold defaultstate="collapsed" desc="Generated Code">//GEN-BEGIN:initComponents
    private void initComponents() {

        setDefaultCloseOperation(javax.swing.WindowConstants.DISPOSE_ON_CLOSE);
        setName("Form"); // NOI18N
        addWindowListener(new java.awt.event.WindowAdapter() {
            public void windowClosing(java.awt.event.WindowEvent evt) {
                formWindowClosing(evt);
            }
        });

        java.awt.Dimension screenSize = java.awt.Toolkit.getDefaultToolkit().getScreenSize();
        setBounds((screenSize.width-500)/2, (screenSize.height-500)/2, 500, 500);
    }// </editor-fold>//GEN-END:initComponents

    private void formWindowClosing(java.awt.event.WindowEvent evt) {//GEN-FIRST:event_formWindowClosing

        try {
            preThread.die();
            audio.stop();
            paudio.stop();
            removeAll();
            t.cancel();
        } catch (QTException e) {
            logger.error("Couldn't kill file", e);
        }
        movieFrame.dispose();
        preFrame.dispose();
        this.parent.shutdown(this);
    }//GEN-LAST:event_formWindowClosing
    // Variables declaration - do not modify//GEN-BEGIN:variables
    // End of variables declaration//GEN-END:variables
}<|MERGE_RESOLUTION|>--- conflicted
+++ resolved
@@ -127,12 +127,8 @@
     /** Playback offset. */
     private long offset;
 
-<<<<<<< HEAD
-    /** The file opened by the viewer. */
-=======
     private boolean playing;
 
->>>>>>> b242d45e
     private File audioFile;
 
     /**
@@ -166,13 +162,8 @@
     public long getDuration() {
         try {
             if (audio != null) {
-<<<<<<< HEAD
-                return Constants.TICKS_PER_SECOND
-                        * audio.getDuration() / audio.getTimeScale();
-=======
                 return (long)Constants.TICKS_PER_SECOND *
                         (long)audio.getDuration() / (long)audio.getTimeScale();
->>>>>>> b242d45e
             }
         } catch (StdQTException ex) {
             logger.error("Unable to determine QT audio duration", ex);
@@ -540,7 +531,6 @@
         try {
             if (audio != null && finishedPreprocess) {
                 audio.setRate(playRate);
-                playing = true;
             }
         } catch (QTException e) {
             logger.error("Unable to play", e);
@@ -554,18 +544,10 @@
         try {
             if (audio != null && finishedPreprocess) {
                 audio.stop();
-                playing = false;
             }
         } catch (QTException e) {
             logger.error("Unable to stop", e);
         }
-    }
-
-    /**
-     * @return Is this dataviewer playing the data feed.
-     */
-    public boolean isPlaying() {
-        return playing;
     }
 
     /**
