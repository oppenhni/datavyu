--- conflicted
+++ resolved
@@ -60,17 +60,12 @@
     /** The fixed window height. */
     private static final int WIN_Y = 400;
 
-<<<<<<< HEAD
-    /** Playback offset */
-    private long offset;
-=======
     /** How many milliseconds in a second? */
     private static final int MILLI = 1000;
 
     /** How many frames to check when correcting the FPS. */
     private static final int CORRECTIONFRAMES = 5;
 
->>>>>>> 59fedb5d
 
     //--------------------------------------------------------------------------
     // [initialization]
@@ -141,7 +136,6 @@
     public void setDataFeed(final File videoFile) {
 
         try {
-
             this.setTitle(videoFile.getName());
             OpenMovieFile omf = OpenMovieFile.asRead(new QTFile(videoFile));
             movie = Movie.fromFile(omf);
@@ -168,7 +162,6 @@
 
             fps = (float) visualMedia.getSampleCount()
                   / visualMedia.getDuration() * visualMedia.getTimeScale();
-            //logger.error("Calculated framerate:" + fps);
 
             if (visualMedia.getSampleCount() == 1.0
                     || visualMedia.getSampleCount() == 1) {
@@ -231,7 +224,6 @@
      * @return The frames per second.
      */
     public float getFrameRate() {
-        //logger.error("Getting frame rate: " + fps);
         return fps;
     }
 
