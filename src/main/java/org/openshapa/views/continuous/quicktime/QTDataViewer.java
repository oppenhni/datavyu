package org.openshapa.views.continuous.quicktime;

import java.awt.Component;
import java.awt.Toolkit;
import java.awt.event.KeyEvent;
import java.awt.event.MouseEvent;
import java.awt.event.MouseListener;
import java.io.File;
import javax.swing.JFrame;
import org.apache.log4j.Logger;
import org.openshapa.util.Constants;
import org.openshapa.views.continuous.DataController;
import org.openshapa.views.continuous.DataViewer;
import quicktime.QTException;
import quicktime.QTSession;
import quicktime.app.view.QTFactory;
import quicktime.io.OpenMovieFile;
import quicktime.io.QTFile;
import quicktime.qd.QDDimension;
import quicktime.std.StdQTConstants;
import quicktime.std.StdQTException;
import quicktime.std.clocks.TimeRecord;
import quicktime.std.movies.Movie;
import quicktime.std.movies.TimeInfo;
import quicktime.std.movies.Track;
import quicktime.std.movies.media.Media;

/**
 * The viewer for a quicktime video file.
 */
public final class QTDataViewer extends JFrame implements DataViewer {

    //--------------------------------------------------------------------------
    //
    //

    /** Logger for this class. */
    private static Logger logger = Logger.getLogger(QTDataViewer.class);

    /** How many milliseconds in a second? */
    private static final int MILLI = 1000;

    /** How many frames to check when correcting the FPS. */
    private static final int CORRECTIONFRAMES = 5;

    //--------------------------------------------------------------------------
    //
    //

    /** The quicktime movie this viewer is displaying. */
    private Movie movie;

    /** The visual track for the above quicktime movie. */
    private Track visualTrack;

    /** The visual media for the above visual track. */
    private Media visualMedia;

    /** Rate for playback. */
    private float playRate;

    /** Frames per second. */
    private float fps;

    /** parent controller. */
    private DataController parent;

    /** The playback offset of the movie in milliseconds. */
    private long offset;

    /** Is the movie currently playing? */
    private boolean playing;

    /** The current video file that this viewer is representing. */
    private File videoFile;

    /** The aspect ratio of the opened video. */
    private float aspectRatio;

    /** Has the size of the window had its aspect ratio corrected? */
    private boolean updatedAspect;

    //--------------------------------------------------------------------------
    // [initialization]
    //

    /**
     * Constructor - creates new video viewer.
     */
    public QTDataViewer() {
        try {
            movie = null;
            offset = 0;
            playing = false;
            aspectRatio = 0.0f;
            updatedAspect = false;

            // Initalise QTJava.
            QTSession.open();

        } catch (Throwable e) {
            logger.error("Unable to create QTVideoViewer", e);
        }
        initComponents();
    }

    //--------------------------------------------------------------------------
    // [interface] org.openshapa.views.continuous.DataViewer
    //

    /**
     * @return The duration of the movie in milliseconds. If -1 is returned, the
     * movie's duration cannot be determined.
     */
    public long getDuration() {
        try {
            if (movie != null) {
                return (long) Constants.TICKS_PER_SECOND
                     * (long) movie.getDuration() / (long) movie.getTimeScale();
            }
        } catch (StdQTException ex) {
            logger.error("Unable to determine QT movie duration", ex);
        }

        return -1;
    }

    @Override
    public void validate() {
        // BugzID:753 - Locks the window to the videos aspect ratio.
        if (this.aspectRatio > 0.0 && !updatedAspect) {
            System.out.println("maintaining Aspect ratio");
            setSize((int) (getHeight() * aspectRatio), getHeight());
            this.invalidate();
            updatedAspect = true;
        } else {
            updatedAspect = false;
        }
        super.validate();
    }

    /**
     * @return The playback offset of the movie in milliseconds.
     */
    public long getOffset() {
        return offset;
    }

    /**
     * @param offset The playback offset of the movie in milliseconds.
     */
    public void setOffset(final long offset) {
        assert (offset >= 0);
        this.offset = offset;
    }

    /**
     * @return The parent JFrame that this data viewer resides within.
     */
    public JFrame getParentJFrame() {
        return this;
    }

    /**
     * Method to open a video file for playback.
     *
<<<<<<< HEAD
     * @param videoFile The video file that this viewer is going to display to
     * the user.
=======
     * @param videoFile
     *            The video file that this viewer is going to display to the
     *            user.
>>>>>>> 8459bbd5
     */
    public void setDataFeed(final File videoFile) {
        this.videoFile = videoFile;
        try {
            this.setTitle(videoFile.getName());
            OpenMovieFile omf = OpenMovieFile.asRead(new QTFile(videoFile));
            movie = Movie.fromFile(omf);

            // Set the time scale for our movie to milliseconds (i.e. 1000 ticks
            // per second.
            movie.setTimeScale(Constants.TICKS_PER_SECOND);

            visualTrack = movie.getIndTrackType(1,
                                       StdQTConstants.visualMediaCharacteristic,
                                       StdQTConstants.movieTrackCharacteristic);

            // Initialise the video to be no bigger than a quarter of the screen
            int hScrnWidth = Toolkit.getDefaultToolkit()
                                    .getScreenSize().width / 2;
            aspectRatio = movie.getBounds().getWidthF()
                                    / movie.getBounds().getHeightF();

            if (movie.getBounds().getWidth() > hScrnWidth) {
                visualTrack.setSize(new QDDimension(hScrnWidth,
                                                    hScrnWidth / aspectRatio));
            }

            visualMedia = visualTrack.getMedia();
            this.add(QTFactory.makeQTComponent(movie).asComponent());

            setName(getClass().getSimpleName() + "-" + videoFile.getName());
            this.pack();

            // Prevent initial white frame for video on OSX.
            this.setVisible(true);

            // Set the size of the window to be the same as the incoming video.
            this.setBounds(this.getX(), this.getY(),
                           movie.getBox().getWidth(),
                           movie.getBox().getHeight());

            // BugzID:928 - FPS calculations will fail when using H264.
            // Apparently the Quicktime for Java API does not support a whole
            // bunch of methods with H264.
            fps = (float) visualMedia.getSampleCount()
                  / visualMedia.getDuration() * visualMedia.getTimeScale();

            if (visualMedia.getSampleCount() == 1.0
                    || visualMedia.getSampleCount() == 1) {
                fps = correctFPS();
            }
        } catch (QTException e) {
            logger.error("Unable to setVideoFile", e);
        }
    }

    /**
     * @return The file used to display this data feed.
     */
    public File getDataFeed() {
        return videoFile;
    }

    /**
     * If there was a problem getting the fps, we use this method to fix it.
     * The first few frames (number of which is specified by CORRECTIONFRAMES)
     * are inspected, with the delay between each measured; the two frames with
     * the smallest delay between them are assumed to represent the fps of the
     * entire movie.
<<<<<<< HEAD
=======
     *
>>>>>>> 8459bbd5
     * @return The best fps found in the first few frames.
     */
    private float correctFPS() {
        float minFrameLength = MILLI; // Set this to one second, as the "worst"
        float curFrameLen = 0;
        int curTime = 0;
        for (int i = 0; i < CORRECTIONFRAMES; i++) {
            try {
                TimeInfo timeObj = visualTrack.getNextInterestingTime(
                    StdQTConstants.nextTimeStep, curTime, 1);
                float candidateFrameLen = timeObj.time - curFrameLen;
                curFrameLen = timeObj.time;
                curTime += curFrameLen;
                if (candidateFrameLen < minFrameLength) {
                    minFrameLength = candidateFrameLen;
                }
            } catch (QTException e) {
                logger.error("Error getting time", e);
            }
        }
        return MILLI / minFrameLength;
    }

    /**
     * Sets parent data controller.
<<<<<<< HEAD
     * @param dataController The data controller to be set as parent.
=======
     *
     * @param dataController
     *            The data controller to be set as parent.
>>>>>>> 8459bbd5
     */
    public void setParentController(final DataController dataController) {
        parent = dataController;
    }

    /**
     * @return The frames per second.
     */
    public float getFrameRate() {
        return fps;
    }

    /**
     * @param rate The playback rate.
     */
    public void setPlaybackSpeed(final float rate) {
<<<<<<< HEAD
        this.playRate = rate;
=======
        playRate = rate;
>>>>>>> 8459bbd5
    }

    /**
     * Plays the continous data stream at the current playback rate..
     */
    public void play() {
        try {
            if (movie != null) {
                movie.setRate(playRate);
                playing = true;
            }
        } catch (QTException e) {
            logger.error("Unable to play", e);
        }
    }

    /**
     * Stops the playback of the continous data stream.
     */
    public void stop() {
        try {
            if (movie != null) {
                movie.stop();
                playing = false;
            }
        } catch (QTException e) {
            logger.error("Unable to stop", e);
        }
    }

    /**
     * @return Is this dataviewer playing the data feed.
     */
    public boolean isPlaying() {
        return playing;
    }

    /**
     * @param position Millisecond absolute position for track.
     */
    public void seekTo(final long position) {
        try {
            if (movie != null) {
                TimeRecord time = new TimeRecord(Constants.TICKS_PER_SECOND,
                                                 position);
                movie.setTime(time);
            }
        } catch (QTException e) {
            logger.error("Unable to find", e);
        }
    }

    /**
     * @return Current time in milliseconds.
     *
     * @throws QTException If error occurs accessing underlying implementation.
     */
    public long getCurrentTime() throws QTException {
        return movie.getTime();
    }

    //--------------------------------------------------------------------------
    // [generated]
    //

    /** This method is called from within the constructor to
     * initialize the form.
     * WARNING: Do NOT modify this code. The content of this method is
     * always regenerated by the Form Editor.
     */
    // <editor-fold defaultstate="collapsed" desc="Generated Code">//GEN-BEGIN:initComponents
    private void initComponents() {

        setDefaultCloseOperation(javax.swing.WindowConstants.DISPOSE_ON_CLOSE);
        setName("Form"); // NOI18N
        addWindowListener(new java.awt.event.WindowAdapter() {
            public void windowClosing(java.awt.event.WindowEvent evt) {
                formWindowClosing(evt);
            }
        });

        pack();
    }// </editor-fold>//GEN-END:initComponents

    /**
     * Action to invoke when the QTDataViewer window is closing (clean itself
     * up).
     *
     * @param evt The event that triggered this action.
     */
    private void formWindowClosing(java.awt.event.WindowEvent evt) {//GEN-FIRST:event_formWindowClosing
        try {
            //removeAll();
            movie.stop();
            //movie.disposeQTObject();
        } catch (QTException e) {
            logger.error("Couldn't kill", e);
        }
        this.parent.shutdown(this);
    }//GEN-LAST:event_formWindowClosing

    // Variables declaration - do not modify//GEN-BEGIN:variables
    // End of variables declaration//GEN-END:variables
}<|MERGE_RESOLUTION|>--- conflicted
+++ resolved
@@ -1,16 +1,15 @@
 package org.openshapa.views.continuous.quicktime;
 
-import java.awt.Component;
 import java.awt.Toolkit;
-import java.awt.event.KeyEvent;
-import java.awt.event.MouseEvent;
-import java.awt.event.MouseListener;
 import java.io.File;
+
 import javax.swing.JFrame;
+
 import org.apache.log4j.Logger;
 import org.openshapa.util.Constants;
 import org.openshapa.views.continuous.DataController;
 import org.openshapa.views.continuous.DataViewer;
+
 import quicktime.QTException;
 import quicktime.QTSession;
 import quicktime.app.view.QTFactory;
@@ -30,7 +29,7 @@
  */
 public final class QTDataViewer extends JFrame implements DataViewer {
 
-    //--------------------------------------------------------------------------
+    // --------------------------------------------------------------------------
     //
     //
 
@@ -43,7 +42,7 @@
     /** How many frames to check when correcting the FPS. */
     private static final int CORRECTIONFRAMES = 5;
 
-    //--------------------------------------------------------------------------
+    // --------------------------------------------------------------------------
     //
     //
 
@@ -80,7 +79,7 @@
     /** Has the size of the window had its aspect ratio corrected? */
     private boolean updatedAspect;
 
-    //--------------------------------------------------------------------------
+    // --------------------------------------------------------------------------
     // [initialization]
     //
 
@@ -104,19 +103,19 @@
         initComponents();
     }
 
-    //--------------------------------------------------------------------------
+    // --------------------------------------------------------------------------
     // [interface] org.openshapa.views.continuous.DataViewer
     //
 
     /**
      * @return The duration of the movie in milliseconds. If -1 is returned, the
-     * movie's duration cannot be determined.
+     *         movie's duration cannot be determined.
      */
     public long getDuration() {
         try {
             if (movie != null) {
                 return (long) Constants.TICKS_PER_SECOND
-                     * (long) movie.getDuration() / (long) movie.getTimeScale();
+                        * (long) movie.getDuration() / movie.getTimeScale();
             }
         } catch (StdQTException ex) {
             logger.error("Unable to determine QT movie duration", ex);
@@ -128,8 +127,7 @@
     @Override
     public void validate() {
         // BugzID:753 - Locks the window to the videos aspect ratio.
-        if (this.aspectRatio > 0.0 && !updatedAspect) {
-            System.out.println("maintaining Aspect ratio");
+        if (aspectRatio > 0.0 && !updatedAspect) {
             setSize((int) (getHeight() * aspectRatio), getHeight());
             this.invalidate();
             updatedAspect = true;
@@ -147,7 +145,8 @@
     }
 
     /**
-     * @param offset The playback offset of the movie in milliseconds.
+     * @param offset
+     *            The playback offset of the movie in milliseconds.
      */
     public void setOffset(final long offset) {
         assert (offset >= 0);
@@ -164,14 +163,9 @@
     /**
      * Method to open a video file for playback.
      *
-<<<<<<< HEAD
-     * @param videoFile The video file that this viewer is going to display to
-     * the user.
-=======
      * @param videoFile
      *            The video file that this viewer is going to display to the
      *            user.
->>>>>>> 8459bbd5
      */
     public void setDataFeed(final File videoFile) {
         this.videoFile = videoFile;
@@ -185,18 +179,17 @@
             movie.setTimeScale(Constants.TICKS_PER_SECOND);
 
             visualTrack = movie.getIndTrackType(1,
-                                       StdQTConstants.visualMediaCharacteristic,
-                                       StdQTConstants.movieTrackCharacteristic);
+                    StdQTConstants.visualMediaCharacteristic,
+                    StdQTConstants.movieTrackCharacteristic);
 
             // Initialise the video to be no bigger than a quarter of the screen
-            int hScrnWidth = Toolkit.getDefaultToolkit()
-                                    .getScreenSize().width / 2;
+            int hScrnWidth = Toolkit.getDefaultToolkit().getScreenSize().width / 2;
             aspectRatio = movie.getBounds().getWidthF()
-                                    / movie.getBounds().getHeightF();
+                    / movie.getBounds().getHeightF();
 
             if (movie.getBounds().getWidth() > hScrnWidth) {
-                visualTrack.setSize(new QDDimension(hScrnWidth,
-                                                    hScrnWidth / aspectRatio));
+                visualTrack.setSize(new QDDimension(hScrnWidth, hScrnWidth
+                        / aspectRatio));
             }
 
             visualMedia = visualTrack.getMedia();
@@ -209,15 +202,14 @@
             this.setVisible(true);
 
             // Set the size of the window to be the same as the incoming video.
-            this.setBounds(this.getX(), this.getY(),
-                           movie.getBox().getWidth(),
-                           movie.getBox().getHeight());
+            this.setBounds(this.getX(), this.getY(), movie.getBox().getWidth(),
+                    movie.getBox().getHeight());
 
             // BugzID:928 - FPS calculations will fail when using H264.
             // Apparently the Quicktime for Java API does not support a whole
             // bunch of methods with H264.
             fps = (float) visualMedia.getSampleCount()
-                  / visualMedia.getDuration() * visualMedia.getTimeScale();
+                    / visualMedia.getDuration() * visualMedia.getTimeScale();
 
             if (visualMedia.getSampleCount() == 1.0
                     || visualMedia.getSampleCount() == 1) {
@@ -236,15 +228,12 @@
     }
 
     /**
-     * If there was a problem getting the fps, we use this method to fix it.
-     * The first few frames (number of which is specified by CORRECTIONFRAMES)
-     * are inspected, with the delay between each measured; the two frames with
-     * the smallest delay between them are assumed to represent the fps of the
+     * If there was a problem getting the fps, we use this method to fix it. The
+     * first few frames (number of which is specified by CORRECTIONFRAMES) are
+     * inspected, with the delay between each measured; the two frames with the
+     * smallest delay between them are assumed to represent the fps of the
      * entire movie.
-<<<<<<< HEAD
-=======
      *
->>>>>>> 8459bbd5
      * @return The best fps found in the first few frames.
      */
     private float correctFPS() {
@@ -254,7 +243,7 @@
         for (int i = 0; i < CORRECTIONFRAMES; i++) {
             try {
                 TimeInfo timeObj = visualTrack.getNextInterestingTime(
-                    StdQTConstants.nextTimeStep, curTime, 1);
+                        StdQTConstants.nextTimeStep, curTime, 1);
                 float candidateFrameLen = timeObj.time - curFrameLen;
                 curFrameLen = timeObj.time;
                 curTime += curFrameLen;
@@ -270,13 +259,9 @@
 
     /**
      * Sets parent data controller.
-<<<<<<< HEAD
-     * @param dataController The data controller to be set as parent.
-=======
      *
      * @param dataController
      *            The data controller to be set as parent.
->>>>>>> 8459bbd5
      */
     public void setParentController(final DataController dataController) {
         parent = dataController;
@@ -290,14 +275,11 @@
     }
 
     /**
-     * @param rate The playback rate.
+     * @param rate
+     *            The playback rate.
      */
     public void setPlaybackSpeed(final float rate) {
-<<<<<<< HEAD
-        this.playRate = rate;
-=======
         playRate = rate;
->>>>>>> 8459bbd5
     }
 
     /**
@@ -336,13 +318,14 @@
     }
 
     /**
-     * @param position Millisecond absolute position for track.
+     * @param position
+     *            Millisecond absolute position for track.
      */
     public void seekTo(final long position) {
         try {
             if (movie != null) {
                 TimeRecord time = new TimeRecord(Constants.TICKS_PER_SECOND,
-                                                 position);
+                        position);
                 movie.setTime(time);
             }
         } catch (QTException e) {
@@ -352,28 +335,30 @@
 
     /**
      * @return Current time in milliseconds.
-     *
-     * @throws QTException If error occurs accessing underlying implementation.
+     * @throws QTException
+     *             If error occurs accessing underlying implementation.
      */
     public long getCurrentTime() throws QTException {
         return movie.getTime();
     }
 
-    //--------------------------------------------------------------------------
+    // --------------------------------------------------------------------------
     // [generated]
     //
 
-    /** This method is called from within the constructor to
-     * initialize the form.
-     * WARNING: Do NOT modify this code. The content of this method is
-     * always regenerated by the Form Editor.
-     */
-    // <editor-fold defaultstate="collapsed" desc="Generated Code">//GEN-BEGIN:initComponents
+    /**
+     * This method is called from within the constructor to initialize the form.
+     * WARNING: Do NOT modify this code. The content of this method is always
+     * regenerated by the Form Editor.
+     */
+    // <editor-fold defaultstate="collapsed"
+    // desc="Generated Code">//GEN-BEGIN:initComponents
     private void initComponents() {
 
         setDefaultCloseOperation(javax.swing.WindowConstants.DISPOSE_ON_CLOSE);
         setName("Form"); // NOI18N
         addWindowListener(new java.awt.event.WindowAdapter() {
+            @Override
             public void windowClosing(java.awt.event.WindowEvent evt) {
                 formWindowClosing(evt);
             }
@@ -385,14 +370,13 @@
     /**
      * Action to invoke when the QTDataViewer window is closing (clean itself
      * up).
-     *
-     * @param evt The event that triggered this action.
-     */
-    private void formWindowClosing(java.awt.event.WindowEvent evt) {//GEN-FIRST:event_formWindowClosing
-        try {
-            //removeAll();
+     * 
+     * @param evt
+     *            The event that triggered this action.
+     */
+    private void formWindowClosing(java.awt.event.WindowEvent evt) {// GEN-FIRST:event_formWindowClosing
+        try {
             movie.stop();
-            //movie.disposeQTObject();
         } catch (QTException e) {
             logger.error("Couldn't kill", e);
         }
