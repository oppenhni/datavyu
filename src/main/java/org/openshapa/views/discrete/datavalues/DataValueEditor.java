package org.openshapa.views.discrete.datavalues;

import com.usermetrix.jclient.UserMetrix;
import java.awt.event.FocusEvent;
import java.awt.event.InputEvent;
import java.awt.event.KeyEvent;

import javax.swing.text.JTextComponent;
<<<<<<< HEAD
=======

import org.apache.log4j.Logger;
>>>>>>> ce34beb9
import org.openshapa.OpenSHAPA;
import org.openshapa.models.db.DataCell;
import org.openshapa.models.db.DataValue;
import org.openshapa.models.db.FormalArgument;
import org.openshapa.models.db.Matrix;
import org.openshapa.models.db.MatrixVocabElement;
import org.openshapa.models.db.PredDataValue;
import org.openshapa.models.db.Predicate;
import org.openshapa.models.db.PredicateVocabElement;
import org.openshapa.models.db.SystemErrorException;
import org.openshapa.views.discrete.EditorComponent;

/**
 * DataValueEditor - abstract class extending EditorComponent. Adds
 * functionality specific to DataValues being edited.
 */
public abstract class DataValueEditor extends EditorComponent {

    /** The parent matrix for the DataValue that this view represents. */
    private Matrix parentMatrix;

    /** The parent predicate for the DataValue that this view represents. */
    private PredDataValue parentPredicate;

    /** The DataValue that this view represents. **/
    private DataValue model = null;

    /** The parent datacell for the DataValue that this view represents. */
    private long parentCell;

    /** The index of the datavalue within its parent matrix. */
    private int mIndex;

    /** The index of the data value within its parent predicate. */
    private int pIndex;

    /** Text when editor gained focus (became current editor). */
    private String textOnFocus;

    /** The logger for this class. */
    private UserMetrix logger = UserMetrix.getInstance(DataValueEditor.class);

    /**
     * Constructor.
     * 
     * @param tc
     *            JTextComponent this editor works with.
     * @param cell
     *            The Parent cell that holds the matrix.
     * @param matrix
     *            The parent matrix that holds the DataValue.
     * @param matrixIndex
     *            The index of the data value within the above matrix that this
     *            view is to represent.
     */
    public DataValueEditor(final JTextComponent tc, final DataCell cell,
            final Matrix matrix, final int matrixIndex) {
        super(tc);
        init(cell, null, 0, matrix, matrixIndex);
    }

    /**
     * Constructor.
     * 
     * @param ta
     *            The parent JTextComponent that this editor is nested within.
     * @param cell
     *            The Parent cell that holds the matrix.
     * @param predicate
     *            The parent predicate.
     * @param predicateIndex
     *            The index of the data value within the above predicate that
     *            this view is to represent.
     * @param matrix
     *            The parent matrix that holds the DataValue.
     * @param matrixIndex
     *            The index of the data value within the above matrix that this
     *            view is to represent.
     */
    public DataValueEditor(final JTextComponent ta, final DataCell cell,
            final PredDataValue predicate, final int predicateIndex,
            final Matrix matrix, final int matrixIndex) {
        super(ta);
        init(cell, predicate, predicateIndex, matrix, matrixIndex);
    }

    /**
     * Initialise internal values.
     * 
     * @param cell
     *            The Parent cell that holds the matrix.
     * @param predicate
     *            The parent predicate.
     * @param predicateIndex
     *            The index of the data value within the above predicate that
     *            this view is to represent.
     * @param matrix
     *            The parent matrix that holds the DataValue.
     * @param matrixIndex
     *            The index of the data value within the above matrix that this
     *            view is to represent.
     */
    private void init(final DataCell cell, final PredDataValue predicate,
            final int predicateIndex, final Matrix matrix, final int matrixIndex) {
        // so far all DataValueEditors are editable
        setEditable(true);
        try {
            parentCell = cell.getID();
            parentPredicate = predicate;
            pIndex = predicateIndex;
            parentMatrix = matrix;
            mIndex = matrixIndex;

            if (predicate == null) {
                model = matrix.getArgCopy(mIndex);
            } else {
                Predicate p = predicate.getItsValue();
                model = p.getArgCopy(pIndex);
            }

        } catch (SystemErrorException ex) {
            logger.error("Unable to create DataValueEditor: ", ex);
        }

        updateStrings();
    }

    /**
     * Reset the values by retrieving from the database.
     * 
     * @param cell
     *            The Parent cell that holds the matrix.
     * @param matrix
     *            The parent matrix that holds the DataValue.
     */
    @Override
    public final void resetValue(final DataCell cell, final Matrix matrix) {
        try {
            parentMatrix = matrix;
            parentCell = cell.getID();
            if (parentPredicate == null) {
                model = matrix.getArgCopy(mIndex);
            } else {
                parentPredicate = (PredDataValue) matrix.getArgCopy(mIndex);
                Predicate p = parentPredicate.getItsValue();
                model = p.getArgCopy(pIndex);
            }
        } catch (SystemErrorException ex) {
            logger.error("Unable to create DataValue View: ", ex);
        }

        updateStrings();
    }

    /**
     * Recalculate the string for this editor. In particular check if it is
     * "null" and display the appropriate FormalArg.
     */
    public void updateStrings() {
        String t = "";
        if (!getModel().isEmpty()) {
            t = getModel().toString();
        } else {
            t = getNullArg();
        }

        resetText(t);
    }

    /**
     * @return The displayable version of the null argument. Changes: Replace
     *         call to vocabElement.getFormalArg() with call to
     *         vocabElement.getFormalArgCopy().
     */
    public final String getNullArg() {
        String t = "";
        try {
            if (parentMatrix != null && parentPredicate == null) {
                long mveid = parentMatrix.getMveID();
                MatrixVocabElement mve =
                        parentMatrix.getDB().getMatrixVE(mveid);
                FormalArgument fa = mve.getFormalArgCopy(mIndex);
                t = fa.toString();
            } else if (parentMatrix != null && parentPredicate != null) {
                Predicate p = parentPredicate.getItsValue();
                PredicateVocabElement pve =
                        parentMatrix.getDB().getPredVE(p.getPveID());
                FormalArgument fa = pve.getFormalArgCopy(pIndex);
                t = fa.toString();
            }
        } catch (SystemErrorException e) {
            logger.error("Unable to get NULL arg", e);
        }
        return t;
    }

    /**
     * focusSet is the signal that this editor has become "current".
     * 
     * @param fe
     *            Focus Event
     */
    @Override
    public void focusGained(final FocusEvent fe) {
        textOnFocus = getText();
    }

    /**
     * Action to take when focus is lost for this editor.
     * 
     * @param fe
     *            Focus Event
     */
    @Override
    public void focusLost(final FocusEvent fe) {
        super.focusLost(fe);
        if (!getText().equals(textOnFocus)) {
            updateDatabase();
        }
    }

    /**
     * Action to take by this editor when a key is pressed.
     * 
     * @param e
     *            The KeyEvent that triggered this action.
     */
    @Override
    public void keyPressed(final KeyEvent e) {
        switch (e.getKeyCode()) {
        case KeyEvent.VK_BACK_SPACE:
            if (!getModel().isEmpty()) {
                removeBehindCaret();
            }
            e.consume();
            break;
        case KeyEvent.VK_DELETE:
            if (!getModel().isEmpty()) {
                removeAheadOfCaret();
            }
            e.consume();
            break;

        case KeyEvent.VK_LEFT:
            int selectStart = getSelectionStart();
            int selectEnd = getSelectionEnd();

            // Move caret to the left.
            int c = Math.max(0, getCaretPosition() - 1);
            setCaretPosition(c);

            // If after the move, we have a character to the left is
            // preserved character we need to skip one before passing
            // the key event down to skip again (effectively skipping
            // the preserved character).
            int b = Math.max(0, getCaretPosition());
            c = Math.max(0, getCaretPosition() - 1);
            if (isPreserved(getText().charAt(b))
                    || isPreserved(getText().charAt(c))) {
                setCaretPosition(Math.max(0, getCaretPosition() - 1));
            }
            e.consume();

            // If the user is holding down shift - alter the selection as
            // well as the caret position.
            if (e.getModifiers() == InputEvent.SHIFT_MASK) {
                // Shrink selection left - removed entire selection.
                if (getCaretPosition() == selectStart) {
                    select(selectStart, selectStart);
                    // Grow selection left.
                } else if (getCaretPosition() < selectStart) {
                    select(selectEnd, getCaretPosition());
                    // Shrink selection left.
                } else {
                    select(selectStart, getCaretPosition());
                }
            }

            break;

        case KeyEvent.VK_RIGHT:
            selectStart = getSelectionStart();
            selectEnd = getSelectionEnd();

            // Move caret to the right.
            c = Math.min(getText().length(), getCaretPosition() + 1);
            setCaretPosition(c);

            // If after the move, we have a character to the right that
            // is a preserved character, we need to skip one before
            // passing the key event down to skip again (effectively
            // skipping the preserved character)
            b = Math.min(getText().length() - 1, getCaretPosition());
            c = Math.min(getText().length() - 1, getCaretPosition() + 1);
            if (c < getText().length()
                    && (isPreserved(getText().charAt(c)) || isPreserved(getText()
                            .charAt(b)))) {
                setCaretPosition(Math.min(getText().length() - 1,
                        getCaretPosition() + 1));
            }
            e.consume();

            // If the user is holding down shift - alter the selection as
            // well as the caret position.
            if (e.getModifiers() == InputEvent.SHIFT_MASK) {
                // Shrink selection right - removed entire selection.
                if (getCaretPosition() == selectEnd) {
                    select(selectEnd, selectEnd);
                    // Grow selection right.
                } else if (getCaretPosition() > selectEnd) {
                    select(selectStart, getCaretPosition());
                    // Shrink select right.
                } else {
                    select(getCaretPosition(), selectEnd);
                }
            }

            break;

        default:
            break;
        }
    }

    /**
     * Action to take by this editor when a key is typed.
     * 
     * @param e
     *            KeyEvent
     */
    @Override
    public void keyTyped(final KeyEvent e) {
//        // The backspace key removes digits from behind the caret.
//        if (e.getKeyLocation() == KeyEvent.KEY_LOCATION_UNKNOWN
//                && e.getKeyChar() == '\u0008') {
//
//            // Can't delete an empty data value.
//            if (!getModel().isEmpty()) {
//                removeBehindCaret();
//                e.consume();
//            }
//
//            // The delete key removes digits ahead of the caret.
//        } else if (e.getKeyLocation() == KeyEvent.KEY_LOCATION_UNKNOWN
//                && e.getKeyChar() == '\u007F') {
//
//            // Can't delete an empty data value.
//            if (!getModel().isEmpty()) {
//                removeAheadOfCaret();
//                e.consume();
//            }
//        }
    }

    /**
     * Action to take by this editor when a key is released.
     * 
     * @param e
     *            KeyEvent
     */
    @Override
    public void keyReleased(final KeyEvent e) {
        boolean argIsNull = true;

        if (getText().length() == 0) {
            setText(getNullArg());
        } else {
            argIsNull = (getText().equals(getNullArg()));
        }

        if (argIsNull) {
            selectAll();
        }
    }

    /**
     * Update the database with the model value.
     */
    public void updateDatabase() {
        try {
            // reget the parentCell in case onset or offset have been changed.
            DataCell c =
                    (DataCell) OpenSHAPA.getProject().getDB().getCell(
                            parentCell);

            // Update the OpenSHAPA database with the latest values.
            if (parentMatrix != null && parentPredicate == null) {
                parentMatrix.replaceArg(mIndex, model);
            } else if (parentMatrix != null && parentPredicate != null) {

                Predicate p = parentPredicate.getItsValue();
                p.replaceArg(pIndex, model);
                parentPredicate.setItsValue(p);
                parentMatrix.replaceArg(mIndex, parentPredicate);
            }
            c.setVal(parentMatrix);
            c.getDB().replaceCell(c);
        } catch (SystemErrorException ex) {
            logger.error("Unable to update Database: ", ex);
        }
    }

    /**
     * Determine if the editor tracker permits sub selections within the
     * component.
     * 
     * @return True if permitted to perform sub selection, false otherwise.
     */
    @Override
    public boolean canSubSelect() {
        return (!getModel().isEmpty());
    }

    /**
     * Override selection to catch if the value is null.
     * 
     * @param startClick
     *            Start character of the selection.
     * @param endClick
     *            End character of the selection.
     */
    @Override
    public final void select(final int startClick, final int endClick) {
        if (getModel().isEmpty()) {
            selectAll();
        } else {
            super.select(startClick, endClick);
        }
    }

    /**
     * Set the model data value.
     * 
     * @param dv
     *            The datavalue to set.
     */
    public final void setModel(final DataValue dv) {
        model = dv;
    }

    /**
     * @return The model that this data value view represents.
     */
    public final DataValue getModel() {
        return model;
    }

    /**
     * @return The matrix this datavalue is in.
     */
    public final Matrix getMatrix() {
        return parentMatrix;
    }

    /**
     * @return The index within the matrix where this datavalue exists.
     */
    public final int getmIndex() {
        return mIndex;
    }
}<|MERGE_RESOLUTION|>--- conflicted
+++ resolved
@@ -4,13 +4,7 @@
 import java.awt.event.FocusEvent;
 import java.awt.event.InputEvent;
 import java.awt.event.KeyEvent;
-
 import javax.swing.text.JTextComponent;
-<<<<<<< HEAD
-=======
-
-import org.apache.log4j.Logger;
->>>>>>> ce34beb9
 import org.openshapa.OpenSHAPA;
 import org.openshapa.models.db.DataCell;
 import org.openshapa.models.db.DataValue;
@@ -24,12 +18,12 @@
 import org.openshapa.views.discrete.EditorComponent;
 
 /**
- * DataValueEditor - abstract class extending EditorComponent. Adds
- * functionality specific to DataValues being edited.
+ * DataValueEditor - abstract class extending EditorComponent.
+ * Adds functionality specific to DataValues being edited.
  */
 public abstract class DataValueEditor extends EditorComponent {
 
-    /** The parent matrix for the DataValue that this view represents. */
+    /** The parent matrix for the DataValue that this view represents.*/
     private Matrix parentMatrix;
 
     /** The parent predicate for the DataValue that this view represents. */
@@ -55,66 +49,59 @@
 
     /**
      * Constructor.
-     * 
-     * @param tc
-     *            JTextComponent this editor works with.
-     * @param cell
-     *            The Parent cell that holds the matrix.
-     * @param matrix
-     *            The parent matrix that holds the DataValue.
-     * @param matrixIndex
-     *            The index of the data value within the above matrix that this
-     *            view is to represent.
-     */
-    public DataValueEditor(final JTextComponent tc, final DataCell cell,
-            final Matrix matrix, final int matrixIndex) {
+     *
+     * @param tc JTextComponent this editor works with.
+     * @param cell The Parent cell that holds the matrix.
+     * @param matrix The parent matrix that holds the DataValue.
+     * @param matrixIndex The index of the data value within the above matrix
+     * that this view is to represent.
+     */
+    public DataValueEditor(final JTextComponent tc,
+                           final DataCell cell,
+                           final Matrix matrix,
+                           final int matrixIndex) {
         super(tc);
         init(cell, null, 0, matrix, matrixIndex);
     }
 
     /**
      * Constructor.
-     * 
-     * @param ta
-     *            The parent JTextComponent that this editor is nested within.
-     * @param cell
-     *            The Parent cell that holds the matrix.
-     * @param predicate
-     *            The parent predicate.
-     * @param predicateIndex
-     *            The index of the data value within the above predicate that
-     *            this view is to represent.
-     * @param matrix
-     *            The parent matrix that holds the DataValue.
-     * @param matrixIndex
-     *            The index of the data value within the above matrix that this
-     *            view is to represent.
-     */
-    public DataValueEditor(final JTextComponent ta, final DataCell cell,
-            final PredDataValue predicate, final int predicateIndex,
-            final Matrix matrix, final int matrixIndex) {
+     *
+     * @param ta The parent JTextComponent that this editor is nested within.
+     * @param cell The Parent cell that holds the matrix.
+     * @param predicate The parent predicate.
+     * @param predicateIndex The index of the data value within the above
+     * predicate that this view is to represent.
+     * @param matrix The parent matrix that holds the DataValue.
+     * @param matrixIndex The index of the data value within the above matrix
+     * that this view is to represent.
+     */
+    public DataValueEditor(final JTextComponent ta,
+                           final DataCell cell,
+                           final PredDataValue predicate,
+                           final int predicateIndex,
+                           final Matrix matrix,
+                           final int matrixIndex) {
         super(ta);
         init(cell, predicate, predicateIndex, matrix, matrixIndex);
     }
 
     /**
      * Initialise internal values.
-     * 
-     * @param cell
-     *            The Parent cell that holds the matrix.
-     * @param predicate
-     *            The parent predicate.
-     * @param predicateIndex
-     *            The index of the data value within the above predicate that
-     *            this view is to represent.
-     * @param matrix
-     *            The parent matrix that holds the DataValue.
-     * @param matrixIndex
-     *            The index of the data value within the above matrix that this
-     *            view is to represent.
-     */
-    private void init(final DataCell cell, final PredDataValue predicate,
-            final int predicateIndex, final Matrix matrix, final int matrixIndex) {
+     *
+     * @param cell The Parent cell that holds the matrix.
+     * @param predicate The parent predicate.
+     * @param predicateIndex The index of the data value within the above
+     * predicate that this view is to represent.
+     * @param matrix The parent matrix that holds the DataValue.
+     * @param matrixIndex The index of the data value within the above matrix
+     * that this view is to represent.
+     */
+    private void init(final DataCell cell,
+                      final PredDataValue predicate,
+                      final int predicateIndex,
+                      final Matrix matrix,
+                      final int matrixIndex) {
         // so far all DataValueEditors are editable
         setEditable(true);
         try {
@@ -140,11 +127,9 @@
 
     /**
      * Reset the values by retrieving from the database.
-     * 
-     * @param cell
-     *            The Parent cell that holds the matrix.
-     * @param matrix
-     *            The parent matrix that holds the DataValue.
+     *
+     * @param cell The Parent cell that holds the matrix.
+     * @param matrix The parent matrix that holds the DataValue.
      */
     @Override
     public final void resetValue(final DataCell cell, final Matrix matrix) {
@@ -166,38 +151,39 @@
     }
 
     /**
-     * Recalculate the string for this editor. In particular check if it is
-     * "null" and display the appropriate FormalArg.
+     * Recalculate the string for this editor.  In particular check if it
+     * is "null" and display the appropriate FormalArg.
      */
     public void updateStrings() {
         String t = "";
-        if (!getModel().isEmpty()) {
-            t = getModel().toString();
+        if (!this.getModel().isEmpty()) {
+            t = this.getModel().toString();
         } else {
             t = getNullArg();
         }
 
-        resetText(t);
-    }
-
-    /**
-     * @return The displayable version of the null argument. Changes: Replace
-     *         call to vocabElement.getFormalArg() with call to
-     *         vocabElement.getFormalArgCopy().
+        this.resetText(t);
+    }
+
+    /**
+     * @return The displayable version of the null argument.
+     *
+     * Changes: Replace call to vocabElement.getFormalArg() with call
+     *          to vocabElement.getFormalArgCopy().
      */
     public final String getNullArg() {
         String t = "";
         try {
             if (parentMatrix != null && parentPredicate == null) {
                 long mveid = parentMatrix.getMveID();
-                MatrixVocabElement mve =
-                        parentMatrix.getDB().getMatrixVE(mveid);
+                MatrixVocabElement mve = parentMatrix.getDB()
+                                                     .getMatrixVE(mveid);
                 FormalArgument fa = mve.getFormalArgCopy(mIndex);
                 t = fa.toString();
             } else if (parentMatrix != null && parentPredicate != null) {
                 Predicate p = parentPredicate.getItsValue();
-                PredicateVocabElement pve =
-                        parentMatrix.getDB().getPredVE(p.getPveID());
+                PredicateVocabElement pve = parentMatrix.getDB()
+                                                    .getPredVE(p.getPveID());
                 FormalArgument fa = pve.getFormalArgCopy(pIndex);
                 t = fa.toString();
             }
@@ -209,9 +195,7 @@
 
     /**
      * focusSet is the signal that this editor has become "current".
-     * 
-     * @param fe
-     *            Focus Event
+     * @param fe Focus Event
      */
     @Override
     public void focusGained(final FocusEvent fe) {
@@ -220,9 +204,7 @@
 
     /**
      * Action to take when focus is lost for this editor.
-     * 
-     * @param fe
-     *            Focus Event
+     * @param fe Focus Event
      */
     @Override
     public void focusLost(final FocusEvent fe) {
@@ -234,9 +216,7 @@
 
     /**
      * Action to take by this editor when a key is pressed.
-     * 
-     * @param e
-     *            The KeyEvent that triggered this action.
+     * @param e The KeyEvent that triggered this action.
      */
     @Override
     public void keyPressed(final KeyEvent e) {
@@ -254,25 +234,25 @@
             e.consume();
             break;
 
-        case KeyEvent.VK_LEFT:
-            int selectStart = getSelectionStart();
-            int selectEnd = getSelectionEnd();
-
-            // Move caret to the left.
-            int c = Math.max(0, getCaretPosition() - 1);
-            setCaretPosition(c);
-
-            // If after the move, we have a character to the left is
-            // preserved character we need to skip one before passing
-            // the key event down to skip again (effectively skipping
-            // the preserved character).
-            int b = Math.max(0, getCaretPosition());
-            c = Math.max(0, getCaretPosition() - 1);
-            if (isPreserved(getText().charAt(b))
-                    || isPreserved(getText().charAt(c))) {
-                setCaretPosition(Math.max(0, getCaretPosition() - 1));
-            }
-            e.consume();
+            case KeyEvent.VK_LEFT:
+                int selectStart = this.getSelectionStart();
+                int selectEnd = this.getSelectionEnd();
+
+                // Move caret to the left.
+                int c = Math.max(0, this.getCaretPosition() - 1);
+                this.setCaretPosition(c);
+
+                // If after the move, we have a character to the left is
+                // preserved character we need to skip one before passing
+                // the key event down to skip again (effectively skipping
+                // the preserved character).
+                int b = Math.max(0, getCaretPosition());
+                c = Math.max(0, this.getCaretPosition() - 1);
+                if (this.isPreserved(getText().charAt(b))
+                    || this.isPreserved(getText().charAt(c))) {
+                    setCaretPosition(Math.max(0, getCaretPosition() - 1));
+                }
+                e.consume();
 
             // If the user is holding down shift - alter the selection as
             // well as the caret position.
@@ -281,23 +261,24 @@
                 if (getCaretPosition() == selectStart) {
                     select(selectStart, selectStart);
                     // Grow selection left.
-                } else if (getCaretPosition() < selectStart) {
-                    select(selectEnd, getCaretPosition());
+                    } else if (getCaretPosition() < selectStart) {
+                        select(selectEnd, getCaretPosition());
                     // Shrink selection left.
-                } else {
-                    select(selectStart, getCaretPosition());
+                    } else {
+                        select(selectStart, getCaretPosition());
+                    }
                 }
-            }
-
-            break;
-
-        case KeyEvent.VK_RIGHT:
-            selectStart = getSelectionStart();
-            selectEnd = getSelectionEnd();
-
-            // Move caret to the right.
-            c = Math.min(getText().length(), getCaretPosition() + 1);
-            setCaretPosition(c);
+
+                break;
+
+            case KeyEvent.VK_RIGHT:
+                selectStart = this.getSelectionStart();
+                selectEnd = this.getSelectionEnd();
+
+                // Move caret to the right.
+                c = Math.min(this.getText().length(),
+                                 this.getCaretPosition() + 1);
+                this.setCaretPosition(c);
 
             // If after the move, we have a character to the right that
             // is a preserved character, we need to skip one before
@@ -320,56 +301,33 @@
                 if (getCaretPosition() == selectEnd) {
                     select(selectEnd, selectEnd);
                     // Grow selection right.
-                } else if (getCaretPosition() > selectEnd) {
-                    select(selectStart, getCaretPosition());
+                    } else if (getCaretPosition() > selectEnd) {
+                        select(selectStart, getCaretPosition());
                     // Shrink select right.
-                } else {
-                    select(getCaretPosition(), selectEnd);
+                    } else {
+                        select(getCaretPosition(), selectEnd);
+                    }
                 }
-            }
-
-            break;
-
-        default:
-            break;
+
+                break;
+
+            default:
+                break;
         }
     }
 
     /**
      * Action to take by this editor when a key is typed.
-     * 
-     * @param e
-     *            KeyEvent
+     * @param e KeyEvent
      */
     @Override
     public void keyTyped(final KeyEvent e) {
-//        // The backspace key removes digits from behind the caret.
-//        if (e.getKeyLocation() == KeyEvent.KEY_LOCATION_UNKNOWN
-//                && e.getKeyChar() == '\u0008') {
-//
-//            // Can't delete an empty data value.
-//            if (!getModel().isEmpty()) {
-//                removeBehindCaret();
-//                e.consume();
-//            }
-//
-//            // The delete key removes digits ahead of the caret.
-//        } else if (e.getKeyLocation() == KeyEvent.KEY_LOCATION_UNKNOWN
-//                && e.getKeyChar() == '\u007F') {
-//
-//            // Can't delete an empty data value.
-//            if (!getModel().isEmpty()) {
-//                removeAheadOfCaret();
-//                e.consume();
-//            }
-//        }
+
     }
 
     /**
      * Action to take by this editor when a key is released.
-     * 
-     * @param e
-     *            KeyEvent
+     * @param e KeyEvent
      */
     @Override
     public void keyReleased(final KeyEvent e) {
@@ -392,9 +350,8 @@
     public void updateDatabase() {
         try {
             // reget the parentCell in case onset or offset have been changed.
-            DataCell c =
-                    (DataCell) OpenSHAPA.getProject().getDB().getCell(
-                            parentCell);
+            DataCell c = (DataCell) OpenSHAPA.getProject().getDB()
+                                             .getCell(parentCell);
 
             // Update the OpenSHAPA database with the latest values.
             if (parentMatrix != null && parentPredicate == null) {
@@ -416,26 +373,23 @@
     /**
      * Determine if the editor tracker permits sub selections within the
      * component.
-     * 
+     *
      * @return True if permitted to perform sub selection, false otherwise.
      */
     @Override
     public boolean canSubSelect() {
-        return (!getModel().isEmpty());
+        return (!this.getModel().isEmpty());
     }
 
     /**
      * Override selection to catch if the value is null.
-     * 
-     * @param startClick
-     *            Start character of the selection.
-     * @param endClick
-     *            End character of the selection.
+     * @param startClick Start character of the selection.
+     * @param endClick End character of the selection.
      */
     @Override
     public final void select(final int startClick, final int endClick) {
-        if (getModel().isEmpty()) {
-            selectAll();
+        if (this.getModel().isEmpty()) {
+            this.selectAll();
         } else {
             super.select(startClick, endClick);
         }
@@ -443,9 +397,7 @@
 
     /**
      * Set the model data value.
-     * 
-     * @param dv
-     *            The datavalue to set.
+     * @param dv The datavalue to set.
      */
     public final void setModel(final DataValue dv) {
         model = dv;
@@ -455,20 +407,20 @@
      * @return The model that this data value view represents.
      */
     public final DataValue getModel() {
-        return model;
+        return this.model;
     }
 
     /**
      * @return The matrix this datavalue is in.
      */
     public final Matrix getMatrix() {
-        return parentMatrix;
+        return this.parentMatrix;
     }
 
     /**
      * @return The index within the matrix where this datavalue exists.
      */
     public final int getmIndex() {
-        return mIndex;
+        return this.mIndex;
     }
 }