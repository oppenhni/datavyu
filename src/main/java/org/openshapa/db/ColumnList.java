/*
 * ColumnList.java
 *
 * Created on August 31, 2007, 9:06 PM
 *
 * To change this template, choose Tools | Template Manager
 * and open the template in the editor.
 */

package org.openshapa.db;

import org.openshapa.util.Constants;
import org.openshapa.util.HashUtils;
import java.util.HashMap;
import java.util.Enumeration;
import java.util.Vector;
import org.openshapa.util.OpenHashtable;

/**
 * Class ColumnList
 *
 * A singleton instance of ColumnList is used to maintain the list of
 * columns (AKA spreadsheet variables) for an OpenSHAPA database.
 *
 * Note that while the ColumnList is quite similar to the DBIndex class, it
 * isn't close enough to be a subclass.
 *
 *                                           -- 8/31/07
 */
public class ColumnList
{

    /*************************************************************************/
    /***************************** Fields: ***********************************/
    /*************************************************************************/

    /** Reference to the Database of which this instance is part */
    protected Database db = null;

    /** Index of all instances of Column in the column list */
    protected OpenHashtable<Long, Column> cl = new OpenHashtable<Long, Column>();

    /** Hashmap mapping column names to column IDs.  This mapping is used both
     * to allow lookups by column name, and to determine if a column name is
     * in use.
     */
    protected HashMap<String, Long> nameMap = new HashMap<String, Long>();

    /**
     * Vector of long used to allow the user to maintain an ordering on the
     * columns in the column list.
     *
     * The ID of each column in the column list must appear in the cov vector
     * exactly once.
     */
    protected Vector<Long> cov = null;

    /**
     * instance of ColumnListListeners used to maintain lists of listeners,
     *  and notify them as appropriate.
     */
    protected ColumnListListeners listeners = null;


    /*************************************************************************/
    /*************************** Constructors: *******************************/
    /*************************************************************************/

    // ColumnList()
    /**
     * Constructor for the ColumnList class.
     *                                              -- 4/30/07
     *
     * Changes:
     *
     *    - Added initialization code for the new cov field.
     */
    protected ColumnList(Database db)
         throws SystemErrorException
    {
        super();

        final String mName = "ColumnList::ColumnList(db): ";

        if (db == null) {
            throw new SystemErrorException(mName + "Bad db param");
        }

        this.db = db;

        this.cov = new Vector<Long>();

        this.listeners = new ColumnListListeners(db, this);

        return;

    } /* ColumnList::ColumnList(db) */


    // hashCode()
    /**
     * @return A hash code value for the object.
     */
    @Override
    public int hashCode()
    {
        int hash = super.hashCode();

        hash += HashUtils.Obj2H(db) * Constants.SEED1;
        hash += HashUtils.Obj2H(cl) * Constants.SEED2;
        hash += HashUtils.Obj2H(nameMap) * Constants.SEED3;
        hash += HashUtils.Obj2H(listeners) * Constants.SEED4;

        return hash;
    }


    // equals()
    /**
     * Compares this ColumnList against another.
     *
     * @param obj The object to compare this against.
     *
     * @return true if the Object obj is logically equal to this, false
     * otherwise.
     */
    @Override
    public boolean equals(final Object obj) 
    {
        boolean result;

        if (this == obj)
        {
            result = true;
        }
        else if ( ( obj == null ) || ( obj.getClass() != this.getClass() ) )
        {
            result = false;
        }
        else
        {
            // Must be this class to be here
            ColumnList l = (ColumnList) obj;
            result = super.equals(l)
                && (db == null ? l.db == null : db.equals(l.db))
                && (cl == null ? l.cl == null : cl.equals(l.cl))
                && (nameMap == null ? l.nameMap == null
                                    : nameMap.equals(l.nameMap))
                && (cov == null ? l.cov == null : cov.equals(l.cov))
                && (listeners == null ? l.listeners == null
                                      : listeners.equals(l.listeners));
        }

        return result;
    }


    // toString() -- override
    /**
     * Returns a String representation of the contents of the column list.<br>
     *
     * <i>This function is intended for debugging purposses.</i>
     *
     * @return the string value.
     *
     * Changes:
     *
     *    - None.
     *
     */
    public String toString()
    {
        boolean first = true;
        String s;
        Column col;
        java.util.Enumeration<Column> columns;

        s = "((ColumnList) (cl_contents: (";

        columns = cl.elements();

        while ( columns.hasMoreElements() )
        {
            if ( first )
            {
                first = false;
            }
            else
            {
                s += ", ";
            }
            col = columns.nextElement();
            s += col.toString();
        }
        s += ")))";

        return s;

    } /* ColumnList::toString() */


    /*************************************************************************/
    /**************************** Accessors: *********************************/
    /*************************************************************************/

    // getColOrderVector()
    /**
     * Validate the column order vector (this.cov) maintained by the class
     * and return a copy.
     *
     * @return copy of this.cov
     *
     * @throws org.openshapa.db.SystemErrorException if any errors are detected.
     */
    protected Vector<Long> getColOrderVector()
        throws SystemErrorException
    {
        final String mName = "ColumnList::getColOrderVector(): ";
        Vector<Long> cov_copy = null;

        if ( this.cov == null )
        {
            throw new SystemErrorException(mName + "this.cov null on entry.");
        }

        if ( ! this.validateColOrderVector(this.cov) )
        {
            throw new SystemErrorException(mName +
                    "invalid this.cov on entry,");
        }

        cov_copy = new Vector<Long>(this.cov);

        return cov_copy;

    } /* ColumnList::getColOrderVector() */


    // setColOrderVector()
    /**
     * Verify that the supplied new column order vector is valid.  Throw a
     * system error if it is not.
     *
     * Otherwise, replace the old column order vector with the new, and
     * notify the listeners (all external).
     *
     * @param new_cov new column order vector
     *
     * @throws org.openshapa.db.SystemErrorException if any error is detected.
     */
    protected void setColOrderVector(Vector<Long> new_cov)
        throws SystemErrorException
    {
        final String mName = "ColumnList::setColOrderVector(): ";
        Vector<Long> old_cov = null;

        if ( new_cov == null )
        {
            throw new SystemErrorException(mName + "new_cov null on entry.");
        }

        if ( ! this.validateColOrderVector(new_cov) )
        {
            throw new SystemErrorException(mName +
                    "new_cov invalid on entry,");
        }

        old_cov = new Vector<Long>(this.cov);

        // the column order vector is not used by the database, and thus, at
        // least as of this writing, there is not need to surround it with a
        // cascasde start and end.  However, it doesn't hurt, and it may be
        // needed some day.

        this.db.cascadeStart();

        this.cov = new Vector<Long>(new_cov);

        // inform listeners of the edit.

        this.listeners.notifyListenersOfColOrderVectorEdit(old_cov, new_cov);

        this.db.cascadeEnd();

        return;

    } /* ColumnList::setColOrderVector() */


    // validateColOrderVector()
    /**
     * Validate the supplied test column order vector, and return true if
     * it is valid, and false if it is not.
     *
     * To validate the column order vector we must:
     *
     * 1) verify that the cov contains the same number of elements
     *    column list and the nameMap.
     *
     * 2) verify that the cov contains no duplicate elements.
     *
     * 3) verify that all the elements in the cov appear in the column list.
     *
     * At present, this method is private, as I don't see any need for it out
     * side this method, as any external copies of the column order vector will
     * be maintained by the user interface code, and not be directly accessible
     * to the user.
     *
     * However, if the need presents itself, this method may be made protected,
     * and then be made accessible via a new public call in Database.java.
     *
     *                                              -- 7/31/09
     *
     * @param test_cov reference to the column order vector to be tested.
     *
     * @return true if valid, false otherwise
     *
     * @throws org.openshapa.db.SystemErrorException if any errors are detected.
     */

    private boolean validateColOrderVector(Vector<Long> test_cov)
        throws SystemErrorException
    {
        final String mName = "ColumnList::validateColOrderVector(): ";
        boolean valid = true;
        int i;
        int cl_len;
        int nameMap_len;
        int test_cov_len = 0;
        long col_id;
        Vector<Long> tmp = null;

        // do initial sanity checks

        if ( this.cl == null )
        {
            throw new SystemErrorException(mName + "this.cl null on entry.");
        }

        if ( this.nameMap == null )
        {
            throw new SystemErrorException(mName + "this.cl null on entry.");
        }

        if ( test_cov == null )
        {
            throw new SystemErrorException(mName + "test_cov null on entry.");
        }


        // Now validate the test column order vector.  To do this:
        //
        // 1) verify that the test cov contains the same number of elements
        //    column list and the nameMap.

        if ( valid )
        {
            cl_len = this.cl.size();
            nameMap_len = this.nameMap.size();
            test_cov_len = test_cov.size();

            if ( ( test_cov_len != cl_len ) ||
                 ( test_cov_len != nameMap_len ) )
            {
                valid = false;
            }
        }


        // 2) verify that the cov contains no duplicate elements.

        if ( valid )
        {
            tmp = new Vector<Long>(test_cov);

            java.util.Collections.sort(tmp);

            for ( i = 0; i < test_cov_len - 1; i++ )
            {
                if ( tmp.get(i) == tmp.get(i + 1) )
                {
                    // cov has duplicate entries
                    valid = false;
                }
            }

            tmp = null;
        }


        // 3) verify that all the elements in the cov appear in the column list.

        if ( valid )
        {
            for ( i = 0; i < test_cov_len; i++ )
            {
                col_id = test_cov.get(i);

                if ( ! this.inColumnList(col_id) )
                {
                    valid = false;
                }
            }
        }


        return valid;

    } /* ColumnList::validateColOrderVector() */


    /*************************************************************************/
    /********************* Listener Manipulation: ****************************/
    /*************************************************************************/

    // deregisterExternalListener()
    /**
     * If this.listeners is null, thow a system error exception.
     *
     * Otherwise, pass the deregister external change listeners message on to
     * the instance of ColumnListListeners pointed to by this.listeners.
     *
     *                                           -- 2/11/08
     *
     * Changes:
     *
     *    - None.
     */

    protected void deregisterExternalListener(ExternalColumnListListener el)
        throws SystemErrorException
    {
        final String mName = "ColumnList::deregisterExternalChangeListener()";

        if ( this.listeners == null )
        {
            throw new SystemErrorException(mName + "this.listeners is null!?!");
        }

        this.listeners.deregisterExternalListener(el);

        return;

    } /* ColumnList::deregisterExternalListener() */


    // deregisterInternalListener()
    /**
     * If this.listeners is null, thow a system error exception.
     *
     * Otherwise, pass the deregister internal change listeners message on to
     * the instance of ColumnListListeners pointed to by this.listeners.
     *
     *                                           -- 2/11/08
     *
     * Changes:
     *
     *    - None.
     */

    protected void deregisterInternalListener(long id)
        throws SystemErrorException
    {
        final String mName = "ColumnList::deregisterInternalListener()";

        if ( this.listeners == null )
        {
            throw new SystemErrorException(mName +
                "Attempt to add internal listener to non-cannonical version.");
        }

        this.listeners.deregisterInternalListener(id);

        return;

    } /* ColumnList::deregisterInternalListener() */


    // registerExternalListener()
    /**
     * If this.listeners is null, thow a system error exception.
     *
     * Otherwise, pass the register external change listeners message on to the
     * instance of ColumnListListeners pointed to by this.listeners.
     *
     *                                           -- 2/11/08
     *
     * Changes:
     *
     *    - None.
     */

    protected void registerExternalListener(ExternalColumnListListener el)
        throws SystemErrorException
    {
        final String mName = "ColumnList::registerExternalListener()";

        if ( this.listeners == null )
        {
            throw new SystemErrorException(mName + "listeners == null!?!?");
        }

        this.listeners.registerExternalListener(el);

        return;

    } /* ColumnList::registerExternalListener() */


    // registerInternalListener()
    /**
     * If this.listeners is null, thow a system error exception.
     *
     * Otherwise, pass the register internal change listeners message on to the
     * instance of ColumnListListeners pointed to by this.listeners.
     *
     *                                           -- 2/5/08
     *
     * Changes:
     *
     *    - None.
     */

    protected void registerInternalListener(long id)
        throws SystemErrorException
    {
        final String mName = "ColumnList::registerInternalListener()";

        if ( this.listeners == null )
        {
            throw new SystemErrorException(mName + "this.listeners == null?!?!");
        }

        this.listeners.registerInternalListener(id);

        return;

    } /* ColumnList::addInternalListener() */


    /*************************************************************************/
    /****************************** Methods: *********************************/
    /*************************************************************************/

    // addColumn()
    /**
     * If the column is a DataColumn, verify that its associated matrix
     * vocab element exists and is in the vocab list.
     *
     * Insert the Column into the index, and into the column list.  Call the
     * columns constructItsCells() method.
     *
     *                                                  -- 8/30/07
     *
     * Changes:
     *
     *    - Added code to create and assign an instance of DataColumnListeners
     *      to a newly inserted DataColumn.  Also added code to notify column
     *      list listeners of the column addition.  Finally, added calls to
     *      mark the beginning and end of any resulting cascade of changes.
     *
     *                                                   -- 2/11/08
     *
     *    - Added code to register the column as an internal listener of its
     *      matrix vocab element.
     *                                                   -- 3/22/08
     *
     *    - Added code to add the ID of the new column to the end of the
     *      cov Vector.
<<<<<<< HEAD
     *                                                 JRM -- 7/31/09
=======
     *                                                 7/31/09
>>>>>>> 3685e313
     */

    protected void addColumn(Column col)
       throws SystemErrorException
    {
        final String mName = "ColumnList::addColumn(col): ";
        long mveID;
        DataColumn dc = null;
        DBElement dbe;
        Vector<Long> old_cov = null;
        Vector<Long> new_cov = null;
        MatrixVocabElement mve = null;

        if (col == null) {
            throw new SystemErrorException(mName + "Bad col param");
        }
        else if ( col.getDB() != db )
        {
            throw new SystemErrorException(mName + "col.getDB() != db");
        }
        else if ( col.getID() != DBIndex.INVALID_ID )
        {
            throw new SystemErrorException(mName +
                                           "col.getID() != INVALID_ID");
        }
        else if ( this.cl.containsReference(col) )
        {
            throw new SystemErrorException(mName + "col already in cl?!?");
        }
        else if ( this.nameMap.containsKey(col.name) )
        {
            throw new SystemErrorException(mName + "col name in use!?!");
        }

        if ( col instanceof DataColumn )
        {
            dc = (DataColumn)col;
            mveID = dc.getItsMveID();

            if ( mveID == DBIndex.INVALID_ID )
            {
                throw new SystemErrorException(mName + "dc.itsMveID is invalid");
            }

            dbe = this.db.idx.getElement(mveID);

            if ( dbe == null )
            {
                throw new SystemErrorException(mName +
                        "dc.itsMveID has no referent");
            }

            if ( ! ( dbe instanceof MatrixVocabElement ) )
            {
                throw new SystemErrorException(mName +
                        "dc.itsMveID does not refer to a MatrixVocabElement");
            }

            dc = (DataColumn)col;
            mve = (MatrixVocabElement)dbe;

            if ( dc.name.compareTo(mve.getName()) != 0 )
            {
                throw new SystemErrorException(mName + "name mismatch");
            }

            if ( mve.getType() != dc.getItsMveType() )
            {
                throw new SystemErrorException(mName + "type mismatch");
            }
        }

        this.db.cascadeStart();

        this.db.idx.addElement(col);

        this.cl.put(col.getID(), col);

        this.nameMap.put(col.getName(), col.getID());

        old_cov = new Vector<Long>(this.cov);
        this.cov.add(col.getID());
        new_cov = new Vector<Long>(this.cov);

        col.constructItsCells();

        if ( col instanceof DataColumn )
        {
            DataColumnListeners nl = null;

            nl = new DataColumnListeners(db, (DataColumn)col);
            ((DataColumn)col).setListeners(nl);
        }

        col.register();

        this.listeners.notifyListenersOfColInsertion(col.getID(),
                                                     old_cov,
                                                     new_cov);

        this.db.cascadeEnd();

        this.db.registerInternalCascadeListener(col.getID());

        return;

    } /* ColumnList::addColumn(col) */


    // applyTemporalOrdering()
    /**
     * Tell each column in the column list to sort its cells in onset order.
     *
     *                                               -- 3/20/08
     *
     * Changes:
     *
     *    - None.
     */

    protected void applyTemporalOrdering()
        throws SystemErrorException
    {
        final String mName = "ColumnList::applyTemporalOrdering(): ";
        Column col;
        java.util.Enumeration<Column> columns;

        this.db.cascadeStart();

        columns = cl.elements();

        while ( columns.hasMoreElements() )
        {
            col = columns.nextElement();
            col.sortItsCells();
        }

        this.db.cascadeEnd();

    } /* ColumnList::applyTemporalOrdering() */

    /**
     * getColumn(targetID)
     *
     * Get the instance of Column corresponding with the supplied id.
     *
     *                                                  -- 8/31/07
     *
     * Changes:
     *
     *   - None.
     */

    protected Column getColumn(long targetID)
       throws SystemErrorException
    {
        final String mName = "ColumnList::getVocabElement(targetID): ";
        Column col = null;

        if ( targetID == DBIndex.INVALID_ID )
        {
            throw new SystemErrorException(mName + "targetID == INVALID_ID");
        }

        col = cl.get(targetID);

        if ( col == null )
        {
            throw new SystemErrorException(mName + "target doesn't exist.");
        }

        return col;

    } /* ColumnList::getColumn(targetID) */


    /**
     * getColumn(targetName)
     *
     * Get the instance of Column corresponding with the supplied name.
     *
     *                                                   -- 8/30/07
     *
     * Changes:
     *
     *    - None.
     */

    protected Column getColumn(String targetName)
        throws SystemErrorException
    {
        final String mName = "ColumnList::getColumn(targetName): ";
        Long targetID;
        Column col = null;

        if ( targetName == null )
        {
            throw new SystemErrorException(mName + "targetName == null");
        }
        else if ( targetName.length() == 0 )
        {
            throw new SystemErrorException(mName + "targetName is empty");
        }
        else if ( ! Database.IsValidSVarName(targetName) )
        {
            throw new SystemErrorException(mName + "targetName invalid");
        }
        else if ( ! nameMap.containsKey(targetName) )
        {
            throw new SystemErrorException(mName + "targetName not in nameMap");
        }

        targetID = this.nameMap.get(targetName);

        if ( targetID == DBIndex.INVALID_ID )
        {
            throw new SystemErrorException(mName +
                                           "targetID == INVALID_ID");
        }

        col = cl.get(targetID);

        if ( col == null )
        {
            throw new SystemErrorException(mName + "target doesn't exist.");
        }

        return col;

    } /* ColumnList::getColumn(targetName) */


    // getColumns()
    /**
     * Construct and return a vector containing copies of all Columns
     * in the column list.  If the column list is empty, return null.
     *
     *                                                   -- 8/31/07
     *
     * Changes:
     *
     *    - Modified method to return an empty vector instead of null if
     *      the column list is empty.
     *
     *    - Modified to use clone interface rather than instanceof CF-2009/01/12
     */

    protected java.util.Vector<Column> getColumns()
        throws SystemErrorException
    {
        Vector<Column> cols = new Vector<Column>();
        Enumeration<Column> entries = this.cl.elements();

        while (entries.hasMoreElements())
        {
            Column col = entries.nextElement();
            
            try
            {
                cols.add((Column) col.clone());
            } 
            
            catch (CloneNotSupportedException e)
            {
                throw new SystemErrorException("Unable to clone column.");
            }
        }

        return cols;

    } /* ColumnList::getColumns() */


    // getDataColumns()
    /**
     * Construct and return a vector containing copies of all DataColumns
     * in the column list.  If the column list is empty, return null.
     *
     *                                                   -- 8/31/07
     *
     * Changes:
     *
     *    - Modified the method to return an empty vector if there are
     *      no data columns in the column list.
     *                                                   -- 11/24/08
     */

    protected java.util.Vector<DataColumn> getDataColumns()
        throws SystemErrorException
    {
        Vector<DataColumn> cols = new Vector<DataColumn>();
        Enumeration<Column> entries = this.cl.elements();
        Column col;
        DataColumn dc;        

        while ( entries.hasMoreElements() )
        {
            col = entries.nextElement();

            if ( col instanceof DataColumn )
            {
                dc = (DataColumn)col;

                cols.add(new DataColumn(dc));
            }
        }

        return cols;

    } /* ColumnList::getDataColumns() */


    // getReferenceColumns()
    /**
     * Construct and return a vector containing copies of all DataColumns
     * in the column list.  If the column list is empty, return null.
     *
     *                                                   -- 8/31/07
     *
     * Changes:
     *
     *    - Modified the method to return an empty vector if there are
     *      no reference columns in the column list.
     *                                                   -- 11/24/08
     */

    protected java.util.Vector<ReferenceColumn> getReferenceColumns()
        throws SystemErrorException
    {
        java.util.Vector<ReferenceColumn> cols = null;
        Column col;
        ReferenceColumn rc;
        java.util.Enumeration<Column> entries;

        entries = this.cl.elements();

        cols = new java.util.Vector<ReferenceColumn>();

        while ( entries.hasMoreElements() )
        {
            col = entries.nextElement();

            if ( col instanceof ReferenceColumn )
            {
                rc = (ReferenceColumn)col;

                cols.add(new ReferenceColumn(rc));
            }
        }

        return cols;

    } /* ColumnList::getReferenceColumns() */


    // inColumnList(targetID)
    /**
     * Return true if the column list contains an entry matching the
     * provided id.
     *
     * Changes:
     *
     *    - None.
     */

    protected boolean inColumnList(long targetID)
       throws SystemErrorException
    {
        final String mName = "ColumnList::inColumnList(targetID): ";
        boolean inCL = false;

        if ( targetID == DBIndex.INVALID_ID )
        {
            throw new SystemErrorException(mName + "targetID == INVALID_ID");
        }
        else if ( this.cl.containsKey(targetID) )
        {
            inCL = true;
        }

        return inCL;

    } /* ColumnList::inColumnList(targetID) */


    // inColumnList(targetName)
    /**
     * Return true if the supplied column name currently appears
     * in the column list, and false otherwise.
     *
     *                                               -- 6/3/07
     *
     * Changes:
     *
     *    - None.
     */

    protected boolean inColumnList(String targetName)
        throws SystemErrorException
    {
        final String mName = "ColumnList::inColumnList(targetName): ";
        boolean inUse = false;

        if ( targetName == null )
        {
            throw new SystemErrorException(mName + "targetName == null");
        }
        else if ( targetName.length() == 0 )
        {
            throw new SystemErrorException(mName + "targetName is empty");
        }
        else if ( ! Database.IsValidSVarName(targetName) )
        {
            throw new SystemErrorException(mName + "targetName invalid");
        }
        else if ( nameMap.containsKey(targetName) )
        {
            inUse = true;
        }

        return inUse;

    } /* ColumnList::inColumnList(targetName) */


    // dataColumnInColumnList(targetID)
    /**
     * Return true if the column list contains a data column matching the
     * provided id.
     *
     * Changes:
     *
     *    - None.
     */

    protected boolean dataColumnInColumnList(long targetID)
       throws SystemErrorException
    {
        final String mName = "ColumnList::dataColumnInColumnList(targetID): ";
        boolean inCL = false;
        Column col = null;

        if ( targetID == DBIndex.INVALID_ID )
        {
            throw new SystemErrorException(mName + "targetID == INVALID_ID");
        }
        else if ( this.cl.containsKey(targetID) )
        {
            col = this.cl.get(targetID);

            if ( col == null )
            {
                throw new SystemErrorException(mName + "col == null");
            }
            else if ( col instanceof DataColumn )
            {
                inCL = true;
            }
        }

        return inCL;

    } /* ColumnList::dataColumnInColumnList(targetID) */


    // dataColumnInColumnList(targetName)
    /**
     * Return true if the column list contains a data column matching the
     * provided name.
     *
     * Changes:
     *
     *    - None.
     */

    protected boolean dataColumnInColumnList(String targetName)
       throws SystemErrorException
    {
        final String mName = "ColumnList::dataColumnInColumnList(targetName): ";
        boolean inCL = false;
        long targetID;
        Column col = null;

        if ( targetName == null )
        {
            throw new SystemErrorException(mName + "targetName == null");
        }
        else if ( targetName.length() == 0 )
        {
            throw new SystemErrorException(mName + "targetName is empty");
        }
        else if ( ! Database.IsValidSVarName(targetName) )
        {
            throw new SystemErrorException(mName + "targetName invalid");
        }
        else if ( this.nameMap.containsKey(targetName) )
        {
            targetID = this.nameMap.get(targetName);

            if ( targetID == DBIndex.INVALID_ID )
            {
                throw new SystemErrorException(mName + "targetID == INVALID_ID");
            }

            col = this.cl.get(targetID);

            if ( col == null )
            {
                throw new SystemErrorException(mName + "col == null");
            }
            else if ( col instanceof DataColumn )
            {
                inCL = true;
            }
        }

        return inCL;

    } /* ColumnList::dataColumnInColumnList(targetName) */


    // referenceColumnInColumnList(targetID)
    /**
     * Return true if the column list contains a reference column matching the
     * provided id.
     *
     * Changes:
     *
     *    - None.
     */

    protected boolean referenceColumnInColumnList(long targetID)
       throws SystemErrorException
    {
        final String mName = "ColumnList::referenceColumnInColumnList(targetID): ";
        boolean inCL = false;
        Column col = null;

        if ( targetID == DBIndex.INVALID_ID )
        {
            throw new SystemErrorException(mName + "targetID == INVALID_ID");
        }
        else if ( this.cl.containsKey(targetID) )
        {
            col = this.cl.get(targetID);

            if ( col == null )
            {
                throw new SystemErrorException(mName + "col == null");
            }
            else if ( col instanceof ReferenceColumn )
            {
                inCL = true;
            }
        }

        return inCL;

    } /* ColumnList::referenceColumnInColumnList(targetID) */


    // referenceColumnInColumnList(targetName)
    /**
     * Return true if the column list contains a data column matching the
     * provided name.
     *
     * Changes:
     *
     *    - None.
     */

    protected boolean referenceColumnInColumnList(String targetName)
       throws SystemErrorException
    {
        final String mName =
                "ColumnList::referenceColumnInColumnList(targetName): ";
        boolean inCL = false;
        long targetID;
        Column col = null;

        if ( targetName == null )
        {
            throw new SystemErrorException(mName + "targetName == null");
        }
        else if ( targetName.length() == 0 )
        {
            throw new SystemErrorException(mName + "targetName is empty");
        }
        else if ( ! Database.IsValidSVarName(targetName) )
        {
            throw new SystemErrorException(mName + "targetName invalid");
        }
        else if ( this.nameMap.containsKey(targetName) )
        {
            targetID = this.nameMap.get(targetName);

            if ( targetID == DBIndex.INVALID_ID )
            {
                throw new SystemErrorException(mName + "targetID == INVALID_ID");
            }

            col = this.cl.get(targetID);

            if ( col == null )
            {
                throw new SystemErrorException(mName + "col == null");
            }
            else if ( col instanceof ReferenceColumn )
            {
                inCL = true;
            }
        }

        return inCL;

    } /* ColumnList::referenceColumnInColumnList(targetName) */


    // removeColumn()
    /**
     * Verify that the Column indicated by the targetID is in the column list
     * and that it is empty (that is, it has no cells).  Throw a system error
     * if it is not.
     *
     * Then remove the target Column from the column list and from the index.
     *
     *                                                  -- 8/31/07
     *
     * Changes:
     *
     *    - Added code to remove the listeners just before a data column is
     *      removed and to notify its listeners of the impending deletion.
     *      Added code to notify column list listeners of the column removal.
     *      Finally added calls to mark the beginning and end of any resulting
     *      cascade of changes.
     *                                                   -- 2/11/08
     *
     *    - Added code to remove the ID of the column from the cov -- the
     *      column order vector.
     *                                                   -- 7/31/09
     */

    protected void removeColumn(long targetID)
       throws SystemErrorException
    {
        final String mName = "ColumnList::removeColumn(targetID): ";
        int i;
        long id;
        FormalArgument fArg;
        Vector<Long> old_cov = null;
        Vector<Long> new_cov = null;
        Column col = null;

        if ( targetID == DBIndex.INVALID_ID )
        {
            throw new SystemErrorException(mName + "targetID == INVALID_ID");
        }
        else if ( ! this.cl.containsKey(targetID) )
        {
            throw new SystemErrorException(mName +
                                           "targetID not in vocab list.");
        }
        else if ( ! this.cov.contains(targetID) )
        {
            throw new SystemErrorException(mName +
                    "targetID not in column order list.");
        }

        /* verify that the column is empty before proceeding
         */
        col = this.cl.get(targetID);

        if ( col == null )
        {
            throw new SystemErrorException(mName + "cl.get(targetID) == null??");
        }
        else if ( col.getNumCells() != 0 )
        {
            throw new SystemErrorException(mName + "col.numCells != 0");
        }


        /* notify listeners */
        this.db.cascadeStart();

        if ( col instanceof DataColumn )
        {
            ((DataColumn)col).notifyListenersOfDeletion();
            ((DataColumn)col).setListeners(null);
        }

        old_cov = new Vector<Long>(this.cov);
        new_cov = new Vector<Long>(this.cov);
        if ( ! new_cov.remove(col.getID()) )
        {
            throw new SystemErrorException(mName +
                    "can't remove target ID from new_cov");
        }

        this.listeners.notifyListenersOfColDeletion(col.getID(),
                                                    old_cov,
                                                    new_cov);

        col.deregister();


        /* go ahead and remove */

        if ( (col = this.cl.remove(targetID)) == null )
        {
            throw new SystemErrorException(mName + "cl.remove() failed.");
        }

        if ( ! this.cov.remove(targetID) )
        {
            throw new SystemErrorException(mName + "cov.remove() failed.");
        }

        this.db.idx.removeElement(targetID);

        this.nameMap.remove(col.getName());

        this.db.deregisterInternalCascadeListener(col.getID());

        this.db.cascadeEnd();

        return;

    } /* ColumnList::removeColumn(targetID) */


    // replaceDataColumn(new_dc)
    /**
     * Search the column list for an instance of DataColumn with the same id
     * as that of the supplied instance.  Verify that this instance has the
     * the same value in its itsMveID field as the supplied value.
     *
     * Replace the old version of the DataColumn with the new, but copy the
     * itsCells field into the new version, and update the numCells fields of
     * the new version with the correct value.
     *
     * Replace the old representation of the DataColumn header with the new
     * representation in the column list and in the index.
     *
     * N.B. This method must be used to replace a DataColumn with a modified
     *      version of itself only.  If you play with IDs and try to use it to
     *      replace one DataColumn with another, it will choke.
     *
     *      If the column name has changed, this change must be made in the
     *      associated MatrixVocabElement as well, and vise versa.  This
     *      method doesn't deal with this issue -- we handle it at a higher
     *      level.
     *
     *                                                  -- 8/31/07
     *
     * Changes:
     *
     *    - Added code to transfer the listeners from the old incarnation of
     *      the data column to the new, and to notify the listeners of the
     *      changes.  Added calls to mark the beginning and end of any resulting
     *      cascade of changes.
     *                                                   -- 2/5/08
     */

    protected void replaceDataColumn(DataColumn new_dc, boolean cascade)
       throws SystemErrorException
    {
        final String mName = "ColumnList::replaceDataColumn(dbe): ";
        Column col;
        DataColumn old_dc = null;

        if (new_dc == null) {
            throw new SystemErrorException(mName + "Bad new_dc param");
        }
        else if ( new_dc.getDB() != this.db )
        {
            throw new SystemErrorException(mName + "new_dc.getDB() != this.db");
        }
        else if ( new_dc.getID() == DBIndex.INVALID_ID )
        {
            throw new SystemErrorException(mName +
                                           "new_dc.getID() == INVALID_ID");
        }
        else if ( new_dc.getItsCells() != null )
        {
            throw new SystemErrorException(mName +
                                           "new_dc.getItsCells() != null");
        }

        col = this.cl.get(new_dc.getID());

        if ( col == null )
        {
            throw new SystemErrorException(mName +
                    "can't replace -- not in column list.");
        }
        else if ( ! ( col instanceof DataColumn) )
        {
            throw new SystemErrorException(mName + "type mis-match.");
        }

        old_dc = (DataColumn)col;

        if ( new_dc.getItsMveID() != old_dc.getItsMveID() )
        {
            throw new SystemErrorException(mName + "itsMveID mis-match.");
        }

        if ( new_dc.getItsMveType() != old_dc.getItsMveType() )
        {
            throw new SystemErrorException(mName + "itsMveType mis-match.");
        }

        /* Verify that the name of the old_dc is mapped to the ID of the
         * old_dc in the name map.  If new_dc.name != old_dc.name, we will
         * verify that new_dc.name is valid and that it is not in use shortly.
         */
        if ( ( ! this.nameMap.containsKey(old_dc.getName()) ) ||
             ( this.nameMap.get(old_dc.name) != old_dc.getID() ) )
        {
            throw new SystemErrorException(mName +
                    "old_dc.name not mapped to old_dc.id in name map.");
        }

        if ( new_dc.getName().compareTo(old_dc.getName()) != 0 )
        {
            // verify that the new name is valid and not in use.
            // Here we just check validity and whether the name appears
            // in the column list.  Will check VocabElement list later
            // if the associated MatrixVocabElement hasn't already been
            // updated for the change.

            if ( ( ! ( this.db.IsValidSVarName(new_dc.getName() ) ) ) ||
                 ( this.inColumnList(new_dc.getName() ) ) )
            {
                throw new SystemErrorException(mName +
                        "new_dc.name invalid or in use");
            }

            // name change that must be propagated to the mve associated
            // with the column.  Verify that this has been done.
            MatrixVocabElement mve;

            // mve is a reference to the actual entry in the VocabList.
            // we must be careful not to modify it.
            mve = this.db.vl.getMatrixVocabElement(new_dc.getItsMveID());

            if ( mve == null )
            {
                throw new SystemErrorException(mName +
                        "new_dc.itsMveID has no referent?!?");
            }

            if ( mve.getName().compareTo(new_dc.getName()) != 0 )
            {
                throw new SystemErrorException(mName +
                        "vl hasn't been updated for a column name change");
            }
        }

        this.db.cascadeStart();

        /* Copy the reference to the cells vector from the old version of
         * the DataColumn into the new.  SetItsCells() updates new_dc.numCells
         * in passing.
         */
        new_dc.setItsCells(old_dc.getItsCells());


        /* Move the listeners from the old incarnation to the new */

        new_dc.setListeners(old_dc.getListeners());
        old_dc.setListeners(null);


        /* finally, replace the old DataColumn with the new in the
         * column list.  Similarly, replace the DataColumn in the index.  If
         * the name has changed, replace the old name with the new in the name
         * index.
         */

        if ( this.cl.put(new_dc.getID(), new_dc) != old_dc )
        {
            throw new SystemErrorException(mName + "replace failed.");
        }

        this.db.idx.replaceElement(new_dc);

        if ( old_dc.getName().compareTo(new_dc.getName()) != 0 )
        {
            this.nameMap.remove(old_dc.getName());

            if ( this.nameMap.put(new_dc.getName(), new_dc.getID()) != null )
            {
                throw new SystemErrorException(mName +
                        "Unexpected return from this.nameMap.put().");
            }
        }

        /* null out the itsCells field of the old instance of DataColumn
         * just to ensure that they don't get changed by accident.
         */
        old_dc.setItsCells(null);


        /* Note changes between the old and new incarnations of the
         * DataColumn, and notify the listeners.
         */
        new_dc.noteChange(old_dc, new_dc);
        new_dc.notifyListenersOfChange();

        if ( ! cascade )
        {
            /* copy the cascade related fields from the old to the new incarnation
             * so that the data column will be able to exit the cascade gracefully.
             */
            new_dc.cascadeInProgress = old_dc.cascadeInProgress;
            old_dc.cascadeInProgress = false;

            new_dc.pendingSet = old_dc.pendingSet;
            old_dc.pendingSet = null;
        }

        this.db.cascadeEnd();

        return;

    } /* ColumnList::replaceDataColumn(new_dc) */


    // replaceReferenceColumn(new_rc)
    /**
     * Search the column list for an instance of ReferenceColumn with the same
     * id as that of the supplied instance.
     *
     * Replace the old version of the ReferenceColumn with the new, but copy the
     * itsCells field into the new version, and update the numCells fields of
     * the new version with the correct value.
     *
     * Replace the old representation of the ReferenceColumn header with the new
     * representation in the column list and in the index.
     *
     * N.B. This method must be used to replace a ReferenceColumn with a modified
     *      version of itself only.  If you play with IDs and try to use this to
     *      replace one ReferenceColumn with another, it will choke.
     *
     *                                                  -- 8/31/07
     *
     * Changes:
     *
     *   - None.
     */

    protected void replaceReferenceColumn(ReferenceColumn new_rc)
       throws SystemErrorException
    {
        final String mName = "ColumnList::replaceReferenceColumn(dbe): ";
        Column col;
        ReferenceColumn old_rc = null;

        if (new_rc == null) {
            throw new SystemErrorException(mName + "Bad new_rc param");
        }
        else if ( new_rc.getDB() != this.db )
        {
            throw new SystemErrorException(mName + "new_rd.getDB() != this.db");
        }
        else if ( new_rc.getID() == DBIndex.INVALID_ID )
        {
            throw new SystemErrorException(mName +
                                           "new_rc.getID() == INVALID_ID");
        }
        else if ( new_rc.getItsCells() != null )
        {
            throw new SystemErrorException(mName +
                                           "new_rc.getItsCells() != null");
        }

        col = this.cl.get(new_rc.getID());

        if ( col == null )
        {
            throw new SystemErrorException(mName +
                    "can't replace -- not in column list.");
        }
        else if ( ! ( col instanceof ReferenceColumn) )
        {
            throw new SystemErrorException(mName + "type mis-match.");
        }

        old_rc = (ReferenceColumn)col;

        /* Verify that the name of the old_rc is mapped to the ID of the
         * old_rc in the name map.  If new_rd.name != old_rd.name, we will
         * verify that new_rc.name is valid and that it is not in use shortly.
         */
        if ( ( ! this.nameMap.containsKey(old_rc.getName()) ) ||
             ( this.nameMap.get(old_rc.name) != old_rc.getID() ) )
        {
            throw new SystemErrorException(mName +
                    "old_rc.name not mapped to old_rc.id in name map.");
        }

        if ( new_rc.getName().compareTo(old_rc.getName()) != 0 )
        {
            // verify that the new name is valid and not in use.

            if ( ( ! ( this.db.IsValidSVarName(new_rc.getName() ) ) ) ||
                 ( this.db.vl.inVocabList(new_rc.getName() ) ) ||
                 ( this.inColumnList(new_rc.getName() ) ) )
            {
                throw new SystemErrorException(mName +
                        "new_rc.name invalid or in use");
            }
        }

        /* Copy the reference to the cells vector from the old version of
         * the ReferenceColumn into the new.  SetItsCells() updates
         * new_rc.numCells in passing.
         */
        new_rc.setItsCells(old_rc.getItsCells());


        /* finally, replace the old ReferenceColumn with the new in the
         * column list.  Similarly, replace the ReferenceColumn in the index.
         * If the name has changed, replace the old name with the new in the
         * name index.
         */

        if ( this.cl.put(new_rc.getID(), new_rc) != old_rc )
        {
            throw new SystemErrorException(mName + "replace failed.");
        }

        this.db.idx.replaceElement(new_rc);

        if ( old_rc.getName().compareTo(new_rc.getName()) != 0 )
        {
            this.nameMap.remove(old_rc.getName());

            if ( this.nameMap.put(new_rc.getName(), new_rc.getID()) != null )
            {
                throw new SystemErrorException(mName +
                        "Unexpected return from this.nameMap.put().");
            }
        }

        return;

    } /* ColumnList::replaceReferenceColumn(new_dc) */


    // toDBString()
    /**
     * Returns a String representation of the contents of the ColumnList.<br>
     *
     * <i>This function is intended for debugging purposses.</i>
     *
     * @return the string value.
     *
     * Changes:
     *
     *    - None.
     *
     */
    public String toDBString()
    {
        boolean first = true;
        String s;
        Column col;
        java.util.Enumeration<Column> entries;

        try
        {
            s = "((ColumnList) (cl_size: ";
            s += this.cl.size();
            s += ") (cl_contents: (";
            entries = this.cl.elements();
            while ( entries.hasMoreElements() )
            {
                if ( first )
                {
                    first = false;
                }
                else
                {
                    s += ", ";
                }
                col = entries.nextElement();
                s += col.toDBString();
            }
            s += ")))";
        }

        catch (SystemErrorException e)
        {
             s = "FAILED with SystemErrorException \"" + e.toString() + "\")";
        }

        return s;

    } /* ColumnList::toDBString() */


    // toMODBFile_colDecs()
    /**
     * Write declarations of all non system data columns to the supplied file
     * in MacSHAPA ODB file format.  The output of this method is the
     * <s_var_dec_list> in the grammar defining the MacSHAPA ODB file
     * format.
     *
     * The newLine parameter exists to assist debugging.  While MacSHAPA
     * ODB files must always use '\r' as the new line character, in our
     * internal test code, it is frequently useful to use '\n' instead.
     *
     * Note that this method throws away a lot of information about each
     * data column, as this data is not used in MacSHAPA.
     *
     *                                              12/31/08
     *
     * Changes:
     *
     *    - None.
     */

    protected void toMODBFile_colDecs(java.io.PrintStream output,
                                      String newLine,
                                      String indent)
        throws SystemErrorException,
               java.io.IOException
    {
        final String mName = "VocabList::toMODBFile_colDecs()";
        String colIndent;
        Column col;
        DataColumn dc;
        java.util.Enumeration<Column> entries;

        if ( output == null )
        {
            throw new SystemErrorException(mName + "output null on entry");
        }

        if ( newLine == null )
        {
            throw new SystemErrorException(mName + "newLine null on entry");
        }

        if ( indent == null )
        {
            throw new SystemErrorException(mName + "indent null on entry");
        }

        output.printf("%s(%s", indent, newLine);

        colIndent = indent + "  ";

        entries = this.cl.elements();

        while ( entries.hasMoreElements() )
        {
            col = entries.nextElement();

            if ( col instanceof DataColumn )
            {
                dc = (DataColumn)col;

                if ( this.db.toMODBFile_includeDataColumnInUserSection(dc) )
                {
                    dc.toMODBFile_colDec(output, newLine, colIndent);
                }
            }
        }


        output.printf("%s)%s", indent, newLine);

        return;

    } /* ColumnList::toMODBFile_colDecs() */


    // toMODBFile_colDefs()
    /**
     * Write definitions of all user data columns to the supplied file
     * in MacSHAPA ODB file format.  The output of this method is the
     * <s_var_def_list> in the grammar defining the MacSHAPA ODB file
     * format.
     *
     * The newLine parameter exists to assist debugging.  While MacSHAPA
     * ODB files must always use '\r' as the new line character, in our
     * internal test code, it is frequently useful to use '\n' instead.
     *
     * Note that this method throws away a lot of information about each
     * data column, as this data is not used in MacSHAPA.
     *
     *                                              12/31/08
     *
     * Changes:
     *
     *    - None.
     */

    protected void toMODBFile_colDefs(java.io.PrintStream output,
                                      String newLine,
                                      String indent)
        throws SystemErrorException,
               java.io.IOException
    {
        final String mName = "VocabList::toMODBFile_colDefs()";
        String colIndent;
        Column col;
        DataColumn dc;
        java.util.Enumeration<Column> entries;

        if ( output == null )
        {
            throw new SystemErrorException(mName + "output null on entry");
        }

        if ( newLine == null )
        {
            throw new SystemErrorException(mName + "newLine null on entry");
        }

        if ( indent == null )
        {
            throw new SystemErrorException(mName + "indent null on entry");
        }

        output.printf("%s(%s", indent, newLine);

        colIndent = indent + "  ";

        entries = this.cl.elements();

        while ( entries.hasMoreElements() )
        {
            col = entries.nextElement();

            if ( col instanceof DataColumn )
            {
                dc = (DataColumn)col;

                if ( this.db.toMODBFile_includeDataColumnInUserSection(dc) )
                {
                    dc.toMODBFile_colDef(output, newLine, colIndent);
                }
            }
        }

        output.printf("%s)%s", indent, newLine);

        return;

    } /* ColumnList::toMODBFile_colDefs() */

} /* class ColumnList */
<|MERGE_RESOLUTION|>--- conflicted
+++ resolved
@@ -567,11 +567,7 @@
      *
      *    - Added code to add the ID of the new column to the end of the
      *      cov Vector.
-<<<<<<< HEAD
-     *                                                 JRM -- 7/31/09
-=======
      *                                                 7/31/09
->>>>>>> 3685e313
      */
 
     protected void addColumn(Column col)
