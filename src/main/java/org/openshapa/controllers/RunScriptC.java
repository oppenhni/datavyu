--- conflicted
+++ resolved
@@ -54,44 +54,13 @@
     }
 
     /**
-<<<<<<< HEAD
-=======
-     * @return The scripting engine to use when running this script controller.
-     */
-    private ScriptEngine setupScripting() {
-        // Initialise the scripting engine.
-        ScriptEngine rubyEngine = null;
-        // we need to avoid using the
-        // javax.script.ScriptEngineManager, so that OpenSHAPA can work in
-        // java 1.5. Instead we use the JRubyScriptEngineManager BugzID: 236
-        JRubyScriptEngineManager m = new JRubyScriptEngineManager();
-
-        // Whoops - JRubyScriptEngineManager may have failed, if that does
-        // not construct engines for jruby correctly, switch to
-        // javax.script.ScriptEngineManager
-        if (m.getEngineFactories().size() == 0) {
-            ScriptEngineManager m2 = new ScriptEngineManager();
-            rubyEngine = m2.getEngineByName("jruby");
-        } else {
-            rubyEngine = m.getEngineByName("jruby");
-        }
-
-        return rubyEngine;
-    }
-
-    /**
->>>>>>> 549ed696
      * Action for running a script.
      *
      * @param rubyFile The file of the ruby script to run.
      */
     public void runScript(final File rubyFile) {
 
-<<<<<<< HEAD
         ScriptEngine rubyEngine = OpenSHAPA.getScriptingEngine();
-=======
-        ScriptEngine rubyEngine = setupScripting();
->>>>>>> 549ed696
 
         // Update the list of most recently used scripts.
         LinkedList<File> lastScripts = OpenSHAPA.getLastScriptsExecuted();
