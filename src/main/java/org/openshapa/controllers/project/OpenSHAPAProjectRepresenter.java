--- conflicted
+++ resolved
@@ -57,13 +57,10 @@
             // TODO: remove this
             map.put("offset", Long.toString(viewerSetting.getOffset()));
 
-<<<<<<< HEAD
             // BugzID:1806
             map.put("settingsId", viewerSetting.getSettingsId());
             map.put("version", ViewerSetting.VERSION);
 
-=======
->>>>>>> 09587a15
             return representMapping("!vs", map, Boolean.FALSE);
         }
     }
@@ -79,10 +76,7 @@
             map.put("locked", interfaceSettings.isLocked());
             map.put("bookmark",
                 Long.toString(interfaceSettings.getBookmarkPosition()));
-<<<<<<< HEAD
             map.put("version", TrackSettings.VERSION);
-=======
->>>>>>> 09587a15
 
             return representMapping("!ts", map, Boolean.FALSE);
         }
