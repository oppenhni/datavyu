package org.openshapa.controllers;

import java.io.File;
import java.io.FileNotFoundException;
import java.io.FileOutputStream;
import java.io.IOException;

import java.util.zip.ZipEntry;
import java.util.zip.ZipOutputStream;

import org.openshapa.models.db.LogicErrorException;
import org.openshapa.models.db.MacshapaDatabase;
import org.openshapa.models.project.Project;
import org.openshapa.models.project.ViewerSetting;

import com.usermetrix.jclient.UserMetrix;

import org.jdesktop.application.Application;
import org.jdesktop.application.ResourceMap;

import org.openshapa.OpenSHAPA;


/**
 * Master controller for handling project and database file saving logic.
 */
public final class SaveC {

    /** The logger for this class. */
    private final UserMetrix logger = UserMetrix.getInstance(SaveC.class);

    /**
     * Saves only a database to disk.
     *
     * @param databaseFile The location to save the database too.
     * @param database The database to save to disk.
     *
     * @throws LogicErrorException If unable to save the database.
     */
    public void saveDatabase(final String databaseFile,
        final MacshapaDatabase database) throws LogicErrorException {
        this.saveDatabase(new File(databaseFile), database);
    }

    /**
     * Saves only a database to disk.
     *
     * @param databaseFile The location to save the database too.
     * @param database The database to save to disk.
     *
     * @throws LogicErrorException If unable to save the database.
     */
    public void saveDatabase(final File databaseFile,
        final MacshapaDatabase database) throws LogicErrorException {
        logger.usage("saving database");

        SaveDatabaseFileC saveDBC = new SaveDatabaseFileC();
        saveDBC.saveDatabase(databaseFile, database);
    }

    /**
     * Saves an entire project, including database to disk.
     *
     * @param projectFile The destination to save the project too.
     * @param project The project to save to disk.
     * @param database The database to save to disk.
     *
     * @throws LogicErrorException If unable to save the entire project to
     * disk.
     */
    public void saveProject(final File projectFile, final Project project,
        final MacshapaDatabase database) throws LogicErrorException {

        try {
            logger.usage("save project");

<<<<<<< HEAD
=======
            // BugzID:1804 - Need to store the original absolute path of the
            // project file so that we can build relative paths to search when
            // loading, if the project file is moved around.
            project.setOriginalProjectDirectory(projectFile.getAbsolutePath());

>>>>>>> 09587a15
            FileOutputStream fos = new FileOutputStream(projectFile);
            ZipOutputStream zos = new ZipOutputStream(fos);

            ZipEntry projectEntry = new ZipEntry("project");
            zos.putNextEntry(projectEntry);
            new SaveProjectFileC().save(zos, project);
            zos.closeEntry();

            ZipEntry dbEntry = new ZipEntry("db");
            zos.putNextEntry(dbEntry);
            new SaveDatabaseFileC().saveAsCSV(zos, database);
            zos.closeEntry();

            // TODO: put additional zip entries here
            for (ViewerSetting vs : project.getViewerSettings()) {
                ZipEntry vsEntry = new ZipEntry(vs.getSettingsId());
                zos.putNextEntry(vsEntry);
                vs.writeSettings(zos);
            }

            zos.finish();
            zos.close();

            fos.flush();
            fos.close();
        } catch (FileNotFoundException e) {
            ResourceMap rMap = Application.getInstance(OpenSHAPA.class)
                .getContext().getResourceMap(OpenSHAPA.class);
            throw new LogicErrorException(rMap.getString("UnableToSave.message",
                    projectFile), e);
        } catch (IOException e) {
            ResourceMap rMap = Application.getInstance(OpenSHAPA.class)
                .getContext().getResourceMap(OpenSHAPA.class);
            throw new LogicErrorException(rMap.getString("UnableToSave.message",
                    projectFile), e);
        }
    }
}<|MERGE_RESOLUTION|>--- conflicted
+++ resolved
@@ -74,14 +74,11 @@
         try {
             logger.usage("save project");
 
-<<<<<<< HEAD
-=======
             // BugzID:1804 - Need to store the original absolute path of the
             // project file so that we can build relative paths to search when
             // loading, if the project file is moved around.
             project.setOriginalProjectDirectory(projectFile.getAbsolutePath());
 
->>>>>>> 09587a15
             FileOutputStream fos = new FileOutputStream(projectFile);
             ZipOutputStream zos = new ZipOutputStream(fos);
 
