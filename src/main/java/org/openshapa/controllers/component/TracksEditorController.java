--- conflicted
+++ resolved
@@ -11,7 +11,6 @@
 import javax.swing.ImageIcon;
 import javax.swing.JComponent;
 import javax.swing.JPanel;
-import javax.swing.SwingUtilities;
 
 import org.openshapa.event.component.CarriageEvent;
 import org.openshapa.event.component.CarriageEventAdapter;
@@ -20,11 +19,9 @@
 
 import org.openshapa.models.component.MixerModel;
 import org.openshapa.models.component.RegionConstants;
-import org.openshapa.models.component.RegionModel;
 import org.openshapa.models.component.TrackModel;
 import org.openshapa.models.component.Viewport;
 import org.openshapa.models.id.Identifier;
-
 import org.openshapa.plugins.CustomActions;
 import org.openshapa.plugins.ViewerStateListener;
 
@@ -56,12 +53,7 @@
     /**
      * Create a new tracks editor controller.
      */
-<<<<<<< HEAD
     public TracksEditorController(final MixerController mixerController, final MixerModel mixer) {
-=======
-    public TracksEditorController(final MixerController mixerController,
-        final MixerView mixer) {
->>>>>>> df68f110
         tracks = new LinkedList<Track>();
         this.mixerController = mixerController;
         this.mixerView = mixer;
@@ -241,7 +233,7 @@
      * snapping is enabled through {@link #setAllowSnap(boolean)}, then this
      * function will attempt to synchronize the track position with every other
      * track's position of interest. A position of interest includes time 0, start
-     * of a track, bookmarked positions, end of a track, and the current needle
+     * of a track, bookmarked positions, end of a track, and the current needle 
      * position.
      *
      * @param trackId
@@ -266,15 +258,12 @@
                 tc.setTrackOffset(newOffset);
                 snapMarkerController.setMarkerTime(-1);
 
-                final SnapPoint snapPoint = snapOffset(trackId,
-                        snapTemporalPosition);
+                final SnapPoint snapPoint = snapOffset(trackId, snapTemporalPosition);
                 tc.setMoveable(snapPoint == null);
-
                 if (snapPoint == null) {
                     snapMarkerController.setMarkerTime(-1);
                 } else {
-                    snapMarkerController.setMarkerTime(
-                        snapPoint.snapMarkerPosition);
+                    snapMarkerController.setMarkerTime(snapPoint.snapMarkerPosition);
                     tc.setTrackOffset(newOffset + snapPoint.snapOffset);
                 }
 
@@ -306,10 +295,8 @@
     private SnapPoint snapOffset(final Identifier trackId,
         final long temporalSnapPosition) {
         final Viewport viewport = mixerView.getViewport();
-
-        /** Points on other (non-selected) data tracks that can be used for alignment. */
+    	/** Points on other (non-selected) data tracks that can be used for alignment. */
         final List<Long> snapCandidates = new ArrayList<Long>();
-
         /** Points on the current/selected data track that may be used for alignment against other data tracks. */
         final List<Long> snapPoints = new LinkedList<Long>();
         final Iterator<Track> allTracks = tracks.iterator();
@@ -318,27 +305,14 @@
 
         // add time zero as a candidate snap point
         if (viewport.isTimeInViewport(0)) {
-            snapCandidates.add(0L);
-        }
-
+        	snapCandidates.add(0L);
+        }
+        
         // add the needle as a candidate snap point
-
-        final long needlePosition = mixerController.getNeedleController()
-            .getNeedleModel().getCurrentTime();
-
+        
+        final long needlePosition = mixerController.getNeedleController().getNeedleModel().getCurrentTime();
         if (viewport.isTimeInViewport(needlePosition)) {
-            snapCandidates.add(needlePosition);
-        }
-
-        // BugzID:2410 - Region markers are snap candidates as well.
-        RegionModel rm = mixerController.getRegionController().getRegionModel();
-
-        if (viewport.isTimeInViewport(rm.getRegionStart())) {
-            snapCandidates.add(rm.getRegionStart());
-        }
-
-        if (viewport.isTimeInViewport(rm.getRegionEnd())) {
-            snapCandidates.add(rm.getRegionEnd());
+        	snapCandidates.add(needlePosition);
         }
 
         // Compile track and candidate snap points
@@ -349,19 +323,18 @@
             final long bookmark = trackController.getBookmark();
             final long duration = trackController.getDuration();
 
-            final List<Long> snapList = track.trackId.equals(trackId)
-                ? snapPoints : snapCandidates;
-
+            final List<Long> snapList = track.trackId.equals(trackId) ? snapPoints : snapCandidates;
+            
             if (offset > 0) {
-                snapList.add(offset);
-            }
-
-            if ((offset + bookmark) > 0) {
-                snapList.add(offset + bookmark);
-            }
-
-            if ((offset + duration) > 0) {
-                snapList.add(offset + duration);
+            	snapList.add(offset);
+            }
+
+            if (offset + bookmark > 0) {
+            	snapList.add(offset + bookmark);
+            }
+
+            if (offset + duration > 0) {
+            	snapList.add(offset + duration);
             }
 
             if (duration > longestDuration) {
@@ -374,26 +347,22 @@
             return null;
         }
 
-        final long snappingThreshold = TrackController
-            .calculateSnappingThreshold(viewport);
-
+        final long snappingThreshold = TrackController.calculateSnappingThreshold(viewport);
+        
         // Remove duplicate candidate snap points
         for (int i = snapCandidates.size() - 1; i > 0; i--) {
-
-            if (snapCandidates.get(i).equals(snapCandidates.get(i - 1))) {
-                snapCandidates.remove(i);
-            }
-        }
-
+        	if (snapCandidates.get(i).equals(snapCandidates.get(i - 1))) {
+        		snapCandidates.remove(i);
+        	}
+        }
+        
         // Sort the candidate snap points
         Collections.sort(snapCandidates);
 
         // Search for a snap position nearest to temporalSnapPosition
-        int nearestIndex = Collections.binarySearch(snapPoints,
-                temporalSnapPosition);
-
+        int nearestIndex = Collections.binarySearch(snapPoints, temporalSnapPosition);
         if (nearestIndex < 0) {
-            nearestIndex = -(nearestIndex + 1);
+        	nearestIndex = -(nearestIndex + 1);
         }
 
         if (nearestIndex >= snapPoints.size()) {
@@ -419,9 +388,8 @@
         for (Long snapPoint : snapPoints) {
             int candidateIndex = Collections.binarySearch(snapCandidates,
                     snapPoint);
-
             if (candidateIndex < 0) {
-                candidateIndex = -(candidateIndex + 1);
+            	candidateIndex = -(candidateIndex + 1);
             }
 
             if (candidateIndex >= snapCandidates.size()) {
@@ -436,12 +404,10 @@
             }
 
             if ((lowerSnapTime < snapPoint)
-                    && (Math.abs(snapPoint - lowerSnapTime)
-                        < snappingThreshold)) {
+                    && (Math.abs(snapPoint - lowerSnapTime) < snappingThreshold)) {
                 final SnapPoint sp = new SnapPoint();
                 sp.snapOffset = lowerSnapTime - snapPoint;
                 sp.snapMarkerPosition = lowerSnapTime;
-
                 return sp;
             }
 
@@ -450,7 +416,6 @@
                 final SnapPoint sp = new SnapPoint();
                 sp.snapOffset = upperSnapTime - snapPoint;
                 sp.snapMarkerPosition = upperSnapTime;
-
                 return sp;
             }
         }
@@ -711,10 +676,9 @@
 
         /** The snap marker position to paint. */
         public long snapMarkerPosition;
-
+        
         public String toString() {
-            return "[SnapPoint snapOffset=" + snapOffset
-                + ", snapMarkerPosition=" + snapMarkerPosition + "]";
+        	return "[SnapPoint snapOffset=" + snapOffset + ", snapMarkerPosition=" + snapMarkerPosition + "]";
         }
     }
 
