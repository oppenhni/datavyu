--- conflicted
+++ resolved
@@ -784,10 +784,6 @@
      *            The command line arguments passed to OpenSHAPA.
      */
     public static void main(final String[] args) {
-<<<<<<< HEAD
-
-=======
->>>>>>> e6593e84
         // If we are running on a MAC set some additional properties:
         if (OpenSHAPA.getPlatform() == Platform.MAC) {
 
