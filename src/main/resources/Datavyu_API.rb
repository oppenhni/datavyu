# Ruby API for Datavyu
# @author Jesse Lingeman
# @author Shohan Hasan
# Please read the function headers for information on how to use them.


# Licensing information:
#
# Permission is hereby granted, free of charge, to any person obtaining a copy
# of this software and associated documentation files (the "Software"), to deal
# in the Software without restriction, including without limitation the rights
# to use, copy, modify, merge, publish, distribute, sublicense, and/or sell
# copies of the Software, and to permit persons to whom the Software is
# furnished to do so, subject to the following conditions:
#
# The above copyright notice and this permission notice shall be included in
# all copies or substantial portions of the Software.
#
# THE SOFTWARE IS PROVIDED "AS IS", WITHOUT WARRANTY OF ANY KIND, EXPRESS OR
# IMPLIED, INCLUDING BUT NOT LIMITED TO THE WARRANTIES OF MERCHANTABILITY,
# FITNESS FOR A PARTICULAR PURPOSE AND NONINFRINGEMENT. IN NO EVENT SHALL THE
# AUTHORS OR COPYRIGHT HOLDERS BE LIABLE FOR ANY CLAIM, DAMAGES OR OTHER
# LIABILITY, WHETHER IN AN ACTION OF CONTRACT, TORT OR OTHERWISE, ARISING FROM,
# OUT OF OR IN CONNECTION WITH THE SOFTWARE OR THE USE OR OTHER DEALINGS IN
# THE SOFTWARE.

require 'java'
require 'csv'
require 'time'
require 'date'
require 'set'
require 'rbconfig'
require 'matrix'

import 'org.datavyu.Datavyu'
import 'org.datavyu.models.db.DataStore'
import 'org.datavyu.models.db.MatrixCellValue'
import 'org.datavyu.models.db.NominalCellValue'
import 'org.datavyu.models.db.TextCellValue'
import 'org.datavyu.models.db.CellValue'
import 'org.datavyu.models.db.Variable'
import 'org.datavyu.models.db.Cell'
import 'org.datavyu.models.db.Argument'
import 'org.datavyu.models.project.Project'
import 'org.datavyu.controllers.SaveController'
import 'org.datavyu.controllers.OpenController'
import 'org.datavyu.controllers.project.ProjectController'

$debug = false
# Prints the specified message if global variable #debug set true.
# @param s item to print to console
# @return nil
def print_debug(*s)
  if $debug == true
    p s
  end
end

# Set $db, this is so that JRuby doesn't decide to overwrite it halfway thru the script.
$db = Datavyu.get_project_controller.get_data_store
$pj = Datavyu.get_project_controller.get_project

# Ruby representation of a spreadsheet cell.
# Generally, the two ways to get access to a cell are:
#   RColumn.cells to get a list of cells from a column
#   RColumn.new_cell to create a blank cell in a column.
# @!attribute ordinal
#   @note Prone to change after saving the column to Datavyu.
#   @return [Fixnum] ordinal number of the cell
# @!attribute onset
#   @return [Fixnum] onset time of the cell in milliseconds
# @!attribute offset
#   @return [Fixnum] offset time of the cell in milliseconds
# @!attribute [rw] arglist
#   @note Use RColumn methods to modify column codes. Changing this list for the cell has no effect on the column.
#   @return [Array<String>] list of codes inherited from parent column.
# @!attribute argvals
#   @note Dangerous to modify this directly since the order of the values must match the order of the code names.
#   @return [Array] list of code values
# @!attribute db_cell
#   @note MODIFY AT OWN RISK.
#   @return native Datavyu object corresponding to this cell.
# @!attribute parent
#   @note MODIFY AT OWN RISK.
#   @return [RColumn] the column this cell belongs to
class RCell
  attr_accessor :ordinal, :onset, :offset, :arglist, :argvals, :db_cell, :parent

  # @!visibility private
  # @note This method is not for general use, it is used only when creating
  #       this variable from the database in the get_column method.
  # Sets up methods that can be used to reference the arguments in
  # the cell.
  # @param argvals (required): Values of the arguments being created
  # @param arglist (required): Names of the arguments being created
  def set_args(argvals, arglist)
    @arglist = arglist
    @argvals = (argvals == '')? arglist.map{ '' } : argvals.map{ |x| x.nil?? '' : x }

    # Add getter/setter methods for each code
    arglist.each_with_index do |arg, i|
      instance_eval "def #{arg}; return argvals[#{i}]; end"
      instance_eval "def #{arg}=(val); argvals[#{i}] = val.to_s; end"
    end
  end

  # Map the specified code names to their values.
  # If no names specified, use self.arglist.
  # @note Onset, offset, and ordinal are returned as Integers; all else are Strings
  # @param codes [Array<String>] (optional): Names of codes.
  # @return [Array] Values of specified codes.
  def get_codes(*codes)
    codes = self.arglist if codes.nil? || codes.empty?
    codes.flatten!

    vals = codes.map do |cname|
      case(cname)
      when 'onset'
        self.onset
      when 'offset'
        self.offset
      when 'ordinal'
        self.ordinal
      else
        @arglist.include?(cname)? self.get_arg(cname) : raise("Cell does not have code #{cname}")
      end
    end

    return vals
  end
  alias :get_args :get_codes
  alias :getArgs :get_codes

  # Defines an alias for a code
  # @!visibility private
  # @param i [Integer] index of code to change
  # @param new_name [String] new name for code
  def change_code_name(i, new_name)
    instance_eval "def #{new_name}; return argvals[#{i}]; end"
    instance_eval "def #{new_name}=(val); argvals[#{i}] = val.to_s; end"
  end
  alias :change_arg_name :change_code_name

  # Add specified code to end of arglist.
  # @param new_name [String] name of new code
  # @!visibility private
  def add_code(new_name)
    @argvals << ""
    i = argvals.length - 1
    instance_eval "def #{new_name}; return argvals[#{i}]; end"
    instance_eval "def #{new_name}=(val); argvals[#{i}] = val.to_s; end"
  end
  alias :add_arg :add_code

  # Removes code from arglist and associated value from argvals
  # @param name [String] name of code to remove
  # @return [nil]
  def remove_code(name)
    @argvals.delete(arglist.index(name))
    @arglist.delete(name)
  end
  alias :remove_arg :remove_code

  # Get value of a code
  # @param name [String] name of code
  # @return [String, Integer] value of code
  def get_code(name)
    if %w(onset offset ordinal).include?(name) || @arglist.include?(name)
      return self.send(name)
    else
      raise "Cell does not have code '#{name}'"
    end
    # return argvals[arglist.index(name)] if arglist.include?(name)
  end
  alias :get_arg :get_code

  # Changes the value of an argument in a cell.
  # @param arg [String] name of the argument to be changed
  # @param val [String, Fixnum] value to change the argument to
  # @return [nil]
  # @example
  #       trial = get_column("trial")
  #       trial.cells[0].change_code("onset", 1000)
  #       set_column(trial)
  def change_code(arg, val)
    arg = arg.gsub(/(\W)+/, "").downcase
    if arg == "onset"
      val = val.to_i if val.class == String
      @onset = val
    elsif arg == "offset"
      val = val.to_i if val.class == String
      @offset = val
    elsif arg == "ordinal"
      val = val.to_i if val.class == String
      @ordinal = val
    elsif @arglist.include?(arg)
      for i in 0..arglist.length-1
        if arglist[i] == arg and not arg.nil?
          argvals[i] = val.to_s
        end
      end
    else
      raise "Unable to change code '#{arg}'; no such code found."
    end
  end
  alias :change_arg :change_code

  # Print ordinal, onset, offset, and values of all codes in the cell to console.
  # @param sep [String] seperator used between the arguments
  # @return [nil]
  # @example Print the first cell in the 'trial' column
  #       trial = get_column("trial")
  #       puts trial.cells[0].print_all()
  def print_all(sep="\t")
    print @ordinal.to_s + sep + @onset.to_s + sep + @offset.to_s + sep
    @arglist.each do |arg|
      t = eval "self.#{arg}"
      if t == nil
        v = ""
      else
        v = t
      end
      print v + sep
    end
  end

  # Check if self is nested temporally nested
  # @param outer_cell [RCell]: cell to check nesting against
  # @return [true, false]
  # @example
  #       trial = get_column("trial")
  #       id = get_column("id")
  #       if trial.cells[0].is_within(id.cells[0])
  #           do something
  #       end
  def is_within(outer_cell)
    return (outer_cell.onset <= @onset && outer_cell.offset >= @offset && outer_cell.onset <= @offset && outer_cell.offset >= @onset)
  end

  # Check to see if this cell encases another cell temporally
  # @param inner_cell [RCell] cell to check if contained by this cell
  # @return [true, false]
  # @example
  #       trial = get_column("trial")
  #       id = get_column("id")
  #       if id.cells[0].contains(trial.cells[0])
  #           do something
  #       end
  def contains(inner_cell)
    if (inner_cell.onset >= @onset && inner_cell.offset <= @offset && inner_cell.onset <= @offset && inner_cell.offset >= @onset)
      return true
    else
      return false
    end
  end

  # Duration of this cell (currently defined as offset minus onset)
  # @return [Integer] duration of cell in ms
  # @example
  # 	duration = myCell.duration
  def duration
    return @offset - @onset
  end

  # Override method missing.
  # Check if the method is trying to get/set an arg.
  # If it is, define accessor method and send the method to self.
  # @!visibility private
  def method_missing(m, *args, &block)
    mn = m.to_s
    code = (mn.end_with?('=')) ? mn.chop : mn
    if (@arglist.include?(code))
      index = arglist.index(code)
      instance_eval "def #{code}; return argvals[#{index}]; end"
      instance_eval "def #{code}=(val); argvals[#{index}] = val.to_s; end"
      self.send m.to_sym, *args
    else
      super
    end
  end

  # Check if given time falls within this cell's [onset, offset]
  # @param time time in milliseconds to check
  # @return [true, false] true if the given time is greater-than-or-equal to this cell's onset and less-than-or-equal to this cell's offset
  def spans(time)
    (self.onset <= time) && (self.offset >= time)
  end

  # Check if there is any intersection between this cell and given cell
  # @param cell [RCell] other cell
  # @return [true, false] true if there is any temporal overlap between self and given cell
  # @note If the onset of one cell is the offset of another, the two cells are considered to be overlapping.
  def overlaps_cell(cell)
    cell.spans(self.onset) || cell.spans(self.offset) || self.spans(cell.onset) || self.spans(cell.offset)
  end

  # Check if there is any intersection between this cell and given time range (inclusive).
  # @param [Numeric] range time range
  # @return [true, false] true if there is any temporal overlap between self and given time range
  def overlaps_range(range)
    dummy_cell = RCell.new
    dummy_cell.onset = range.first
    dummy_cell.offset = range.last
    overlaps_cell(dummy_cell)
  end

  # Gives the intersection region between self and given cell
  # @param [RCell] cell other cell
  # @return [Range] time range of intersection
  def overlapping_region(cell)
    r = Range.new([self.onset, cell.onset].max, [self.offset, cell.offset].min)
    return r
  end
end


# Ruby implementation of Datavyu column.
# @!attribute name
#   @return [String] name of the column
# @!attribute cells
#   @return [Array<RCell>] list of cells in this column
# @!attribute arglist
#   @return [Array<String>] names of codes for cell in this column, excluding onset, offset, and ordinal
# @!attribute db_var
#   @note Not intended for general use. Modify at own risk.
#   @return Java object for this column
# @!attribute [rw] hidden
#   @return [true, false] visibility of column in spreadsheet
class RColumn

  attr_accessor :name, :type, :cells, :arglist, :old_args, :dirty, :db_var, :hidden

  def initialize()
    hidden = false
  end

  # Validate code name. Remove special characters and replace
  # @param name string to validate
  # @return [String] validated code name
  # @since 1.3.5
  def self.sanitize_codename(name)
    sanitized = name.gsub(/(\W)+/, "").downcase
    sanitized.gsub(/(^\d{1})/, '_\\1')
    return sanitized
  end

  def convert_argname(arg)
    return RColumn.sanitize_codename(arg)
  end

  # @note This function is not for general use.
  # Creates the cell object in the Variable object.
  # @param newcells (required): Array of cells coming from the database via get_column
  # @param arglist (required): Array of the names of the arguments from the database
  def set_cells(newcells, arglist)
    print_debug "Setting cells"
    @cells = Array.new
    @arglist = Array.new
    arglist.each do |arg|
      # Regex to delete any character not a-z,0-9,or _
      print_debug arg
      if ["0", "1", "2", "3", "4", "5", "6", "7", "8", "9"].include?(arg[0].chr)
        arg = "_" + arg
      end
      @arglist << arg.gsub(/(\W)+/, "").downcase
    end
    if !newcells.nil?
      ord = 0
      newcells.each do |cell|
        ord += 1
        c = RCell.new
        c.onset = cell.getOnset
        c.offset = cell.getOffset
        c.db_cell = cell
        c.parent = @name
        vals = Array.new
        if cell.getVariable.getRootNode.type == Argument::Type::MATRIX
          for val in cell.getCellValue().getArguments
            vals << val.toString
          end
        else
          vals << cell.getCellValue().toString
        end
        c.set_args(vals, @arglist)
        c.ordinal = ord
        @cells << c
      end
    end
  end

  # Creates a new, blank cell at the end of this variable's cell array.
  # If a template cell is provided, copies over onset and offset times and code values for any matching code names.
  # @param cell [RCell] template cell
  # @return [RCell] Reference to the cell that was just created.  Modify the cell using this reference.
  # @example
  #   trial = get_column("trial")
  #   new_cell = trial.new_cell()
  #   new_cell.onset = 1000
  #   set_column(trial)
  def new_cell(cell = nil)
    c = RCell.new
    c.set_args('', @arglist)
    if(cell.nil?)
      c.onset = 0
      c.offset = 0
      c.ordinal = 0
    else
      c.onset = cell.onset
      c.offset = cell.offset
      self.arglist.each do |code|
        c.change_arg(code, cell.get_arg(code)) if cell.arglist.include?(code)
      end
    end
    c.parent = @name
    @cells << c
    return c
  end
  alias :make_new_cell :new_cell
  alias :create_cell :new_cell

  # Sorts cells and saves column's cells by ascending onset times.
  # @return nil
  def sort_cells()
    cells.sort! { |a, b| a.onset <=> b.onset }
  end

  # Changes the name of a code. Updates the name for all cells in the column
  # @param old_name the name of the argument you want to change
  # @param new_name the name you want to change old_name to
  # @return nil
  def change_code_name(old_name, new_name)
    i = @old_args.index(old_name)
    @old_args[i] = new_name
    if ["0", "1", "2", "3", "4", "5", "6", "7", "8", "9"].include?(old_name[1].chr)
      old_name = "_" + old_name
    end
    old_name = old_name.gsub(/(\W)+/, "").downcase

    i = @arglist.index(old_name)
    @arglist[i] = new_name
    for cell in @cells
      cell.change_arg_name(i, new_name)
    end

    @dirty = true
  end
  alias :change_arg_name :change_code_name

  # Add a code to this column. Updates all cells in column with new code.
  # @param [String] name the name of the new code
  # @return nil
  def add_code(name)
    @old_args << name
    if ["0", "1", "2", "3", "4", "5", "6", "7", "8", "9"].include?(name[1].chr)
      name = "_" + name
    end
    name = name.gsub(/(\W)+/, "").downcase

    @arglist << name
    for cell in @cells
      cell.add_arg(name)
    end

    @dirty = true
  end
  alias :add_arg :add_code

  # Remove a code from this column. Updates all cells in column.
  # @param [String] name the name of the code to remove
  # @return nil
  def remove_code(name)
    @old_args.delete(name)

    name = name.gsub(/(\W)+/, "").downcase
    @arglist.delete(name)

    for cell in @cells
      cell.remove_arg(name)
    end

    @dirty = true
  end
  alias :remove_arg :remove_code

  # Set hidden state of this column
  # @param value [true, false] true to hide column in spreadsheet, false to show
  # @return nil
  def set_hidden(value)
    @hidden = value
  end

  # Resamples the cells of this column using given step size.
  # Optionally can specify the start and end time-points.
  # @param [Integer] step step size to resample with, in milliseconds
  # @param [Hash] opts options
  # @option opts [String] :column_name (self.name) name of returned column
  # @option opts [Integer] :start_time (earliest onset) time to start resampling from, in milliseconds
  # @option opts [Integer] :stop_time (latest offset) time to stop resampling at, in milliseconds
  # @return [RColumn] new column with resampled cells
  # @note Undefined behavior for columns whose cells overlap with each other.
  # @since 1.3.5
  def resample(step, opts={})
    @resample_defaults = {
      :column_name => self.name,
      :start_time => :earliest,
      :stop_time => :latest
    }

    opts = @resample_defaults.merge(opts)
    if opts[:start_time] == :earliest
      opts[:start_time] = @cells.map(&:onset).min
    end
    if opts[:stop_time] == :latest
      opts[:stop_time] = @cells.map(&:offset).max
    end

    # Construct new column
    ncol = new_column(opts[:column_name], self.arglist)
    # Construct new cells spanning range.
    ( (opts[:start_time])..(opts[:stop_time]) ).step(step) do |time|
      ncell = ncol.new_cell
      ncell.onset = time
      ncell.offset = time + step - 1

      # Find overlapping cells from self in this time region
      overlap_cells = self.cells.select{ |x| x.overlaps_cell(ncell) }
      # if overlap_cells.empty?
      #   puts "no source cell for time #{time}"
      #   next
      # end
      next if overlap_cells.empty? # no source cell

      # Map each to their intersecting region and find the one with the largest duration.
      sorted_by_intersection =  overlap_cells.sort do |x, y|
        r1 = x.overlapping_region(ncell)
        d1 = r1.last - r1.first

        r2 = y.overlapping_region(ncell)
        d2 = r2.last - r2.first

        d2 <=> d1 # largest first
      end
      winner = sorted_by_intersection.first

      ncell.arglist.each do |code|
        ncell.change_code(code, winner.get_code(code))
      end
      # p ncol.cells.size
    end
    return ncol
  end
end

# Patch Matrix class with setter method.  See fmendez.com/blog
class Matrix
  # Add setter method of form matrix[0][0] = 1
  # @param row row index
  # @param column column index
  # @param value new value
  # @return nil
  def []=(row, column, value)
    @rows[row][column] = value
  end
end

# Class for keeping track of the agreement table for one code.
# !@attr table
#   @return [Matrix] contingency table of values
# !@attr codes
#   @return [Array<String>] list of code valus; indices serve as keys for table
class CTable
  attr_accessor :table, :codes

  def initialize(*values)
    raise "CTable must have at least 2 valid values. Got : #{values}" if values.size<2
    @codes = values
    @table = Matrix.zero(values.size)
  end

  # Add a code pair.  Order always pri,rel. Increments the appropriate index of the table by 1.
  # @param pri_value primary coder's value
  # @param rel_value reliability coder's value
  # @return nil
  def add(pri_value, rel_value)
    pri_idx = @codes.index(pri_value)
    raise "Invalid primary value: #{pri_value}" if pri_idx.nil?
    rel_idx = @codes.index(rel_value)
    raise "Invalid reliability value: #{rel_value}" if rel_idx.nil?

    @table[pri_idx, rel_idx] += 1
  end

  # Compute kappa
  # @return simple kappa score
  def kappa
    agree = @table.trace
    total = self.total
    efs = self.efs
    k = (agree-efs)/(total-efs)
    return k
  end

  # Return the expected frequency of agreement by chance for the given index
  # @param idx [Integer] index in codes
  # @return [Fixnum] agreement by chance
  def ef(idx)
    raise "Index out of bounds: requested #{idx}, have #{@codes.size}." if idx >= @codes.size

    # The expected frequency is (row_total * column_total)/matrix_total
    row_total = @table.row(idx).to_a.reduce(:+)
    col_total = @table.column(idx).to_a.reduce(:+)
    ret = (row_total * col_total)/self.total.to_f
    return ret
  end

  # Return the sum of the expected frequency of agreement by chance for all indices in table
  # @return [Fixnum] sum of a agreement by chance
  def efs
    sum = 0
    for idx in 0..@codes.size-1
      sum += self.ef(idx).to_f
    end
    return sum
  end

  # Return the sum of all elements in matrix table
  # @return [Integer] sum of matrix elements
  def total
    v = Matrix.row_vector([1] * @codes.size) # row vector of 1s
    vt = v.t  # column vector of 1s
    ret = (v * @table * vt)
    return ret[0,0]
  end

  # Table to String
  # Return formatted string to display the table
  # @return [String] tab-delimited string showing values in contingency table
  def to_s
    str = "\t" + codes.join("\t") + "\n"
    for i in 0..@codes.size-1
      str << @codes[i] + "\t"
      for j in 0..@codes.size-1
        str << @table[i,j].to_s + "\t"
      end
      str << "\n"
    end
    return str
  end
end


# Compute Cohen's kappa from the given primary and reliability columns.
# @param pri_col [RColumn, String] primary coder's column
# @param rel_col [RColumn, String] reliability coder's column
# @param codes [Array<String>] codes to compute scores for
# @return [Hash<String, Fixnum>] mapping from code names to kappa values
# @return [Hash<String, Matrix>] mapping fromm code names to contingency tables
# @example
#     primary_column_name = 'trial'
#     reliability_column_name = 'trial_rel'
#     codes_to_compute = ['condition', 'result']
#     kappas, tables = compute_kappa(colPri, colRel, codes_to_compute)
#     kappas.each_pair { |code, k| puts "#{code}: #{k}" }
def compute_kappa(pri_col, rel_col, *codes)
  codes = pri_col.arglist if codes.nil? || codes.empty?
  raise "No codes!" if codes.empty?

  pri_col = get_column(pri_col) if pri_col.class == String
  rel_col = get_column(rel_col) if rel_col.class == String
  codes.flatten!

  raise "Invalid parameters for getKappa()" unless (pri_col.class==RColumn && rel_col.class==RColumn)

  # Get the list of observed values in each cell, per code
  cells = pri_col.cells + rel_col.cells

  # Build a hashmap from the list of codes to all observed values for that code
  # across primary and reliability cells.
  observed_values = Hash.new{ |h, k| h[k] = [] }
  cells.each do |cell|
    codes.each do |code|
      observed_values[code] << cell.get_arg(code)
    end
  end

  observed_values.each_value{ |v| v.uniq! }

  # Init contingency tables for each code name
  tables = Hash.new
  observed_values.each_pair do |codename, codevalues|
    tables[codename] = CTable.new(*codevalues)
  end

  # Get the pairs of corresponding primary and reliability cells
  cellPairs = Hash.new
  rel_col.cells.each do |relcell|
    cellPairs[relcell] = pri_col.cells.find{ |pricell| pricell.onset == relcell.onset} # match by onset times
  end

  cellPairs.each_pair do |pricell, relcell|
    codes.each do |x|
      tables[x].add(pricell.get_arg(x), relcell.get_arg(x))
    end
  end


  kappas = Hash.new
  tables.each_pair do |codename, ctable|
    kappas[codename] = ctable.kappa
  end

  return kappas, tables
end
alias :computeKappa :compute_kappa

# Construct a Ruby representation of the Datavyu column, if it exists.
# @param name [String] the name of the column in the spreadsheet
# @return [RColumn] Ruby object representation of the variable inside Datavyu or nil if the named column does not exist
# @note Prints warning message to console if column name is not found in spreadsheet.
# @example
#       trial = get_column("trial")
def get_column(name)

  var = $db.getVariable(name)
  if (var == nil)
    printNoColumnFoundWarning(name.to_s)
    return nil
  end

  # Convert each cell into an array and store in an array of arrays
  cells = var.getCells()
  arg_names = Array.new

  # Now get the arguments for each of the cells

  # For matrix vars only
  type = var.getRootNode.type
  if type == Argument::Type::MATRIX
    # Matrix var
    arg_names = Array.new
    for arg in var.getRootNode.childArguments
      arg_names << arg.name
    end
  else
    # Nominal or text
    arg_names = ["var"]
  end

  v = RColumn.new
  v.name = name
  v.old_args = arg_names
  v.type = type
  v.set_cells(cells, arg_names)
  v.sort_cells
  v.dirty = false
  v.db_var = var

  return v
end
alias :getVariable :get_column
alias :getColumn :get_column


# Translate a Ruby column object into a Datavyu column and saves it to the spreadsheet.
# If two parameters are specified, the first parameter is the name under which the column will be saved.
# @note This function will overwrite existing spreadsheet columns with the same name as specified column / name.
# @param args [String, RColumn] the name and RColumn object to save; the name parameter may be omitted
# @return nil
# @example
#       trial = get_column("trial")
#         ... Do some modification to trial ...
#       set_column(trial)
def set_column(*args)

  if args.length == 1
    var = args[0]
    name = var.name
  elsif args.length == 2
    var = args[1]
    name = args[0]
  end

  # If substantial changes have been made to the structure of the column,
  # just delete the whole thing first.
  # If the column was dirty, redo the vocab too
  if var.db_var == nil or var.db_var.get_name != name

    if getColumnList().include?(name)
      deleteVariable(name)
    end
    # Create a new variable
    v = $db.createVariable(name, Argument::Type::MATRIX)
    var.db_var = v

    if var.arglist.length > 0
      var.db_var.removeArgument("code01")
    end

    # Set variable's vocab
    for arg in var.arglist
      new_arg = v.addArgument(Argument::Type::NOMINAL)
      new_arg.name = arg
      main_arg = var.db_var.getRootNode()
      child_args = main_arg.childArguments

      child_args.get(child_args.length-1).name = arg

      var.db_var.setRootNode(main_arg)
    end
    var.db_var = v
  end

  #p var
  if var.dirty
    # deleteVariable(name)
    # If the variable is dirty, then we have to do something to the vocab.
    # Compare the variable's vocab and the Ruby cell version to see
    # what is different.

    #p var.db_var
    if var.db_var.getRootNode.type == Argument::Type::MATRIX
      values = var.db_var.getRootNode.childArguments
      #p values
      for arg in var.old_args
        #p var.old_args
        flag = false
        for dbarg in values
          if arg == dbarg.name
            flag = true
            break
          end
        end
        # If we didn't find it in dbarg, we have to create it
        if flag == false
          # Add the argument
          new_arg = var.db_var.addArgument(Argument::Type::NOMINAL)

          # Make sure argument doesn't have < or > in it.
          arg = arg.delete("<").delete(">")
          # Change the argument's name by getting the variable back,
          # and then setting it. This hoop jumping is annoying.
          new_arg.name = arg
          main_arg = var.db_var.getRootNode()
          child_args = main_arg.childArguments

          child_args.get(child_args.length-1).name = arg

          var.db_var.setVariableType(main_arg)
        end
      end

      # Now see if we have deleted any arguments
      deleted_args = values.map { |x| x.name } - var.old_args
      deleted_args.each do |arg|
        puts "DELETING ARG: #{arg}"
        var.db_var.removeArgument(arg)
      end
    end


  end

  # Create new cells and fill them in for each cell in the variable
  for cell in var.cells
    # Copy the information from the ruby variable to the new cell

    if cell.db_cell == nil or cell.parent != name
      cell.db_cell = var.db_var.createCell()
    end

    value = cell.db_cell.getCellValue()

    if cell.onset != cell.db_cell.getOnset
      cell.db_cell.setOnset(cell.onset)
    end

    if cell.offset != cell.db_cell.getOffset
      cell.db_cell.setOffset(cell.offset)
    end

    # Matrix cell
    if cell.db_cell.getVariable.getRootNode.type == Argument::Type::MATRIX
      values = cell.db_cell.getCellValue().getArguments()
      for arg in var.old_args
        # Find the arg in the dataStore's arglist that we are looking for
        for i in 0...values.size
          dbarg = values[i]
          dbarg_name = dbarg.getArgument.name
          if dbarg_name == arg and not ["", nil].include?(cell.get_arg(var.convert_argname(arg)))
            dbarg.set(cell.get_arg(var.convert_argname(arg)))
            break
          end
        end
      end

      # Non-matrix cell
    else
      value = cell.db_cell.getCellValue()
      value.set(cell.get_arg("var"))
    end

    # Save the changes back to the DB

  end
  # if var.hidden
  var.db_var.setHidden(var.hidden)
  # end
end
alias :setVariable :set_column
alias :setColumn :set_column


# Deletes a variable from the spreadsheet and rebuilds it from
# the given RColumn object.
# Behaves similar to setVariable(), but this will ALWAYS delete
# and rebuild the spreadsheet colum and its vocab.
def set_column!(*args)
  if args.length == 1
    var = args[0]
    name = var.name
  elsif args.length == 2
    var = args[1]
    name = args[0]
  end

  if getColumnList().include?(name)
    deleteVariable(name)
  end

  # Create a new variable
  v = $db.createVariable(name, Argument::Type::MATRIX)
  var.db_var = v

  if var.arglist.length > 0
    var.db_var.removeArgument("code01")
  end

  # Set variable's vocab
  for arg in var.arglist
    new_arg = v.addArgument(Argument::Type::NOMINAL)
    new_arg.name = arg
    main_arg = var.db_var.getRootNode()
    child_args = main_arg.childArguments

    child_args.get(child_args.length-1).name = arg

    var.db_var.setRootNode(main_arg)
  end
  var.db_var = v

  # Create new cells and fill them in for each cell in the variable
  for cell in var.cells
    # Copy the information from the ruby variable to the new cell
    cell.db_cell = var.db_var.createCell()

    value = cell.db_cell.getCellValue()

    if cell.onset != cell.db_cell.getOnset
      cell.db_cell.setOnset(cell.onset)
    end

    if cell.offset != cell.db_cell.getOffset
      cell.db_cell.setOffset(cell.offset)
    end

    # Matrix cell
    if cell.db_cell.getVariable.getRootNode.type == Argument::Type::MATRIX
      values = cell.db_cell.getCellValue().getArguments()
      for arg in var.old_args
        # Find the arg in the dataStore's arglist that we are looking for
        for i in 0...values.size
          dbarg = values[i]
          dbarg_name = dbarg.getArgument.name
          if dbarg_name == arg and not ["", nil].include?(cell.get_arg(var.convert_argname(arg)))
            dbarg.set(cell.get_arg(var.convert_argname(arg)))
            break
          end
        end
      end
      # Non-matrix cell
    else
      value = cell.db_cell.getCellValue()
      value.set(cell.get_arg("var"))
    end
  end

  # if var.hidden
  var.db_var.setHidden(var.hidden)
  # end
end
alias :setVariable! :set_column!

# Create a reliability column that is a copy
# of another column in the database, copying every nth cell and
# carrying over some of the arguments from the original, if wanted.
# @param relname [String, RColumn] the name of the reliability column to be created
# @param var_to_copy [String] the name of the variable in the database you wish to copy
# @param multiple_to_keep [Integer] the number of cells to skip.  For every other cell, use 2
# @param args_to_keep [Array<String>]: names of codes to keep from original column
# @return [RColumn] Ruby object representation of the rel column
# @example
#       rel_trial = make_rel("rel.trial", "trial", 2, "onset", "trialnum", "unit")
def make_reliability(relname, var_to_copy, multiple_to_keep, *args_to_keep)
  # Get the primary variable from the DB

  if var_to_copy.class == String
    var_to_copy = get_column(var_to_copy)
  else
    var_to_copy = get_column(var_to_copy.name)
  end

  if args_to_keep[0].class == Array
    args_to_keep = args_to_keep[0]
  end

  # Clip down cells to fit multiple to keep
  for i in 0..var_to_copy.cells.length-1
    if multiple_to_keep == 0
      var_to_copy.cells[i] = nil
    elsif var_to_copy.cells[i].ordinal % multiple_to_keep != 0
      var_to_copy.cells[i] = nil
    else
      var_to_copy.cells[i].ordinal = var_to_copy.cells[i].ordinal / multiple_to_keep
    end
  end
  # Clear out the nil cells
  var_to_copy.cells.compact!

  var_to_copy.cells.each do |cell|
    if !args_to_keep.include?("onset")
      cell.onset = 0
    end
    if !args_to_keep.include?("offset")
      cell.offset = 0
    end
    cell.arglist.each do |arg|
      if !args_to_keep.include?(arg)
        cell.change_arg(arg, "")
      end
    end
  end
  setVariable(relname, var_to_copy)
  return var_to_copy
end
alias :makeReliability :make_reliability
alias :make_rel :make_reliability

# Create blank column.
# @note Column does not exist in Datavyu spreadsheet unless saved with #set_column.
# @param name [String] name of the column
# @param args [Array<String>] list of codes to add to column; must specify at least one code name
# @return [RColumn] Ruby column object
# @note Code names should be all lower-case and contain no special characters other than underscores.
# @example
#   trial = new_column("trial", "trialnum", "unit")
#   blank_cell = trial.new_cell()
#   set_column(trial)
def new_column(name, *args)
  print_debug "Creating new variable"

  # Use default code when no codes are specified.
  args = ['code01'] if args.empty?

  v = RColumn.new

  v.name = name

  v.dirty = true

  print_debug args[0].class
  print_debug args
  if args[0].class == Array
    args = args[0]
  end
  print_debug args

  # Set the argument names in arg_names and set the database internal style with <argname> in old_args
  arg_names = Array.new
  old_args = Array.new
  for arg in args
    print_debug arg
    arg_names << arg
    old_args << arg.to_s
  end
  c = Array.new
  v.old_args = old_args
  v.set_cells(nil, arg_names)

  # Return reference to this variable for the user
  print_debug "Finished creating variable"
  return v
end
alias :create_new_column :new_column
alias :createNewColumn :new_column
alias :createVariable :new_column
alias :createNewVariable :new_column
alias :create_column :new_column
alias :createColumn :new_column


# Makes a duration based reliability column
# based on John's method.  It will create two new columns, one
# that contains a cell with a number for that block, and another
# blank column for the free coding within that block.
# @param relname [String] name of the rel column to be made
# @param var_to_copy [String] name of column being copied
# @param binding_column [String] name of column to bind copy to
# @param block_dur [Integer] duration, in seconds, for each block
# @param skip_blocks [Integer] multiple of block_dur to skip between coding blocks
# @return nil
# @note Column is written to spreadsheet.
# @deprecated
def makeDurationBlockRel(relname, var_to_copy, binding_column, block_dur, skip_blocks)
  block_var = new_column(relname + "_blocks", "block_num")
  rel_var = make_rel(relname, var_to_copy, 0)

  var_to_copy = get_column(var_to_copy)
  binding_col = get_column(binding_column)


  block_dur = block_dur * 1000 # Convert to milliseconds
  block_num = 1
  for bindcell in binding_col.cells
    cell_dur = bindcell.offset - bindcell.onset
    if cell_dur <= block_dur
      cell = block_var.new_cell()
      cell.change_code("block_num", block_num.to_s)
      cell.onset = bindcell.onset
      cell.offset = bindcell.offset
      block_num += 1
    else
      num_possible_blocks = cell_dur / block_dur #Integer division
      if num_possible_blocks > 0
        for i in 0..num_possible_blocks
          if i % skip_blocks == 0
            cell = block_var.new_cell()
            cell.change_code("block_num", block_num.to_s)
            cell.onset = bindcell.onset + i * block_dur
            if bindcell.onset + (i + 1) * block_dur <= bindcell.offset
              cell.offset =  bindcell.onset + (i + 1) * block_dur
            else
              cell.offset = bindcell.offset
            end
            block_num += 1
          end
        end
      end
    end
  end
  set_column(relname + "_blocks", block_var)
end

# Add a new code to a column
# @param var [String, RColumn] The variable to add args to.  This can be a name or a variable object.
# @param args [Array<String>] A list of the arguments to add to var (can be any number of args)
#
# @return [RColumn] the new Ruby representation of the variable.  Write it back to the database to save it.
#
# @example
#   test = add_codes_to_column("test", "arg1", "arg2", "arg3")
#   set_column("test", test)
def add_codes_to_column(var, *args)
  if var.class == "".class
    var = get_column(var)
  end

  var_new = createVariable(var.name, var.arglist + args)

  for cell in var.cells
    new_cell = var_new.make_new_cell()
    new_cell.change_arg("onset", cell.onset)
    new_cell.change_arg("offset", cell.offset)
    for arg in var.arglist
      v = eval "cell.#{arg}"
      new_cell.change_arg(arg, v)
    end
  end

  return var_new
end
alias :add_args_to_var :add_codes_to_column
alias :addCodesToColumn :add_codes_to_column
alias :addArgsToVar :add_codes_to_column


# @!visibility private
# Helper method for #create_mutually_exclusive
def scan_for_bad_cells(col)
  error = false
  for cell in col.cells
    if cell.onset > cell.offset
      puts "ERROR AT CELL " + cell.ordinal.to_s + " IN COLUMN " + col.name + ", the onset is > than the offset."
      error = true
    end
    if error
      puts "Please fix these errors, as the script cannot continue until then."
      exit
    end
  end
end

# @!visibility private
# Helper method for #create_mutually_exclusive
def get_later_overlapping_cell(col)
  col.sort_cells()
  overlapping_cells = Array.new
  for i in 0..col.cells.length - 2
    cell1 = col.cells[i]
    cell2 = col.cells[i+1]
    if (cell1.onset <= cell2.onset and cell1.offset >= cell2.onset)
      overlapping_cells << cell2
    end
  end
  return overlapping_cells
end

# @!visibility private
# Helper method for #create_mutually_exclusive
def fix_one_off_cells(col1, col2)
  for i in 0..col1.cells.length-2
    cell1 = col1.cells[i]
    for j in 0..col2.cells.length-2
      cell2 = col2.cells[j]

      if (cell1.onset - cell2.onset).abs == 1
        print_debug "UPDATING CELL"
        cell2.change_arg("onset", cell1.onset)
        print_debug "CELL2 ONSET IS NOW " + cell1.onset.to_s
        if j > 0 and col2.cells[j-1].offset == cell2.offset
          col2.cells[j-1].change_arg("offset", col2.cells[i-1].offset + 1)
        end
      end

      if (cell1.offset - cell2.offset).abs == 1
        print_debug "UPDATING CELL"
        cell2.change_arg("offset", cell1.offset)
        print_debug "CELL2 OFFSET IS NOW " + cell1.offset.to_s
        if col2.cells[j+1].onset == cell2.offset
          col2.cells[j+1].change_arg("onset", col2.cells[i-1].onset + 1)
        end
      end

      if cell2.onset - cell1.offset == 1
        print_debug "UPDATING CELL"
        cell1.change_arg("offset", cell2.onset)
        print_debug "CELL1 OFFSET IS NOW " + cell2.onset.to_s
        if col1.cells[i+1].onset == cell1.offset
          col1.cells[i+1].change_arg("onset", col1.cells[i+1].onset + 1)
        end
      end
      if cell1.onset - cell2.offset == 1
        print_debug "UPDATING CELL"
        cell2.change_arg("offset", cell1.onset)
        print_debug "CELL2 OFFSET IS NOW " + cell1.onset.to_s
        if col2.cells[j+1].onset == cell2.offset
          col2.cells[j+1].change_arg("onset", col2.cells[i+1].onset + 1)
        end
      end
    end
  end
end

# Combine two columns into a third column.
# The new column's code list is a union of the original two columns with a prefix added to each code name.
# The default prefix is the name of the source column (e.g. column "task" code "ordinal" becomes "task_ordinal")
# Create a new column from two others, mixing their cells together
# such that the new variable has all of the arguments of both other variables
# and a new cell for each overlap and mixture of the two cells.
# @param name name of the new variable.
# @param var1name name of the first variable to be mutexed.
# @param var2name name of the second variable to be mutexed.
# @param var1_argprefix [String] (optional) String to prepend to codes of column 1; defaults to name of column 1
# @param var2_argprefix [String] (optional) String to prepend to codes of column 2; defaults to name of column 2
# @return [RColumn] The new Ruby representation of the variable.  Write it back to the database to save it.
#
# @example
#   test = create_mutually_exclusive("test", "var1", "var2")
#   set_column("test",test)
def create_mutually_exclusive(name, var1name, var2name, var1_argprefix=nil, var2_argprefix=nil)
  if var1name.class == "".class
    var1 = get_column(var1name)
  else
    var1 = var1name
  end
  if var2name.class == "".class
    var2 = get_column(var2name)
  else
    var2 = var2name
  end

  scan_for_bad_cells(var1)
  scan_for_bad_cells(var2)

  for cell in var1.cells
    if cell.offset == 0
      puts "ERROR: CELL IN " + var1.name + " ORD: " + cell.ordinal.to_s + "HAS BLANK OFFSET, EXITING"
      exit
    end
  end

  for cell in var2.cells
    if cell.offset == 0
      puts "ERROR: CELL IN " + var2.name + " ORD: " + cell.ordinal.to_s + "HAS BLANK OFFSET, EXITING"
      exit
    end
  end

  # TODO Handle special cases where one or both of columns have no cells

  # TODO Handle special case where column has a cell with negative time

  # Get the earliest time between the two cols
  time1_on = 9999999999
  time2_on = 9999999999

  time1_off = 0
  time2_off = 0
  if var1.cells.length > 0
    time1_on = var1.cells[0].onset
    time1_off = var1.cells[var1.cells.length-1].offset
  end
  if var2.cells.length > 0
    time2_on = var2.cells[0].onset
    time2_off = var2.cells[var2.cells.length-1].offset
  end
  start_time = [time1_on, time2_on].min

  # And the end time
  end_time = [time1_off, time2_off].max


  # Create the new variable
  if var1_argprefix == nil
    var1_argprefix = var1.name.gsub(/(\W)+/, "").downcase + "___"
    var1_argprefix.gsub(".", "")
  end
  if var2_argprefix == nil
    var2_argprefix = var2.name.gsub(/(\W)+/, "").downcase + "___"
    var2_argprefix.gsub(".", "")
  end

  v1arglist = var1.arglist.map { |arg| var1_argprefix + arg }
  v2arglist = var2.arglist.map { |arg| var2_argprefix + arg }

  # puts "NEW ARGUMENT NAMES:", v1arglist, v2arglist
  args = Array.new
  args << (var1_argprefix + "ordinal")
  args += v1arglist

  args << (var2_argprefix + "ordinal")
  args += v2arglist

  # puts "Creating mutex var", var1.arglist
  mutex = createVariable(name, args)
  # puts "Mutex var created"

  # And finally begin creating new cells
  v1cell = nil
  v2cell = nil
  next_v1cell_ind = nil
  next_v2cell_ind = nil

  time = start_time
  # puts "Start time", start_time
  # puts "End time", end_time

  flag = false

  count = 0

  #######################
  # BEGIN NEW MUTEX
  # Idea here: gather all of the time changes.
  # For each time change get the corresponding cells involved in that change.
  # Create the necessary cell at each time change.
  #######################

  time_changes = Set.new
  v1_cells_at_time = Hash.new
  v2_cells_at_time = Hash.new


  # Preprocess relevant cells and times
  for cell in var1.cells + var2.cells
    time_changes.add(cell.onset)
    time_changes.add(cell.offset)
  end


  time_changes = time_changes.to_a.sort
  if $debug
    p time_changes
  end
  # p time_changes


  mutex_cell = nil
  mutex_cell_parent = nil

  # TODO: make these handle empty cols
  v1cell = var1.cells[0]
  prev_v1cell = nil
  prev_v2cell = nil
  v2cell = var2.cells[0]
  v1idx = 0
  v2idx = 0

  #
  for i in 0..time_changes.length-2
    t0 = time_changes[i]
    t1 = time_changes[i+1]

    # Find the cells that are active during these times
    for j in v1idx..var1.cells.length-1
      c = var1.cells[j]
      v1cell = nil
      if $debug
        p "---", "T1", t0, t1, c.onset, c.offset, "---"
      end
      if c.onset <= t0 and c.offset >= t1 and (t1-t0 > 1 or (c.onset==t0 and c.offset==t1))
        v1cell = c
        v1idx = j
        # p t0, t1, "Found V1"
        break
        # elsif c.onset > t1
        #   break
      else
        v1cell = nil
      end
    end

    for j in v2idx..var2.cells.length-1
      c = var2.cells[j]
      v2cell = nil
      # p "---", "T2", t0, t1, c.onset, c.offset, "---"
      if c.onset <= t0 and c.offset >= t1 and (t1-t0 > 1 or (c.onset==t0 and c.offset==t1))
        v2cell = c
        v2idx = j
        # p t0, t1, "Found V2"
        break
        # elsif c.onset > t1
        #   break
      else
        v2cell = nil
      end
    end

    if v1cell != nil or v2cell != nil
      mutex_cell = mutex.create_cell

      mutex_cell.change_arg("onset", t0)
      mutex_cell.change_arg("offset", t1)
      fillMutexCell(v1cell, v2cell, mutex_cell, mutex, var1_argprefix, var2_argprefix)
    end

  end


  # Now that we have all of the necessary temporal information
  # go through each time in the list and create a cell

  for arg in mutex.arglist
    mutex.change_arg_name(arg, arg.gsub("___", "_"))
  end
  for i in 0..mutex.cells.length-1
    c = mutex.cells[i]
    c.change_arg("ordinal", i+1)
  end
  puts "Created a column with #{mutex.cells.length} cells."

  return mutex
end
alias :createMutuallyExclusive :create_mutually_exclusive

# @!visibility private
# Helper method for #create_mutually_exclusive
def fillMutexCell(v1cell, v2cell, cell, mutex, var1_argprefix, var2_argprefix)
  if v1cell != nil and v2cell != nil
    for arg in mutex.arglist
      a = arg.gsub(var1_argprefix, "")
      if arg.index(var1_argprefix) == 0
        v = eval "v1cell.#{a}"
        cell.change_arg(arg, v)
      end

      a = arg.gsub(var2_argprefix, "")
      if arg.index(var2_argprefix) == 0
        v = eval "v2cell.#{a}"
        cell.change_arg(arg, v)
      end
    end

  elsif v1cell != nil and v2cell == nil
    for arg in mutex.arglist
      a = arg.gsub(var1_argprefix, "")
      if arg.index(var1_argprefix) == 0
        v = eval "v1cell.#{a}"
        cell.change_arg(arg, v)
      end
    end

  elsif v1cell == nil and v2cell != nil
    for arg in mutex.arglist
      a = arg.gsub(var2_argprefix, "")
      if arg.index(var2_argprefix) == 0
        v = eval "v2cell.#{a}"
        cell.change_arg(arg, v)
      end
    end
  end
end

# Combine cells of different columns into a new column.
# Iteratively runs #create_mutually_exclusive on additional columns.
# @note Not thoroughly tested. Only merges first and last columns.
# @todo verify this works
def combine_columns(name, varnames)
  stationary_var = varnames[0]
  for i in 1...varnames.length
    next_var = varnames[i]
    var = create_mutually_exclusive(name, stationary_var, next_var)
  end
  return var
end

# Combine cells of different columns into a new column.
# Intended to mimic functionality of create_mutually_exclusive() and combine_columns
# but not guaranteed to produce equivalent results.
# @param name [String] name of result column
# @return [RColumn] merged column
def merge_columns(name, *cols)
  # Handle degenerate cases
  return nil if cols.nil? || cols.size == 0

  # Ensure cols contains RColumns
  cols.map! do |x|
    case x
    when String
      get_column(x)
    when RColumn
      x
    else
      raise "Unhandled column value or class: #{x}, #{x.class}."
    end
  end

  # Do nothing if only one column given.
  return cols.first if cols.size == 1

	# Concatenate arglists and cells.
  # Codes have their column name and an underscore prepended to them.
	my_args = []
	all_cells = []
	cols.each{
		|x|
		my_args << x.name.downcase+"_ordinal"
		my_args << x.arglist.map{ |y| x.name.downcase+"_"+y}
		all_cells << x.cells
	}
	my_args.flatten!
	all_cells.flatten!

	ncol = new_column(name, *my_args)

  # Convert point cells to have offsets = onset + 1
  all_cells.each{ |x| x.offset = x.onset + 1 if x.onset == x.offset }

	# Gather onsets and offsets and collect unique times into a single array
	onsets = all_cells.map(&:onset)
	offsets = all_cells.map(&:offset)
	times = (onsets+offsets).uniq.sort

	# For each consecutive time in times, create a new cell over that interval.
	if times.size>0
		onset = times.first
		for offset in times[1..-1]
			ncell = ncol.make_new_cell()
			ncell.onset = onset
			ncell.offset = offset

      # Find an enclosing cell (if any) from each of the columns for this time region
			ocells = cols.map do |col|
				col.cells.find{ |y| y.contains(ncell) }
			end

			for c in ocells
				unless c.nil?
					ncell.change_arg(c.parent.downcase+"_ordinal", c.ordinal)
					c.arglist.each do |a|
						ncell.change_arg(c.parent.downcase+"_"+a, c.get_code(a))
					end
				end
			end
			onset = offset
		end
	end

	return ncol
end

# Loads a new database from a file.
# @note DOES NOT ALTER THE GUI.
# @note Use #File.expand_path and related methods to convert from relative to absolute path.
# @param filename The FULL PATH to the saved Datavyu file.
# @return [Array] An array containing two items: dataStore, the spreadsheet data, and pj the project data. Set dataStore and pj to $db and $pj, respectively (see example)
# @example
#   $db,$pj = load_db("/Users/username/Desktop/test.opf")
def load_db(filename)
  # Raise file not found error unless file exists
  unless File.exist?(filename)
    raise "File does not exist. Please make sure to put the full path to the file."
  end

  infile = java.io.File.new(filename)

  print_debug "Opening Project: #{infile}"

  # Create the controller that holds all the logic for opening projects and
  # databases.
  open_c = OpenController.new

  # Opens a project and associated database (i.e. either compressed or
  # uncompressed .shapa files). If you want to just open a standalone database
  # (i.e .odb or .csv file) call open_c.open_database("filename") instead. These
  # methods do *NOT* open the project within the Datavyu UI.
  dataStore = nil
  proj = nil
  if filename.include?(".csv")
<<<<<<< HEAD
    open_c.open_datastore(filename)
=======
    dataStore = open_c.open_database(infile)
>>>>>>> a0fd7f4c
  else
    dataStore = open_c.open_project(infile)
    # Get the project that was opened (if you want).
    proj = open_c.get_project
  end

  # Get the database that was opened.
  dataStore = open_c.get_data_store

  # If the open went well - query the database, do calculations or whatever
  unless dataStore.nil?
    # This just prints the number of columns in the database.
    print_debug "SUCCESSFULLY Opened a project with #{dataStore.get_all_variables.length.to_s} columns!"
  else
    raise "Unable to open file '#{filename}'"
  end

  print_debug "#{filename} has been loaded."

  return dataStore, proj
end
alias :loadDB :load_db

# Saves the current $db and $pj variables to filename.  If
# filename ends with .csv, it saves a .csv file.  Otherwise it saves
# it as a .opf.
# @note Use #File.expand_path and related methods to convert from relative to absolute path.
# @param filename [String] The FULL PATH to where the Datavyu file should be saved.
# @return nil
# @example
#   save_db("/Users/username/Desktop/test.opf")
def save_db(filename)
  print_debug "Saving Database: " + filename

  filename = File.expand_path(filename)

  # Create the controller that holds all the logic for opening projects and
  # databases.
  save_c = SaveC.new

  #
  # Saves a database (i.e. a .odb or .csv file). If you want to save a project
  # call save_project("project file", project, database) instead.
  # These methods do *NOT* alter the Datavyu UI.
  #
  if filename.include?('.csv')
    save_c.save_database(filename, $db)
  else
    if $pj == nil or $pj.getDatabaseFileName == nil
        $pj = Project.new()
        $pj.setDatabaseFileName("dataStore")
        dbname = filename[filename.rindex("/")+1..filename.length]
        $pj.setProjectName(dbname)
    end
    save_file = java.io.File.new(filename)
    save_c.save_project(save_file, $pj, $db)
  end

  print_debug "Save successful."
end
alias :saveDB :save_db

# Deletes a column from the spreadsheet.
# @note This change is immediately reflected in the spreadsheet and is irreversible.
# @param colname [RColumn, String] column to delete
# @return nil
def delete_column(colname)
  if colname.class != "".class
    colname = colname.name
  end
  col = $db.getVariable(colname)
  if (col == nil)
    printNoColumnFoundWarning(colname.to_s)
  end
  $db.removeVariable(col)
end
alias :deleteColumn :delete_column
alias :delete_variable :delete_column
alias :deleteVariable :delete_column

# Let the user know that a given column was not found. Error is confusing, this should clarify.
def print_no_column_found_warning(colName)
  puts "WARNING: No column with name '" + colName + "' was found!"
end
alias :printNoColumnFoundWarning :print_no_column_found_warning

# Opens an old, closed database format MacSHAPA file and loads it into the current open database.
# NOTE This will only read in matrix and string variables.  Predicates are not yet supported. Queries will not be read in.  Times are translated to milliseconds for compatibility with Datavyu.
# @param filename [String] The FULL PATH to the saved MacSHAPA file.
# @param write_to_gui [true, false] Whether the MacSHAPA file should be read into the database currently open in the GUI or whether it should just be read into the Ruby interface.  After this script is run $db and $pj are now the MacSHAPA file.
# @return [Array] An array containing two items: the spreadsheet data and the project information. Set to $db and $pj, respectively (see example).
# @todo fix linter warnings
# @example
#   $db,$pj = load_db("/Users/username/Desktop/test.opf")
def load_macshapa_db(filename, write_to_gui, *ignore_vars)

  # Create a new DB for us to use so we don't touch the GUI... some of these
  # files can be huge.
  # Since I don't know how to make a whole new project, lets just load a blank file.
  # TODO why is this section commented out??
  if not write_to_gui
    #$db,$pj = load_db("/Users/j4lingeman/Desktop/blank.opf")
    # $db = Datastore.new
    # $pj = Project.new()
  end


  puts "Opening file"
  f = File.open(filename, 'r')

  puts "Opened file"
  # Read and split file by lines.  '\r' is used because that is the default
  # format for OS9 files.
  lines = ""
  while (line = f.gets)
    lines += line
  end
  lines = lines.split(/[\r\n]/)

  # Find the variable names in the file and use these to create and set up
  # our columns.
  predIndex = lines.index("***Predicates***")
  varIndex = lines.index("***Variables***")
  spreadIndex = lines.index("***SpreadPane***")
  predIndex += 2

  variables = Hash.new
  varIdent = Array.new

  while predIndex < varIndex
    l = lines[predIndex].split(/ /)[5]
    varname = l[0..l.index("(") - 1]
    if varname != "###QueryVar###" and varname != "div" and varname != "qnotes" \
			and not ignore_vars.include?(varname)
      print_debug varname

      # Replace non-alphabet with underscores
      vname2 = varname.gsub(/\W+/, '_')
      if vname2 != varname
        puts "Replacing #{varname} with #{vname2}"
        varname = vname2
      end

      variables[varname] = l[l.index("(")+1..l.length-2].split(/,/)
      varIdent << l
    end
    predIndex += 1
  end

  puts "Got predicate index"

  # Create the columns for the variables
  variables.each do |key, value|
    # Create column
    if getColumnList().include?(key)
      deleteVariable(key)
    end


    args = Array.new
    value.each { |v|
      # Strip out the ordinal, onset, and offset.  These will be handled on a
      # cell by cell basis.
      if v != "<ord>" and v != "<onset>" and v != "<offset>"
        v1 = v.gsub(/\<|\>/, '').gsub('#', 'number').gsub('&', 'and')
        v2 = RColumn.sanitize_codename(v1)
        puts "Changing code #{v1} in column #{key} to: #{v2}" if(v2 != v1)
        # args << v.sub("<", "").sub(">", "")
        args << v2
      end
    }

    setVariable(createVariable(key, args))
  end

  # Search for where in the file the var's cells are, create them, then move
  # on to the next variable.
  varSection = lines[varIndex..spreadIndex]

  varIdent.each do |id|

    # Search the variable section for the above id
    varSection.each do |l|
      line = l.split(/[\t\s]/) # @todo linter error : dup char class
      if line[2] == id

        print_debug id
        varname = id.slice(0, id.index("(")).gsub(/\W+/,'_')
        if get_column_list.include?(varname)
          col = get_column(varname)
        else
          puts "Column #{varname} not found. Skipping."
          next
        end

        #print_debug varname
        start = varSection.index(l) + 1

        stringCol = false

        if varSection[start - 2].index("strID") != nil
          stringCol = true
        end

        #Found it!  Now build the cells
        while varSection[start] != "0"

          if stringCol == false
            cellData = varSection[start].split(/[\t]/)
            cellData[cellData.length - 1] = cellData[cellData.length-1][cellData[cellData.length-1].index("(")..cellData[cellData.length-1].length]
          else
            cellData = varSection[start].split(/[\t]/)
          end

          # Init cell to null

          cell = col.create_cell

          # Convert onset/offset from 60 ticks/sec to milliseconds
          onset = cellData[0].to_i / 60.0 * 1000
          offset = cellData[1].to_i / 60.0 * 1000

          # Set onset/offset of cell
          cell.change_arg("onset", onset.round)
          cell.change_arg("offset", offset.round)

          # Split up cell data
          data = cellData[cellData.length - 1]
          print_debug data
          if stringCol == false
            data = data[1..data.length-2]
            data = data.gsub(/[() ]*/, "")
            data = data.split(/,/)
          elsif data != nil #Then this is a string var
            data = data.strip()
            if data.split(" ").length > 1
              data = data[data.index(" ")..data.length] # Remove the char count
              data = data.gsub("/", " or ")
              data = data.gsub(/[^\w ]*/, "")
              data = data.gsub(/  /, " ")
            else
              data = ""
            end
          else
            data = Array.new
            data << nil
          end
          # Cycle thru cell data arguments and fill them into the cell matrix
          narg = 0
          if data.is_a?(String)
            argname = cell.arglist.last
            cell.change_arg(argname, data)
          elsif data.is_a?(Array)
            data.each_with_index do |d, i|
              print_debug cell.arglist[1]
              argname = cell.arglist[i]
              if d == nil
                cell.change_arg(argname, "")
              elsif d == "" or d.index("<") != nil
                cell.change_arg(argname, "")
              else
                cell.change_arg(argname, d)
              end
            end
          end
          start += 1
        end
        setVariable(col)
      end
    end
  end

  f.close()

  return $db, $pj
end
alias :loadMacshapaDB :load_macshapa_db

# Updated function. Keeping original as is in case edits break previously working imports.
def load_macshapa_db2(filename, write_to_gui, *ignore_vars)
  # Create a new DB for us to use so we don't touch the GUI... some of these
  # files can be huge.
  # Since I don't know how to make a whole new project, lets just load a blank file.
  if not write_to_gui
    #$db,$pj = load_db("/Users/j4lingeman/Desktop/blank.opf")
    # $db = Datastore.new
    # $pj = Project.new()
  end


  puts "Opening file"
  f = File.open(filename, 'r')

  puts "Opened file"
  # Read and split file by lines.  '\r' is used because that is the default
  # format for OS9 files.
  lines = ""
  while (line = f.gets)
    lines += line
  end
  lines = lines.split(/[\r\n]/)

  # Find the variable names in the file and use these to create and set up
  # our columns.
  predIndex = lines.index("***Predicates***")
  varIndex = lines.index("***Variables***")
  spreadIndex = lines.index("***SpreadPane***")
  predIndex += 2

  variables = Hash.new
  varIdent = Array.new

  while predIndex < varIndex
    line = lines[predIndex].strip
    parser = /(?<d1>\d+)\s*(?<d2>\d+)\s*(?<d3>\d+)\s*(?<vardata>(?<varname>.*)\((?<codes>.*)\))/
    matches = parser.match(line)
    # l = lines[predIndex].split(/ /)[5]
    # varname = l[0..l.index("(") - 1]
    varname = matches['varname']
    if varname != "###QueryVar###" and varname != "div" and varname != "qnotes" \
			and not ignore_vars.include?(varname)
      print_debug varname

      # Replace non-alphabet with underscores
      vname2 = varname.gsub(/\W+/, '_')
      if vname2 != varname
        puts "Replacing #{varname} with #{vname2}"
        varname = vname2
      end

      variables[varname] = matches['codes'].split(/,/)
      varIdent << matches['vardata']
    end
    predIndex += 1
  end

  puts "Got predicate index"

  # Create the columns for the variables
  variables.each do |key, value|
    puts "Creating column: #{key}"
    # Create column
    args = Array.new
    value.each { |v|
      # Strip out the ordinal, onset, and offset.  These will be handled on a
      # cell by cell basis.
      if v != "<ord>" and v != "<onset>" and v != "<offset>"
        args << v.sub("<", "").sub(">", "")
      end
    }

    set_column(new_column(key, args))
  end

  # Search for where in the file the var's cells are, create them, then move
  # on to the next variable.
  varSection = lines[varIndex..spreadIndex]

  varIdent.each do |id|

    # Search the variable section for the above id
    varSection.each do |l|
      line = l.split(/[\t\s]/)
      if line[2] == id

        print_debug id
        colname = id.slice(0, id.index("(")).gsub(/\W+/,'_')
        col = get_column(colname)
        #print_debug varname
        start = varSection.index(l) + 1

        stringCol = false

        if varSection[start - 2].index("strID") != nil
          stringCol = true
        end

        #Found it!  Now build the cells
        while varSection[start] != "0"

          if stringCol == false
            cellData = varSection[start].split(/[\t]/)
            cellData[cellData.length - 1] = cellData[cellData.length-1][cellData[cellData.length-1].index("(")..cellData[cellData.length-1].length]
          else
            cellData = varSection[start].split(/[\t]/)
          end

          # Init cell to null

          cell = col.create_cell

          # Convert onset/offset from 60 ticks/sec to milliseconds
          onset = cellData[0].to_i / 60.0 * 1000
          offset = cellData[1].to_i / 60.0 * 1000

          # Set onset/offset of cell
          cell.change_arg("onset", onset.round)
          cell.change_arg("offset", offset.round)

          # Split up cell data
          data = cellData[cellData.length - 1]
          print_debug data
          if stringCol == false
            data = data[1..data.length-2]
            data = data.gsub(/[() ]*/, "")
            data = data.split(/,/)
          elsif data != nil #Then this is a string var
            data = data.strip()
            if data.split(" ").length > 1
              data = data[data.index(" ")..data.length] # Remove the char count
              data = data.gsub("/", " or ")
              data = data.gsub(/[^\w ]*/, "")
              data = data.gsub(/  /, " ")
            else
              data = ""
            end
          else
            data = Array.new
            data << nil
          end
          # Cycle thru cell data arguments and fill them into the cell matrix
          narg = 0
          if data.is_a?(String)
            argname = cell.arglist.last
            cell.change_arg(argname, data)
          elsif data.is_a?(Array)
            data.each_with_index do |d, i|
              print_debug cell.arglist[1]
              argname = cell.arglist[i]
              if d == nil
                cell.change_arg(argname, "")
              elsif d == "" or d.index("<") != nil
                cell.change_arg(argname, "")
              else
                cell.change_arg(argname, d)
              end
            end
          end
          start += 1
        end
        setVariable(col)
      end
    end
  end

  f.close()

  return $db, $pj
end

# Transfers columns between databases.
# If db1 or db2 are set to the empty string "", then that database is the current database in $db (usually the GUI's database).
# So if you want to transfer a column into the GUI, set db2 to "".
# If you want to tranfer a column from the GUI into a file, set db1 to "".
# Setting remove to true will DELETE THE COLUMNS YOU ARE TRANSFERRING FROM DB1.  Be careful!
# @param db1 [String] The FULL PATH toa Datavyu file or "" to use the currently opened database. Columns are transferred FROM here.
# @param db2 [String]: The FULL PATH to the saved Datavyu file or "" to use the currently opened database.  Columns are tranferred TO here.
# @param remove [true, false] Set to true to delete columns in DB1 as they are moved to db2.  Set to false to leave them intact.
# @param varnames [Array<String>] column names (requires at least 1): You can specify as many column names as you like that will be retrieved from db1.
# @return nil
# @example
#  # Transfer column "idchange" from test.opf to the currently open spreadsheet in Datavyu. Do not delete "idchange" from test.opf.
#  transfer_columns("/Users/username/Desktop/test.opf", "", true, "idchange")
def transfer_columns(db1, db2, remove, *varnames)
  # Save the current $db and $pj global variables
  saved_db, saved_proj = $db, $pj

  # If varnames was specified as a hash, flatten it to an array
  varnames.flatten!

  # Display args when debugging
  print_debug("="*20)
  print_debug("#{__method__} called with following args:")
  print_debug(db1, db2, remove, varnames)
  print_debug("="*20)

  # Handle degenerate case of same source and destination
  if db1==db2
    puts "Warning: source and destination are identical.  No changes made."
    return nil
  end

  # Set the source database, loading from file if necessary.
  # Raises file not found error and returns nil if source database does not exist.
  db1path = ""
  begin
    if db1!=""
      db1path = File.expand_path(db1)
      if !File.readable?(db1path)
        raise "Error! File not readable : #{db1}"
      end
      print_debug("Loading source database from file : #{db1path}")
      from_db, from_proj = loadDB(db1path)
    else
      from_db, from_proj = $db, $pj
    end
  rescue StandardError => e
    puts e.message
    puts e.backtrace
    return nil
  end

  # Set the destination database, loading from file if necessary.
  # Raises file not found error and returns nil if destination database does not exist.
  db2path = ""
  begin
    if db2!=""
      db2path = File.expand_path(db2)
      if !File.writable?(db2path)
        raise "Error! File not writable : #{db2}"
      end
      print_debug("Loading destination database from file : #{db2path}")
      to_db, to_proj = loadDB(db2path)
      #$db,$pj = loadDB(db2path)
    else
      to_db, to_proj = $db, $pj
    end
  rescue StandardError => e
    puts e.message
    puts e.backtrace
    return nil
  end

  # Set working database to source database to prepare for reading
  $db, $pj = from_db, from_proj

  # Construct a hash to store columns and cells we are transferring
  print_debug("Fetching columns...")
  begin
    col_map = Hash.new
    cell_map = Hash.new
    for col in varnames
      c = getColumn(col.to_s)
      if c.nil?
        puts "Warning: column #{c} not found! Skipping..."
        next
      end
      col_map[col] = c
      cell_map[col] = c.cells
      print_debug("Read column : #{col.to_s}")
    end
  end

  # Set working database to destination database to prepare for writing
  $db, $pj = to_db, to_proj

  # Go through the hashmaps and reconstruct the columns
  begin
    for key in col_map.keys
      col = col_map[key]
      cells = cell_map[key]
      arglist = col.arglist

      # Construct a new variable and add all associated cells
      newvar = createVariable(key.to_s, arglist)
      for cell in cells
        c = newvar.make_new_cell()
        # Clone the existing cell arguments to the new cell.
        cell.arglist.each { |x|
          c.change_arg(x, cell.get_arg(x))
        }
        c.ordinal = cell.ordinal
        c.onset = cell.onset
        c.offset = cell.offset
      end
      setVariable(key.to_s, newvar)
      print_debug("Wrote column : #{key.to_s} with #{newvar.cells.length} cells")
    end
  rescue StandardError => e
    puts "Failed trying to write column #{col}"
    puts e.message
    puts e.backtrace
    return nil
  end

  # Save the database to file if applicable
  saveDB(db2path) if db2path!=""

  # Final step: take care of deleting columns from source database if option is set.
  if remove
    $db, $pj = from_db, from_proj

    # Use our hashmap since it takes care of improper column names (returned nil from getColumn())
    col_map.keys.each { |x|
      delete_column(x.to_s)
    }

    saveDB(db1path) if db1path!=""
  end

  # Restore the saved database and project globals
  $db, $pj = saved_db, saved_proj

  puts "Transfer completed successfully!"
end
alias :transfer_column :transfer_columns
alias :transferColumns :transfer_columns
alias :transferColumn :transfer_columns
alias :transferVariables :transfer_columns
alias :transferVariable :transfer_columns

# Do a quick, in Datavyu, check of reliability errors.
# @param main_col [String, RColumn] Either the string name or the Ruby column from get_column of the primary column to compare against.
# @param rel_col [String, RColumn] Either the string name or the Ruby column from get_column of the reliability column to compare to the primary column.
# @param match_arg [String] The string of the argument to use to match the relability cells to the primary cells.  This must be a unique identifier between the cells.
# @param time_tolerance [Integer] The amount of slack you allow, in milliseconds, for difference between onset and offset before it is considered an error.  Set to 0
#     for no difference allowed and to a very large number for infinite distance allowed.
# @param dump_file [String, File] (optional): The full string path to dump the relability output to.  This
#     can be used for multi-file dumps or just to keep a log.  You can also give it a Ruby
#     File object if a file is already started.
# @return [nil]
# @example
#   check_rel("trial", "rel.trial", "trialnum", 100, "/Users/motoruser/Desktop/Relcheck.txt")
#   check_rel("trial", "rel.trial", "trialnum", 100)
def check_reliability(main_col, rel_col, match_arg, time_tolerance, *dump_file)
  # Make the match_arg conform to the method format that is used
  if ["0", "1", "2", "3", "4", "5", "6", "7", "8", "9"].include?(match_arg[0].chr)
    match_arg = match_arg[1..match_arg.length]
  end
  match_arg = match_arg.gsub(/(\W)+/, "").downcase

  # Set up our method variables
  dump_file = dump_file[0]
  if main_col.class == "".class
    main_col = get_column(main_col)
  end
  if rel_col.class == "".class
    rel_col = get_column(rel_col)
  end

  printing = false
  if dump_file != nil
    if dump_file.class == "".class
      dump_file = open(dump_file, 'a')
    end
    printing = true
  end

  # Define interal function for printing errors
  def print_err(m_cell, r_cell, arg, dump_file, main_col, rel_col)
    main_val = eval "m_cell.#{arg}"
    rel_val = eval "r_cell.#{arg}"
    err_str = "ERROR in " + main_col.name + " at Ordinal " + m_cell.ordinal.to_s + ", rel ordinal " + r_cell.ordinal.to_s + " in argument " + arg + ": " + main_val.to_s + ", " + rel_val.to_s + "\n"
    if dump_file != nil
      dump_file.write(err_str)
    end
    print err_str
  end

  # Build error array
  errors = Hash.new
  for arg in main_col.arglist
    errors[arg] = 0
  end
  errors["onset"] = 0
  errors["offset"] = 0

  # Now check the cells
  for mc in main_col.cells
    main_bind = eval "mc.#{match_arg}"
    for rc in rel_col.cells
      rel_bind = eval "rc.#{match_arg}"
      if main_bind == rel_bind
        # Then check these cells match, check them for errors
        if (mc.onset - rc.onset).abs >= time_tolerance
          print_err(mc, rc, "onset", dump_file, main_col, rel_col)
          errors["onset"] = errors["onset"] + 1
        end
        if (mc.offset - rc.offset).abs >= time_tolerance
          print_err(mc, rc, "offset", dump_file, main_col, rel_col)
          errors["offset"] = errors["offset"] + 1
        end

        for arg in main_col.arglist
          main_val = eval "mc.#{arg}"
          rel_val = eval "rc.#{arg}"
          if main_val != rel_val
            print_err(mc, rc, arg, dump_file, main_col, rel_col)
            errors[arg] = errors[arg] + 1
          end
        end
      end
    end
  end

  for arg, errs in errors
    str = "Total errors for " + arg + ": " + errs.to_s + ", Agreement:" + "%.2f" % (100 * (1.0 - (errs / rel_col.cells.length.to_f))) + "%\n"
    print str
    if dump_file != nil
      dump_file.write(str)
      dump_file.flush()
    end
  end

  return errors, rel_col.cells.length.to_f
end
alias :checkReliability :check_reliability
alias :check_rel :check_reliability
alias :checkRel :check_reliability


# Do a quick, in Datavyu, check of valid codes.
# @param var [String, RColumn] name of column to check
# @param dump_file [String, File] output file to print messages to. Use '' to print to console.
# @param arg_code_pairs [Array<String>]  A list of the argument names and valid codes
#     in the following format: "argument_name", ["y","n"], "argument2", ["j","k","m"]
# @example
#  check_valid_codes("trial", "", "hand", ["l","r","b","n"], "turn", ["l","r"], "unit", [1,2,3])
def check_valid_codes(var, dump_file, *arg_code_pairs)
  if var.class == "".class
    var = get_column(var)
  end

  if dump_file != ""
    if dump_file.class == "".class
      dump_file = open(dump_file, 'a')
    end
  end

  # Make the argument/code hash
  arg_code = Hash.new
  for i in 0...arg_code_pairs.length
    if i % 2 == 0
      if arg_code_pairs[i].class != "".class
        print_debug 'FATAL ERROR in argument/valid code array.  Exiting.  Please check to make sure it is in the format "argumentname", ["valid","codes"]'
        exit
      end
      arg = arg_code_pairs[i]
      if ["0", "1", "2", "3", "4", "5", "6", "7", "8", "9"].include?(arg[1].chr)
        arg = arg[1..arg.length]
      end
      arg = arg.gsub(/(\W )+/, "").downcase

      arg_code[arg] = arg_code_pairs[i+1]
    end
  end

  errors = false
  for cell in var.cells
    for arg, code in arg_code
      val = eval "cell.#{arg}"
      if not code.include?(val)
        errors = true
        str = "Code ERROR: Var: " + var.name + "\tOrdinal: " + cell.ordinal.to_s + "\tArg: " + arg + "\tVal: " + val + "\n"
        print str
        if dump_file != ""
          dump_file.write(str)
        end
      end
    end
  end
  if not errors
    print_debug "No errors found."
  end
end
alias :checkValidCodes :check_valid_codes

# Check valid codes on cells in a column using regex. Backwards-compatible with checkValidCodes
# @since 1.3.5
# @param data [String, RColumn, Hash] When this parameter is a String or a column object from get_column(), the function operates on codes within this column. If the parameter is a Hash (associative array), the function ignores the arg_code_pairs arguments and uses data from this Hash. The Hash must be structured as a nested mapping from columns (either as Strings or RColumns) to Hashes. These nested hashes must be mappings from code names (as Strings) to valid code values (as either lists (Arrays) or patterns (Regexp)).
# @param outfile [String, File] The full path of the file to print output to. Use '' to print to scripting console.
# @param arg_filt_pairs Pairs of code name and acceptable values either as an array of values or regexp. Ignored if first parameter is a Hash.
# @return nothing
#
# @example
#   checkValidCodes2("trial", "", "hand", ["l","r","b","n"], "turn", ["l","r"], "unit", /\A\d+\Z/)
def check_valid_codes2(data, outfile, *arg_filt_pairs)
	if data.class == "".class
		data = get_column(data)
  elsif data.class == Hash
    # data is already a hashmap
    map = data
	end

	unless outfile == ""
		if outfile.class == "".class
	    	outfile = open(File.expand_path(outfile), 'a')
	  	end
	end

  # Create a map if a mapping wasn't passed in. Mostly for backwards compatibility with checkValidCodes().
  if map.nil?
    map = Hash.new

  	# Make the argument/code hash
  	arg_code = Hash.new
  	for i in 0...arg_filt_pairs.length
  	  if i % 2 == 0
    		if arg_filt_pairs[i].class != "".class
    			print_debug 'FATAL ERROR in argument/valid code array.  Exiting.  Please check to make sure it is in the format "argumentname", ["valid","codes"]'
    			exit
    		end

    		arg = arg_filt_pairs[i]
    		if ["0","1","2","3","4","5","6","7","8","9"].include?(arg[1].chr)
    			arg = arg[1..arg.length]
    		end
    		arg = arg.gsub(/(\W )+/,"").downcase

  	    # Add the filter for this code.  If the given filter is an array, convert it to a regular expression using Regex.union
        arg_code[arg] = arg_filt_pairs[i+1]
  	  end
  	end

    map[data] = arg_code
  end

	errors = false
  # Iterate over key,entry (column, valid code mapping) in map
  map.each_pair do |var, col_map|
    var = get_column(var) if var.class == String

    # Iterate over cells in var and check each code's value
  	for cell in var.cells
      for arg, filt in col_map
      	val = eval "cell.#{arg}"
        # Check whether value is valid — different functions depending on filter type
        valid = case # note: we can't use case on filt.class because case uses === for comparison
        when filt.class == Regexp
        	!(filt.match(val).nil?)
        when filt.class == Array
          filt.include?(val)
        else
          raise "Unhandled filter type: #{filt.class}"
        end

        if !valid
          errors = true
          str = "Code ERROR: Var: " + var.name + "\tOrdinal: " + cell.ordinal.to_s + "\tArg: " + arg + "\tVal: " + val + "\n"
          print str
          outfile.write(str) unless outfile == ""
        end
      end
  	end
  end
	unless errors
  	print_debug "No errors found."
	end
end
alias :checkValidCodes2 :check_valid_codes2

# Check valid codes on cells in a column using regex. Not backwards-compatible with check_valid_codes().
# @since 1.3.5
# @param [Hash] map The Hash must be structured as a nested mapping from columns (either as Strings or RColumns) to Hashes. These nested hashes must be mappings from code names (as Strings) to valid code values (as either lists (Arrays) or patterns (Regexp)).
# @param outfile [String, File] The full path of the file to print output to. Omit to print only to console.
# @return number of detected errors
# @return a list containing all error messages
def check_valid_codes3(map, outfile = nil)
  # Open outfile if given
  unless outfile.nil?
    outfile = open(File.expand_path(outfile), 'a') if outfile.class == ''.class
  end

  errors = []
  err_count = 0
  # Iterate over key,entry (column, valid code mapping) in map
  map.each_pair do |var, col_map|
    var = get_column(var) if var.class == String

    # Iterate over cells in var and check each code's value
  	var.cells.each do |cell|
      col_map.each_pair do |code, filt|
      	val = cell.get_code(code)
        # Check whether value is valid — different functions depending on filter type
        valid = case # note: we can't use case on filt.class because case uses === for comparison
        when filt.class == Regexp
        	!(filt.match(val).nil?)
        when filt.class == Array
          filt.include?(val)
        when filt.class == Proc
          filt.call(val)
        else
          raise "Unhandled filter type: #{filt.class}"
        end

        if !valid
          err_count += 1
          row = [var.name, cell.ordinal, code, val].join("\t")
          errors << row
        end
      end
  	end
  end

  if(err_count > 0)
    print_debug "Found #{errors} errors."
    header = (%w(COLUMN CELL_ORDINAL CODE VALUE)).join("\t")
    puts header
    puts errors
    unless outfile.nil?
      outfile.puts header
      outfile.puts errors
      outfile.close
    end
	end

  return [err_count, errors]
end

# Return a list of columns from the current spreadsheet.
# @return [Array]
def get_column_list()
  name_list = Array.new
  vars = $db.getAllVariables()
  for v in vars
    name_list << v.name
  end

  return name_list
end
alias :getColumnList :get_column_list
alias :getVariableList :get_column_list

# TODO: Finish?
#++ Incomplete method.
def print_all_nested(file)
  columns = getColumnList()
  columns.sort! # This is just so everything is the same across runs, regardless of column order
  # Scan each column, getting a list of how many cells the cells of that
  # contain and how much time the cells of that column fill

  times = Hash.new

  for outer_col in columns
    collected_time = 0
    for cell in outer_col.cells
      collected_time += cell.offset - cell.onset
    end
    times[outer_col.name] = collected_time
  end

  # Now, we want to loop over the columns in the order of the amount of data
  # that they take up.

end
alias :printAllNested :print_all_nested
private :print_all_nested

# Makes temporally adjacent cells in a column continuous if the interval between them is below a given threshold.
# @param colname [String] name of column to smooth
# @param tol [Integer] milliseconds below which cell onset should be changed to make continuous
# @return nil
# @note Only the onset is changed; not the offset.
def smooth_column(colname, tol=33)
  col = get_column(colname)
  for i in 0..col.cells.length-2
    curcell = col.cells[i]
    nextcell = col.cells[i+1]

    if nextcell.onset - curcell.offset < tol
      nextcell.change_arg("onset", curcell.offset)
    end
  end
  setVariable(colname, col)
end
alias :smoothColumn :smooth_column

# Outputs the values of all codes specified from the given cell to the given output file.
# Row is delimited by tabs.
# @param cell [RCell] cell to print codes from
# @param file [File] output file
# @return nil
def print_codes(cell, file, args)
  for a in args
    #puts "Printing: " + a
    val = eval "cell.#{a}"
    file.write(val.to_s + "\t")
  end
end
alias :print_args :print_codes

# Finds the first cell in the specified column that overlaps the given time.
# @param col [RColumn] column to find cell from
# @param time [Integer] time in milliseconds
# @return [RCell] Cell that spans the given time; nil if none found.
def get_cell_from_time(col, time)
  for cell in col.cells
    if cell.onset <= time and cell.offset >= time
      return cell
    end
  end
  return nil
end
alias :getCellFromTime :get_cell_from_time

# Returns ordinal, onset, offset, and the values of all codes from the given cell.
# TODO change method name to something more appropriate
# @param cell [RCell] cell whose codes to print
# @return [Array<String>] array of values for all codes in cell
def print_cell_codes(cell)
  s = Array.new
  s << cell.ordinal.to_s
  s << cell.onset.to_s
  s << cell.offset.to_s
  for arg in cell.arglist
    s << cell.get_arg(arg)
  end
  return s
end
alias :printCellCodes :print_cell_codes
alias :printCellArgs :print_cell_codes

# Delete a cell from the spreadsheet
# @param [RCell] cell
# @return [nil]
def delete_cell(cell)
  cell.db_cell.getVariable.removeCell(cell.db_cell)
end
alias :deleteCell :delete_cell

# Return the OS version
# @return [String] 'windows', 'mac', or 'linux'
# @example
#  filepath = (getOS() == 'windows')? 'C:\data' : '~/data'
def get_os
	host_os = RbConfig::CONFIG['host_os']
	case host_os
	when /mswin|msys|mingw|cygwin|bccwin|wince|emc/
		os = 'windows'
	when /darwin|mac os/
		os = 'mac'
	when /linux|solaris|bsd/
		os = 'linux'
	else
		raise "Unknown OS: #{host_os.inspect}"
	end
	return os
end
alias :getOS :get_os

# Return Datavyu version string.
# @return [String] Version string in the fromat "v.:#.#"
def get_datavyu_version
  return org.datavyu.util.DatavyuVersion.getLocalVersion.getVersion
end
alias :getDatavyuVersion :get_datavyu_version

# Check whether current Datavyu version falls within the specified minimum and maximum versions (inclusive)
# @param [String] minVersion Minimum version (e.g. 'v:1.3.5')
# @param [String] maxVersion Maximum version. If unspecified, no upper bound is checked.
# @return [true, false] true if min,max version check passes; false otherwise.
def check_datavyu_version(minVersion, maxVersion = nil)
  currentVersion = get_datavyu_version()
  minCheck = (minVersion <=> currentVersion) <= 0
  maxCheck = (maxVersion.nil?)? true : (currentVersion <=> maxVersion) <= 0

  return minCheck && maxCheck
end
alias :checkDatavyuVersion :check_datavyu_version

# Return list of *.opf files from given directory.
# @param [String] dir directory to check
# @param [true, false] recurse true to check subfolders, false to only check given folder
# @return [Array<String>] list containing names of .opf files.
# @note When recurse is set true, names of Datavyu files in nested folders will be the relative path from the starting directory; e.g. 'folder1/folder2/my_datavyu_file.opf'
# @example
#   input_files = get_datavyu_files_from('~/Desktop/input', true)
def get_datavyu_files_from(dir, recurse=false)
  dir = File.expand_path(dir)
  pat = recurse ? '**/*.opf' : '*.opf'
  files = Dir.chdir(dir){ Dir.glob(pat) }
  return files
end

# Hide the given columns in the spreadsheet
# @param [Array<String>] names of columns to hide
def hide_columns(*names)
  valid_names = names & get_column_list
  valid_names.each{ |x| $db.getVariable(x).setHidden(true)}
end

# Show the given columns in the spreadsheet
# @param [Array<String>] names of columns to show
def show_columns(*names)
  valid_names = names & get_column_list
  valid_names.each{ |x| $db.getVariable(name).setHidden(false) }
end<|MERGE_RESOLUTION|>--- conflicted
+++ resolved
@@ -1623,34 +1623,30 @@
   # uncompressed .shapa files). If you want to just open a standalone database
   # (i.e .odb or .csv file) call open_c.open_database("filename") instead. These
   # methods do *NOT* open the project within the Datavyu UI.
-  dataStore = nil
+  db = nil
   proj = nil
   if filename.include?(".csv")
-<<<<<<< HEAD
-    open_c.open_datastore(filename)
-=======
-    dataStore = open_c.open_database(infile)
->>>>>>> a0fd7f4c
+    db = open_c.open_datastore(filename)
   else
-    dataStore = open_c.open_project(infile)
+    db = open_c.open_project(infile)
     # Get the project that was opened (if you want).
     proj = open_c.get_project
   end
 
   # Get the database that was opened.
-  dataStore = open_c.get_data_store
+  db = open_c.get_data_store
 
   # If the open went well - query the database, do calculations or whatever
-  unless dataStore.nil?
+  unless db.nil?
     # This just prints the number of columns in the database.
-    print_debug "SUCCESSFULLY Opened a project with #{dataStore.get_all_variables.length.to_s} columns!"
+    print_debug "SUCCESSFULLY Opened a project with #{db.get_all_variables.length.to_s} columns!"
   else
     raise "Unable to open file '#{filename}'"
   end
 
   print_debug "#{filename} has been loaded."
 
-  return dataStore, proj
+  return db, proj
 end
 alias :loadDB :load_db
 
