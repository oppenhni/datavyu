# Ruby API for Datavyu
# @author Jesse Lingeman
# @author Shohan Hasan
# Please read the function headers for information on how to use them.


# Licensing information:
#
# Permission is hereby granted, free of charge, to any person obtaining a copy
# of this software and associated documentation files (the "Software"), to deal
# in the Software without restriction, including without limitation the rights
# to use, copy, modify, merge, publish, distribute, sublicense, and/or sell
# copies of the Software, and to permit persons to whom the Software is
# furnished to do so, subject to the following conditions:
#
# The above copyright notice and this permission notice shall be included in
# all copies or substantial portions of the Software.
#
# THE SOFTWARE IS PROVIDED "AS IS", WITHOUT WARRANTY OF ANY KIND, EXPRESS OR
# IMPLIED, INCLUDING BUT NOT LIMITED TO THE WARRANTIES OF MERCHANTABILITY,
# FITNESS FOR A PARTICULAR PURPOSE AND NONINFRINGEMENT. IN NO EVENT SHALL THE
# AUTHORS OR COPYRIGHT HOLDERS BE LIABLE FOR ANY CLAIM, DAMAGES OR OTHER
# LIABILITY, WHETHER IN AN ACTION OF CONTRACT, TORT OR OTHERWISE, ARISING FROM,
# OUT OF OR IN CONNECTION WITH THE SOFTWARE OR THE USE OR OTHER DEALINGS IN
# THE SOFTWARE.

require 'java'
require 'csv'
require 'time'
require 'date'
require 'set'
require 'rbconfig'
require 'matrix'

import 'org.datavyu.Datavyu'
import 'org.datavyu.models.dataStore.DataStore'
import 'org.datavyu.models.dataStore.MatrixValue'
import 'org.datavyu.models.dataStore.NominalValue'
import 'org.datavyu.models.dataStore.TextValue'
import 'org.datavyu.models.dataStore.Value'
import 'org.datavyu.models.dataStore.Variable'
import 'org.datavyu.models.dataStore.Cell'
import 'org.datavyu.models.dataStore.Argument'
import 'org.datavyu.models.project.Project'
import 'org.datavyu.controllers.SaveController'
import 'org.datavyu.controllers.OpenController'
import 'org.datavyu.controllers.project.ProjectController'

$debug = false
# Prints the specified message if global variable #debug set true.
# @param s item to print to console
# @return nil
def print_debug(*s)
  if $debug == true
    p s
  end
end

# Set $db, this is so that JRuby doesn't decide to overwrite it halfway thru the script.
$db = Datavyu.get_project_controller.get_db
$pj = Datavyu.get_project_controller.get_project

# Ruby representation of a spreadsheet cell.
# Generally, the two ways to get access to a cell are:
#   RColumn.cells to get a list of cells from a column
#   RColumn.new_cell to create a blank cell in a column.
# @!attribute ordinal
#   @note Prone to change after saving the column to Datavyu.
#   @return [Fixnum] ordinal number of the cell
# @!attribute onset
#   @return [Fixnum] onset time of the cell in milliseconds
# @!attribute offset
#   @return [Fixnum] offset time of the cell in milliseconds
# @!attribute [rw] arglist
#   @note Use RColumn methods to modify column codes. Changing this list for the cell has no effect on the column.
#   @return [Array<String>] list of codes inherited from videoController column.
# @!attribute argvals
#   @note Dangerous to modify this directly since the order of the cellValues must match the order of the code names.
#   @return [Array] list of code cellValues
# @!attribute db_cell
#   @note MODIFY AT OWN RISK.
#   @return native Datavyu object corresponding to this cell.
# @!attribute videoController
#   @note MODIFY AT OWN RISK.
#   @return [RColumn] the column this cell belongs to
class RCell
  attr_accessor :ordinal, :onset, :offset, :arglist, :argvals, :db_cell, :videoController

  # @!visibility private
  # @note This method is not for general use, it is used only when creating
  #       this variable from the database in the getVariable method.
  # Sets up methods that can be used to reference the arguments in
  # the cell.
  # @param argvals (required): Values of the arguments being created
  # @param arglist (required): Names of the arguments being created
  def set_args(argvals, arglist)
    @arglist = arglist
    @argvals = (argvals == '')? arglist.map{ '' } : argvals.map{ |x| x.nil?? '' : x }

    # Add getter/setter methods for each code
    arglist.each_with_index do |arg, i|
      instance_eval "def #{arg}; return argvals[#{i}]; end"
      instance_eval "def #{arg}=(val); argvals[#{i}] = val.to_s; end"
    end
  end

  # Map the specified code names to their cellValues.
  # If no names specified, use self.arglist.
  # @note Onset, offset, and ordinal are returned as Integers; all else are Strings
  # @param codes [Array<String>] (optional): Names of codes.
  # @return [Array] Values of specified codes.
  def get_codes(*codes)
    codes = self.arglist if codes.nil? || codes.empty?
    codes.flatten!

    vals = codes.map do |cname|
      case(cname)
      when 'onset'
        self.onset
      when 'offset'
        self.offset
      when 'ordinal'
        self.ordinal
      else
        @arglist.include?(cname)? self.get_arg(cname) : raise("Cell does not have code #{cname}")
      end
    end

    return vals
  end
  alias :get_args :get_codes
  alias :getArgs :get_codes

  # Defines an alias for a code
  # @!visibility private
  # @param i [Integer] index of code to change
  # @param new_name [String] new name for code
  def change_code_name(i, new_name)
    instance_eval "def #{new_name}; return argvals[#{i}]; end"
    instance_eval "def #{new_name}=(val); argvals[#{i}] = val.to_s; end"
  end
  alias :change_arg_name :change_code_name

  # Add specified code to end of arglist.
  # @param new_name [String] name of new code
  # @!visibility private
  def add_code(new_name)
    @argvals << ""
    i = argvals.length - 1
    instance_eval "def #{new_name}; return argvals[#{i}]; end"
    instance_eval "def #{new_name}=(val); argvals[#{i}] = val.to_s; end"
  end
  alias :add_arg :add_code

  # Removes code from arglist and associated cellValue from argvals
  # @param name [String] name of code to remove
  # @return [nil]
  def remove_code(name)
    @argvals.delete(arglist.index(name))
    @arglist.delete(name)
  end
  alias :remove_arg :remove_code

  # Get cellValue of a code
  # @param name [String] name of code
  # @return [String, Integer] cellValue of code
  def get_code(name)
    if %w(onset offset ordinal).include?(name) || @arglist.include?(name)
      return self.send(name)
    else
      raise "Cell does not have code '#{name}'"
    end
    # return argvals[arglist.index(name)] if arglist.include?(name)
  end
  alias :get_arg :get_code

  # Changes the cellValue of an argument in a cell.
  # @param arg [String] name of the argument to be changed
  # @param val [String, Fixnum] cellValue to change the argument to
  # @return [nil]
  # @example
  #       trial = get_column("trial")
  #       trial.cells[0].change_code("onset", 1000)
  #       set_column(trial)
  def change_code(arg, val)
    arg = arg.gsub(/(\W)+/, "").downcase
    if arg == "onset"
      val = val.to_i if val.class == String
      @onset = val
    elsif arg == "offset"
      val = val.to_i if val.class == String
      @offset = val
    elsif arg == "ordinal"
      val = val.to_i if val.class == String
      @ordinal = val
    elsif @arglist.include?(arg)
      for i in 0..arglist.length-1
        if arglist[i] == arg and not arg.nil?
          argvals[i] = val.to_s
        end
      end
    else
      raise "Unable to change code '#{arg}'; no such code found."
    end
  end
  alias :change_arg :change_code

  # Print ordinal, onset, offset, and cellValues of all codes in the cell to console.
  # @param sep [String] seperator used between the arguments
  # @return [nil]
  # @example Print the first cell in the 'trial' column
  #       trial = get_column("trial")
  #       puts trial.cells[0].print_all()
  def print_all(sep="\t")
    print @ordinal.to_s + sep + @onset.to_s + sep + @offset.to_s + sep
    @arglist.each do |arg|
      t = eval "self.#{arg}"
      if t == nil
        v = ""
      else
        v = t
      end
      print v + sep
    end
  end

  # Check if self is nested temporally nested
  # @param outer_cell [RCell]: cell to check nesting against
  # @return [true, false]
  # @example
  #       trial = getVariable("trial")
  #       id = getVariable("id")
  #       if trial.cells[0].is_within(id.cells[0])
  #           do something
  #       end
  def is_within(outer_cell)
    return (outer_cell.onset <= @onset && outer_cell.offset >= @offset && outer_cell.onset <= @offset && outer_cell.offset >= @onset)
  end

  # Check to see if this cell encases another cell temporally
  # @param inner_cell [RCell] cell to check if contained by this cell
  # @return [true, false]
  # @example
  #       trial = getVariable("trial")
  #       id = getVariable("id")
  #       if id.cells[0].contains(trial.cells[0])
  #           do something
  #       end
  def contains(inner_cell)
    if (inner_cell.onset >= @onset && inner_cell.offset <= @offset && inner_cell.onset <= @offset && inner_cell.offset >= @onset)
      return true
    else
      return false
    end
  end

  # Duration of this cell (currently defined as offset minus onset)
  # @return [Integer] duration of cell in ms
  # @example
  # 	duration = myCell.duration
  def duration
    return @offset - @onset
  end

  # Override method missing.
  # Check if the method is trying to get/set an arg.
  # If it is, define accessor method and send the method to self.
  # @!visibility private
  def method_missing(m, *args, &block)
    mn = m.to_s
    code = (mn.end_with?('=')) ? mn.chop : mn
    if (@arglist.include?(code))
      index = arglist.index(code)
      instance_eval "def #{code}; return argvals[#{index}]; end"
      instance_eval "def #{code}=(val); argvals[#{index}] = val.to_s; end"
      self.send m.to_sym, *args
    else
      super
    end
  end

  # Check if given time falls within this cell's [onset, offset]
  # @param time time in milliseconds to check
  # @return [true, false] true if the given time is greater-than-or-equal to this cell's onset and less-than-or-equal to this cell's offset
  def spans(time)
    (self.onset <= time) && (self.offset >= time)
  end

  # Check if there is any intersection between this cell and given cell
  # @param cell [RCell] other cell
  # @return [true, false] true if there is any temporal overlap between self and given cell
  # @note If the onset of one cell is the offset of another, the two cells are considered to be overlapping.
  def overlaps_cell(cell)
    cell.spans(self.onset) || cell.spans(self.offset) || self.spans(cell.onset) || self.spans(cell.offset)
  end

  # Check if there is any intersection between this cell and given time range (inclusive).
  # @param [Numeric] range time range
  # @return [true, false] true if there is any temporal overlap between self and given time range
  def overlaps_range(range)
    dummy_cell = RCell.new
    dummy_cell.onset = range.first
    dummy_cell.offset = range.last
    overlaps_cell(dummy_cell)
  end

  # Gives the intersection region between self and given cell
  # @param [RCell] cell other cell
  # @return [Range] time range of intersection
  def overlapping_region(cell)
    r = Range.new([self.onset, cell.onset].max, [self.offset, cell.offset].min)
    return r
  end
end


# Ruby implementation of Datavyu column.
# @!attribute name
#   @return [String] name of the column
# @!attribute cells
#   @return [Array<RCell>] list of cells in this column
# @!attribute arglist
#   @return [Array<String>] names of codes for cell in this column, excluding onset, offset, and ordinal
# @!attribute db_var
#   @note Not intended for general use. Modify at own risk.
#   @return Java object for this column
# @!attribute [rw] hidden
#   @return [true, false] visibility of column in spreadsheet
class RColumn

  attr_accessor :name, :type, :cells, :arglist, :old_args, :dirty, :db_var, :hidden

  def initialize()
    hidden = false
  end

  # Validate code name. Remove special characters and replace
  # @param name string to validate
  # @return [String] validated code name
  # @since 1.3.5
  def self.sanitize_codename(name)
    return name.gsub(/(\W)+/, "").gsub(/^\d{1}/, '_').downcase
  end

  def convert_argname(arg)
    return RColumn.sanitize_codename(arg)
  end

  # @note This function is not for general use.
  # Creates the cell object in the Variable object.
  # @param newcells (required): Array of cells coming from the database via getVariable
  # @param arglist (required): Array of the names of the arguments from the database
  def set_cells(newcells, arglist)
    print_debug "Setting cells"
    @cells = Array.new
    @arglist = Array.new
    arglist.each do |arg|
      # Regex to delete any character not a-z,0-9,or _
      print_debug arg
      if ["0", "1", "2", "3", "4", "5", "6", "7", "8", "9"].include?(arg[0].chr)
        arg = "_" + arg
      end
      @arglist << arg.gsub(/(\W)+/, "").downcase
    end
    if !newcells.nil?
      ord = 0
      newcells.each do |cell|
        ord += 1
        c = RCell.new
        c.onset = cell.getOnset
        c.offset = cell.getOffset
        c.db_cell = cell
        c.videoController = @name
        vals = Array.new
        if cell.getVariable.getRootNode.type == Argument::Type::MATRIX
          for val in cell.getValue().getArguments
            vals << val.toString
          end
        else
          vals << cell.getValue().toString
        end
        c.set_args(vals, @arglist)
        c.ordinal = ord
        @cells << c
      end
    end
  end

  # Creates a new, blank cell at the end of this variable's cell array.
  # If a template cell is provided, copies over onset and offset times and code cellValues for any matching code names.
  # @param cell [RCell] template cell
  # @return [RCell] Reference to the cell that was just created.  Modify the cell using this reference.
  # @example
  #   trial = getVariable("trial")
  #   new_cell = trial.make_new_cell()
  #   new_cell.change_arg("onset", 1000)
  #   setVariable("trial", trial)
  def new_cell(cell = nil)
    c = RCell.new
    c.set_args('', @arglist)
    if(cell.nil?)
      c.onset = 0
      c.offset = 0
      c.ordinal = 0
    else
      c.onset = cell.onset
      c.offset = cell.offset
      self.arglist.each do |code|
        c.change_arg(code, cell.get_arg(code)) if cell.arglist.include?(code)
      end
    end
    c.videoController = @name
    @cells << c
    return c
  end
  alias :make_new_cell :new_cell
  alias :create_cell :new_cell

  # Sorts cells and saves column's cells by ascending onset times.
  # @return nil
  def sort_cells()
    cells.sort! { |a, b| a.onset <=> b.onset }
  end

  # Changes the name of a code. Updates the name for all cells in the column
  # @param old_name the name of the argument you want to change
  # @param new_name the name you want to change old_name to
  # @return nil
  def change_code_name(old_name, new_name)
    i = @old_args.index(old_name)
    @old_args[i] = new_name
    if ["0", "1", "2", "3", "4", "5", "6", "7", "8", "9"].include?(old_name[1].chr)
      old_name = "_" + old_name
    end
    old_name = old_name.gsub(/(\W)+/, "").downcase

    i = @arglist.index(old_name)
    @arglist[i] = new_name
    for cell in @cells
      cell.change_arg_name(i, new_name)
    end

    @dirty = true
  end
  alias :change_arg_name :change_code_name

  # Add a code to this column. Updates all cells in column with new code.
  # @param [String] name the name of the new code
  # @return nil
  def add_code(name)
    @old_args << name
    if ["0", "1", "2", "3", "4", "5", "6", "7", "8", "9"].include?(name[1].chr)
      name = "_" + name
    end
    name = name.gsub(/(\W)+/, "").downcase

    @arglist << name
    for cell in @cells
      cell.add_arg(name)
    end

    @dirty = true
  end
  alias :add_arg :add_code

  # Remove a code from this column. Updates all cells in column.
  # @param [String] name the name of the code to remove
  # @return nil
  def remove_code(name)
    @old_args.delete(name)

    name = name.gsub(/(\W)+/, "").downcase
    @arglist.delete(name)

    for cell in @cells
      cell.remove_arg(name)
    end

    @dirty = true
  end
  alias :remove_arg :remove_code

  # Set hidden state of this column
  # @param cellValue [true, false] true to hide column in spreadsheet, false to show
  # @return nil
  def set_hidden(cellValue)
    @hidden = cellValue
  end

  # Resamples the cells of this column using given step size.
  # Optionally can specify the start and end time-points.
  # @param [Integer] step step size to resample with, in milliseconds
  # @param [Hash] opts options
  # @option opts [String] :column_name (self.name) name of returned column
  # @option opts [Integer] :start_time (earliest onset) time to start resampling from, in milliseconds
  # @option opts [Integer] :stop_time (latest offset) time to stop resampling at, in milliseconds
  # @return [RColumn] new column with resampled cells
  # @note Undefined behavior for columns whose cells overlap with each other.
  # @since 1.3.5
  def resample(step, opts={})
    @resample_defaults = {
      :column_name => self.name,
      :start_time => :earliest,
      :stop_time => :latest
    }

    opts = @resample_defaults.merge(opts)
    if opts[:start_time] == :earliest
      opts[:start_time] = @cells.map(&:onset).min
    end
    if opts[:stop_time] == :latest
      opts[:stop_time] = @cells.map(&:offset).max
    end

    # Construct new column
    ncol = new_column(opts[:column_name], self.arglist)
    # Construct new cells spanning range.
    ( (opts[:start_time])..(opts[:stop_time]) ).step(step) do |time|
      ncell = ncol.new_cell
      ncell.onset = time
      ncell.offset = time + step - 1

      # Find overlapping cells from self in this time region
      overlap_cells = self.cells.select{ |x| x.overlaps_cell(ncell) }
      # if overlap_cells.empty?
      #   puts "no source cell for time #{time}"
      #   next
      # end
      next if overlap_cells.empty? # no source cell

      # Map each to their intersecting region and find the one with the largest duration.
      sorted_by_intersection =  overlap_cells.sort do |x, y|
        r1 = x.overlapping_region(ncell)
        d1 = r1.last - r1.first

        r2 = y.overlapping_region(ncell)
        d2 = r2.last - r2.first

        d2 <=> d1 # largest first
      end
      winner = sorted_by_intersection.first

      ncell.arglist.each do |code|
        ncell.change_code(code, winner.get_code(code))
      end
      # p ncol.cells.size
    end
    return ncol
  end
end

# Patch Matrix class with setter method.  See fmendez.com/blog
class Matrix
  # Add setter method of form matrix[0][0] = 1
  # @param row row index
  # @param column column index
  # @param cellValue new cellValue
  # @return nil
  def []=(row, column, cellValue)
    @rows[row][column] = cellValue
  end
end

# Class for keeping track of the agreement table for one code.
# !@attr table
#   @return [Matrix] contingency table of cellValues
# !@attr codes
#   @return [Array<String>] list of code valus; indices serve as keys for table
class CTable
  attr_accessor :table, :codes

  def initialize(*cellValues)
    raise "CTable must have at least 2 valid cellValues. Got : #{cellValues}" if cellValues.size<2
    @codes = cellValues
    @table = Matrix.zero(cellValues.size)
  end

  # Add a code pair.  Order always pri,rel. Increments the appropriate index of the table by 1.
  # @param pri_value primary coder's cellValue
  # @param rel_value reliability coder's cellValue
  # @return nil
  def add(pri_value, rel_value)
    pri_idx = @codes.index(pri_value)
    raise "Invalid primary cellValue: #{pri_value}" if pri_idx.nil?
    rel_idx = @codes.index(rel_value)
    raise "Invalid reliability cellValue: #{rel_value}" if rel_idx.nil?

    @table[pri_idx, rel_idx] += 1
  end

  # Compute kappa
  # @return simple kappa score
  def kappa
    agree = @table.trace
    total = self.total
    efs = self.efs
    k = (agree-efs)/(total-efs)
    return k
  end

  # Return the expected frequency of agreement by chance for the given index
  # @param idx [Integer] index in codes
  # @return [Fixnum] agreement by chance
  def ef(idx)
    raise "Index out of bounds: requested #{idx}, have #{@codes.size}." if idx >= @codes.size

    # The expected frequency is (row_total * column_total)/matrix_total
    row_total = @table.row(idx).to_a.reduce(:+)
    col_total = @table.column(idx).to_a.reduce(:+)
    ret = (row_total * col_total)/self.total.to_f
    return ret
  end

  # Return the sum of the expected frequency of agreement by chance for all indices in table
  # @return [Fixnum] sum of a agreement by chance
  def efs
    sum = 0
    for idx in 0..@codes.size-1
      sum += self.ef(idx).to_f
    end
    return sum
  end

  # Return the sum of all elements in matrix table
  # @return [Integer] sum of matrix elements
  def total
    v = Matrix.row_vector([1] * @codes.size) # row vector of 1s
    vt = v.t  # column vector of 1s
    ret = (v * @table * vt)
    return ret[0,0]
  end

  # Table to String
  # Return formatted string to display the table
  # @return [String] tab-delimited string showing cellValues in contingency table
  def to_s
    str = "\t" + codes.join("\t") + "\n"
    for i in 0..@codes.size-1
      str << @codes[i] + "\t"
      for j in 0..@codes.size-1
        str << @table[i,j].to_s + "\t"
      end
      str << "\n"
    end
    return str
  end
end


# Compute Cohen's kappa from the given primary and reliability columns.
# @param pri_col [RColumn, String] primary coder's column
# @param rel_col [RColumn, String] reliability coder's column
# @param codes [Array<String>] codes to compute scores for
# @return [Hash<String, Fixnum>] mapping from code names to kappa cellValues
# @return [Hash<String, Matrix>] mapping fromm code names to contingency tables
# @example
#     primary_column_name = 'trial'
#     reliability_column_name = 'trial_rel'
#     codes_to_compute = ['condition', 'result']
#     kappas, tables = compute_kappa(colPri, colRel, codes_to_compute)
#     kappas.each_pair { |code, k| puts "#{code}: #{k}" }
def compute_kappa(pri_col, rel_col, *codes)
  codes = pri_col.arglist if codes.nil? || codes.empty?
  raise "No codes!" if codes.empty?

  pri_col = getVariable(pri_col) if pri_col.class == String
  rel_col = getVariable(rel_col) if rel_col.class == String
  codes.flatten!

  raise "Invalid parameters for getKappa()" unless (pri_col.class==RColumn && rel_col.class==RColumn)

  # Get the list of observed cellValues in each cell, per code
  cells = pri_col.cells + rel_col.cells

  # Build a hashmap from the list of codes to all observed cellValues for that code
  # across primary and reliability cells.
  observed_values = Hash.new{ |h, k| h[k] = [] }
  cells.each do |cell|
    codes.each do |code|
      observed_values[code] << cell.get_arg(code)
    end
  end

  observed_values.each_value{ |v| v.uniq! }

  # Init contingency tables for each code name
  tables = Hash.new
  observed_values.each_pair do |codename, codevalues|
    tables[codename] = CTable.new(*codevalues)
  end

  # Get the pairs of corresponding primary and reliability cells
  cellPairs = Hash.new
  rel_col.cells.each do |relcell|
    cellPairs[relcell] = pri_col.cells.find{ |pricell| pricell.onset == relcell.onset} # match by onset times
  end

  cellPairs.each_pair do |pricell, relcell|
    codes.each do |x|
      tables[x].add(pricell.get_arg(x), relcell.get_arg(x))
    end
  end


  kappas = Hash.new
  tables.each_pair do |codename, ctable|
    kappas[codename] = ctable.kappa
  end

  return kappas, tables
end
alias :computeKappa :compute_kappa

# Construct a Ruby representation of the Datavyu column, if it exists.
# @param name [String] the name of the column in the spreadsheet
# @return [RColumn] Ruby object representation of the variable inside Datavyu or nil if the named column does not exist
# @note Prints warning message to console if column name is not found in spreadsheet.
# @example
#       trial = get_column("trial")
def get_column(name)

  var = $db.getVariable(name)
  if (var == nil)
    printNoColumnFoundWarning(name.to_s)
    return nil
  end

  # Convert each cell into an array and store in an array of arrays
  cells = var.getCells()
  arg_names = Array.new

  # Now get the arguments for each of the cells

  # For matrix vars only
  type = var.getRootNode.type
  if type == Argument::Type::MATRIX
    # Matrix var
    arg_names = Array.new
    for arg in var.getRootNode.childArguments
      arg_names << arg.name
    end
  else
    # Nominal or text
    arg_names = ["var"]
  end

  v = RColumn.new
  v.name = name
  v.old_args = arg_names
  v.type = type
  v.set_cells(cells, arg_names)
  v.sort_cells
  v.dirty = false
  v.db_var = var

  return v
end
alias :getVariable :get_column
alias :getColumn :get_column


# Translate a Ruby column object into a Datavyu column and saves it to the spreadsheet.
# If two parameters are specified, the first parameter is the name under which the column will be saved.
# @note This function will overwrite existing spreadsheet columns with the same name as specified column / name.
# @param args [String, RColumn] the name and RColumn object to save; the name parameter may be omitted
# @return nil
# @example
#       trial = getVariable("trial")
#         ... Do some modification to trial ...
#       set_column(trial)
def set_column(*args)

  if args.length == 1
    var = args[0]
    name = var.name
  elsif args.length == 2
    var = args[1]
    name = args[0]
  end

  # If substantial changes have been made to the structure of the column,
  # just delete the whole thing first.
  # If the column was dirty, redo the vocab too
  if var.db_var == nil or var.db_var.get_name != name

    if getColumnList().include?(name)
      deleteVariable(name)
    end
    # Create a new variable
    v = $db.createVariable(name, Argument::Type::MATRIX)
    var.db_var = v

    if var.arglist.length > 0
      var.db_var.removeArgument("code01")
    end

    # Set variable's vocab
    for arg in var.arglist
      new_arg = v.addArgument(Argument::Type::NOMINAL)
      new_arg.name = arg
      main_arg = var.db_var.getRootNode()
      child_args = main_arg.childArguments

      child_args.get(child_args.length-1).name = arg

      var.db_var.setRootNode(main_arg)
    end
    var.db_var = v
  end

  #p var
  if var.dirty
    # deleteVariable(name)
    # If the variable is dirty, then we have to do something to the vocab.
    # Compare the variable's vocab and the Ruby cell version to see
    # what is different.

    #p var.db_var
    if var.db_var.getRootNode.type == Argument::Type::MATRIX
      cellValues = var.db_var.getRootNode.childArguments
      #p cellValues
      for arg in var.old_args
        #p var.old_args
        flag = false
        for dbarg in cellValues
          if arg == dbarg.name
            flag = true
            break
          end
        end
        # If we didn't find it in dbarg, we have to create it
        if flag == false
          # Add the argument
          new_arg = var.db_var.addArgument(Argument::Type::NOMINAL)

          # Make sure argument doesn't have < or > in it.
          arg = arg.delete("<").delete(">")
          # Change the argument's name by getting the variable back,
          # and then setting it. This hoop jumping is annoying.
          new_arg.name = arg
          main_arg = var.db_var.getRootNode()
          child_args = main_arg.childArguments

          child_args.get(child_args.length-1).name = arg

          var.db_var.setVariableType(main_arg)
        end
      end

      # Now see if we have deleted any arguments
      deleted_args = cellValues.map { |x| x.name } - var.old_args
      deleted_args.each do |arg|
        puts "DELETING ARG: #{arg}"
        var.db_var.removeArgument(arg)
      end
    end


  end

  # Create new cells and fill them in for each cell in the variable
  for cell in var.cells
    # Copy the information from the ruby variable to the new cell

    if cell.db_cell == nil or cell.videoController != name
      cell.db_cell = var.db_var.createCell()
    end

    cellValue = cell.db_cell.getValue()

    if cell.onset != cell.db_cell.getOnset
      cell.db_cell.setOnset(cell.onset)
    end

    if cell.offset != cell.db_cell.getOffset
      cell.db_cell.setOffset(cell.offset)
    end

    # Matrix cell
    if cell.db_cell.getVariable.getRootNode.type == Argument::Type::MATRIX
      cellValues = cell.db_cell.getValue().getArguments()
      for arg in var.old_args
        # Find the arg in the dataStore's arglist that we are looking for
        for i in 0...cellValues.size
          dbarg = cellValues[i]
          dbarg_name = dbarg.getArgument.name
          if dbarg_name == arg and not ["", nil].include?(cell.get_arg(var.convert_argname(arg)))
            dbarg.set(cell.get_arg(var.convert_argname(arg)))
            break
          end
        end
      end

      # Non-matrix cell
    else
      cellValue = cell.db_cell.getValue()
      cellValue.set(cell.get_arg("var"))
    end

    # Save the changes back to the DB

  end
  # if var.hidden
  var.db_var.setHidden(var.hidden)
  # end
end
alias :setVariable :set_column
alias :setColumn :set_column


# Deletes a variable from the spreadsheet and rebuilds it from
# the given RColumn object.
# Behaves similar to setVariable(), but this will ALWAYS delete
# and rebuild the spreadsheet colum and its vocab.
def set_column!(*args)
  if args.length == 1
    var = args[0]
    name = var.name
  elsif args.length == 2
    var = args[1]
    name = args[0]
  end

  if getColumnList().include?(name)
    deleteVariable(name)
  end

  # Create a new variable
  v = $db.createVariable(name, Argument::Type::MATRIX)
  var.db_var = v

  if var.arglist.length > 0
    var.db_var.removeArgument("code01")
  end

  # Set variable's vocab
  for arg in var.arglist
    new_arg = v.addArgument(Argument::Type::NOMINAL)
    new_arg.name = arg
    main_arg = var.db_var.getRootNode()
    child_args = main_arg.childArguments

    child_args.get(child_args.length-1).name = arg

    var.db_var.setRootNode(main_arg)
  end
  var.db_var = v

  # Create new cells and fill them in for each cell in the variable
  for cell in var.cells
    # Copy the information from the ruby variable to the new cell
    cell.db_cell = var.db_var.createCell()

    cellValue = cell.db_cell.getValue()

    if cell.onset != cell.db_cell.getOnset
      cell.db_cell.setOnset(cell.onset)
    end

    if cell.offset != cell.db_cell.getOffset
      cell.db_cell.setOffset(cell.offset)
    end

    # Matrix cell
    if cell.db_cell.getVariable.getRootNode.type == Argument::Type::MATRIX
      cellValues = cell.db_cell.getValue().getArguments()
      for arg in var.old_args
        # Find the arg in the dataStore's arglist that we are looking for
        for i in 0...cellValues.size
          dbarg = cellValues[i]
          dbarg_name = dbarg.getArgument.name
          if dbarg_name == arg and not ["", nil].include?(cell.get_arg(var.convert_argname(arg)))
            dbarg.set(cell.get_arg(var.convert_argname(arg)))
            break
          end
        end
      end
      # Non-matrix cell
    else
      cellValue = cell.db_cell.getValue()
      cellValue.set(cell.get_arg("var"))
    end
  end

  # if var.hidden
  var.db_var.setHidden(var.hidden)
  # end
end
alias :setVariable! :set_column!

# Create a reliability column that is a copy
# of another column in the database, copying every nth cell and
# carrying over some of the arguments from the original, if wanted.
# @param relname [String, RColumn] the name of the reliability column to be created
# @param var_to_copy [String] the name of the variable in the database you wish to copy
# @param multiple_to_keep [Integer] the number of cells to skip.  For every other cell, use 2
# @param args_to_keep [Array<String>]: names of codes to keep from original column
# @return [RColumn] Ruby object representation of the rel column
# @example
#       rel_trial = make_rel("rel.trial", "trial", 2, "onset", "trialnum", "unit")
def make_reliability(relname, var_to_copy, multiple_to_keep, *args_to_keep)
  # Get the primary variable from the DB

  if var_to_copy.class == String
    var_to_copy = getVariable(var_to_copy)
  else
    var_to_copy = getVariable(var_to_copy.name)
  end

  if args_to_keep[0].class == Array
    args_to_keep = args_to_keep[0]
  end

  # Clip down cells to fit multiple to keep
  for i in 0..var_to_copy.cells.length-1
    if multiple_to_keep == 0
      var_to_copy.cells[i] = nil
    elsif var_to_copy.cells[i].ordinal % multiple_to_keep != 0
      var_to_copy.cells[i] = nil
    else
      var_to_copy.cells[i].ordinal = var_to_copy.cells[i].ordinal / multiple_to_keep
    end
  end
  # Clear out the nil cells
  var_to_copy.cells.compact!

  var_to_copy.cells.each do |cell|
    if !args_to_keep.include?("onset")
      cell.onset = 0
    end
    if !args_to_keep.include?("offset")
      cell.offset = 0
    end
    cell.arglist.each do |arg|
      if !args_to_keep.include?(arg)
        cell.change_arg(arg, "")
      end
    end
  end
  setVariable(relname, var_to_copy)
  return var_to_copy
end
alias :makeReliability :make_reliability
alias :make_rel :make_reliability

# Create blank column.
# @note Column does not exist in Datavyu spreadsheet unless saved with #set_column.
# @param name [String] name of the column
# @param args [Array<String>] list of codes to add to column; must specify at least one code name
# @return [RColumn] Ruby column object
# @note Code names should be all lower-case and contain no special characters other than underscores.
# @example
#   trial = new_column("trial", "trialnum", "unit")
#   blank_cell = trial.new_cell()
#   set_column(trial)
def new_column(name, *args)
  print_debug "Creating new variable"

  # Use default code when no codes are specified.
  args = ['code01'] if args.empty?

  v = RColumn.new

  v.name = name

  v.dirty = true

  print_debug args[0].class
  print_debug args
  if args[0].class == Array
    args = args[0]
  end
  print_debug args

  # Set the argument names in arg_names and set the database internal style with <argname> in old_args
  arg_names = Array.new
  old_args = Array.new
  for arg in args
    print_debug arg
    arg_names << arg
    old_args << arg.to_s
  end
  c = Array.new
  v.old_args = old_args
  v.set_cells(nil, arg_names)

  # Return reference to this variable for the user
  print_debug "Finished creating variable"
  return v
end
alias :create_new_column :new_column
alias :createNewColumn :new_column
alias :createVariable :new_column
alias :createNewVariable :new_column
alias :create_column :new_column
alias :createColumn :new_column


# Makes a duration based reliability column
# based on John's method.  It will create two new columns, one
# that contains a cell with a number for that block, and another
# blank column for the free coding within that block.
# @param relname [String] name of the rel column to be made
# @param var_to_copy [String] name of column being copied
# @param binding [String] name of column to bind copy to
# @param block_dur [Integer] duration, in seconds, for each block
# @param skip_blocks [Integer] multiple of block_dur to skip between coding blocks
# @return nil
# @note Column is written to spreadsheet.
def makeDurationBlockRel(relname, var_to_copy, binding, block_dur, skip_blocks)
  block_var = createVariable(relname + "_blocks", "block_num")
  rel_var = make_rel(relname, var_to_copy, 0)

  var_to_copy = getVariable(var_to_copy)
  binding = getVariable(binding)


  block_dur = block_dur * 1000 # Convert to milliseconds
  block_num = 1
  for bindcell in binding.cells
    cell_dur = bindcell.offset - bindcell.onset
    if cell_dur <= block_dur
      cell = block_var.make_new_cell()
      cell.change_arg("block_num", block_num.to_s)
      cell.change_arg("onset", bindcell.onset)
      cell.change_arg("offset", bindcell.offset)
      block_num += 1
    else
      num_possible_blocks = cell_dur / block_dur #Integer division
      if num_possible_blocks > 0
        for i in 0..num_possible_blocks
          if i % skip_blocks == 0
            cell = block_var.make_new_cell()
            cell.change_arg("block_num", block_num.to_s)
            cell.change_arg("onset", bindcell.onset + i * block_dur)
            if bindcell.onset + (i + 1) * block_dur <= bindcell.offset
              cell.change_arg("offset", bindcell.onset + (i + 1) * block_dur)
            else
              cell.change_arg("offset", bindcell.offset)
            end
            block_num += 1
          end
        end
      end
    end
  end
  setVariable(relname + "_blocks", block_var)
end

# Add a new code to a column
# @param var [String, RColumn] The variable to add args to.  This can be a name or a variable object.
# @param args [Array<String>] A list of the arguments to add to var (can be any number of args)
#
# @return [RColumn] the new Ruby representation of the variable.  Write it back to the database to save it.
#
# @example
#   test = add_codes_to_column("test", "arg1", "arg2", "arg3")
#   set_column("test", test)
def add_codes_to_column(var, *args)
  if var.class == "".class
    var = getVariable(var)
  end

  var_new = createVariable(var.name, var.arglist + args)

  for cell in var.cells
    new_cell = var_new.make_new_cell()
    new_cell.change_arg("onset", cell.onset)
    new_cell.change_arg("offset", cell.offset)
    for arg in var.arglist
      v = eval "cell.#{arg}"
      new_cell.change_arg(arg, v)
    end
  end

  return var_new
end
alias :add_args_to_var :add_codes_to_column
alias :addCodesToColumn :add_codes_to_column
alias :addArgsToVar :add_codes_to_column


# @!visibility private
# Helper method for #create_mutually_exclusive
def scan_for_bad_cells(col)
  error = false
  for cell in col.cells
    if cell.onset > cell.offset
      puts "ERROR AT CELL " + cell.ordinal.to_s + " IN COLUMN " + col.name + ", the onset is > than the offset."
      error = true
    end
    if error
      puts "Please fix these errors, as the script cannot continue until then."
      exit
    end
  end
end

# @!visibility private
# Helper method for #create_mutually_exclusive
def get_later_overlapping_cell(col)
  col.sort_cells()
  overlapping_cells = Array.new
  for i in 0..col.cells.length - 2
    cell1 = col.cells[i]
    cell2 = col.cells[i+1]
    if (cell1.onset <= cell2.onset and cell1.offset >= cell2.onset)
      overlapping_cells << cell2
    end
  end
  return overlapping_cells
end

# @!visibility private
# Helper method for #create_mutually_exclusive
def fix_one_off_cells(col1, col2)
  for i in 0..col1.cells.length-2
    cell1 = col1.cells[i]
    for j in 0..col2.cells.length-2
      cell2 = col2.cells[j]

      if (cell1.onset - cell2.onset).abs == 1
        print_debug "UPDATING CELL"
        cell2.change_arg("onset", cell1.onset)
        print_debug "CELL2 ONSET IS NOW " + cell1.onset.to_s
        if j > 0 and col2.cells[j-1].offset == cell2.offset
          col2.cells[j-1].change_arg("offset", col2.cells[i-1].offset + 1)
        end
      end

      if (cell1.offset - cell2.offset).abs == 1
        print_debug "UPDATING CELL"
        cell2.change_arg("offset", cell1.offset)
        print_debug "CELL2 OFFSET IS NOW " + cell1.offset.to_s
        if col2.cells[j+1].onset == cell2.offset
          col2.cells[j+1].change_arg("onset", col2.cells[i-1].onset + 1)
        end
      end

      if cell2.onset - cell1.offset == 1
        print_debug "UPDATING CELL"
        cell1.change_arg("offset", cell2.onset)
        print_debug "CELL1 OFFSET IS NOW " + cell2.onset.to_s
        if col1.cells[i+1].onset == cell1.offset
          col1.cells[i+1].change_arg("onset", col1.cells[i+1].onset + 1)
        end
      end
      if cell1.onset - cell2.offset == 1
        print_debug "UPDATING CELL"
        cell2.change_arg("offset", cell1.onset)
        print_debug "CELL2 OFFSET IS NOW " + cell1.onset.to_s
        if col2.cells[j+1].onset == cell2.offset
          col2.cells[j+1].change_arg("onset", col2.cells[i+1].onset + 1)
        end
      end
    end
  end
end

# Combine two columns into a third column.
# The new column's code list is a union of the original two columns with a prefix added to each code name.
# The default prefix is the name of the source column (e.g. column "task" code "ordinal" becomes "task_ordinal")
# Create a new column from two others, mixing their cells together
# such that the new variable has all of the arguments of both other variables
# and a new cell for each overlap and mixture of the two cells.
# @param name name of the new variable.
# @param var1name name of the first variable to be mutexed.
# @param var2name name of the second variable to be mutexed.
# @param var1_argprefix [String] (optional) String to prepend to codes of column 1; defaults to name of column 1
# @param var2_argprefix [String] (optional) String to prepend to codes of column 2; defaults to name of column 2
# @return [RColumn] The new Ruby representation of the variable.  Write it back to the database to save it.
#
# @example
#   test = create_mutually_exclusive("test", "var1", "var2")
#   set_column("test",test)
def create_mutually_exclusive(name, var1name, var2name, var1_argprefix=nil, var2_argprefix=nil)
  if var1name.class == "".class
    var1 = getVariable(var1name)
  else
    var1 = var1name
  end
  if var2name.class == "".class
    var2 = getVariable(var2name)
  else
    var2 = var2name
  end

  scan_for_bad_cells(var1)
  scan_for_bad_cells(var2)

  for cell in var1.cells
    if cell.offset == 0
      puts "ERROR: CELL IN " + var1.name + " ORD: " + cell.ordinal.to_s + "HAS BLANK OFFSET, EXITING"
      exit
    end
  end

  for cell in var2.cells
    if cell.offset == 0
      puts "ERROR: CELL IN " + var2.name + " ORD: " + cell.ordinal.to_s + "HAS BLANK OFFSET, EXITING"
      exit
    end
  end

  # TODO Handle special cases where one or both of columns have no cells

  # TODO Handle special case where column has a cell with negative time

  # Get the earliest time between the two cols
  time1_on = 9999999999
  time2_on = 9999999999

  time1_off = 0
  time2_off = 0
  if var1.cells.length > 0
    time1_on = var1.cells[0].onset
    time1_off = var1.cells[var1.cells.length-1].offset
  end
  if var2.cells.length > 0
    time2_on = var2.cells[0].onset
    time2_off = var2.cells[var2.cells.length-1].offset
  end
  start_time = [time1_on, time2_on].min

  # And the end time
  end_time = [time1_off, time2_off].max


  # Create the new variable
  if var1_argprefix == nil
    var1_argprefix = var1.name.gsub(/(\W)+/, "").downcase + "___"
    var1_argprefix.gsub(".", "")
  end
  if var2_argprefix == nil
    var2_argprefix = var2.name.gsub(/(\W)+/, "").downcase + "___"
    var2_argprefix.gsub(".", "")
  end

  v1arglist = var1.arglist.map { |arg| var1_argprefix + arg }
  v2arglist = var2.arglist.map { |arg| var2_argprefix + arg }

  # puts "NEW ARGUMENT NAMES:", v1arglist, v2arglist
  args = Array.new
  args << (var1_argprefix + "ordinal")
  args += v1arglist

  args << (var2_argprefix + "ordinal")
  args += v2arglist

  # puts "Creating mutex var", var1.arglist
  mutex = createVariable(name, args)
  # puts "Mutex var created"

  # And finally begin creating new cells
  v1cell = nil
  v2cell = nil
  next_v1cell_ind = nil
  next_v2cell_ind = nil

  time = start_time
  # puts "Start time", start_time
  # puts "End time", end_time

  flag = false

  count = 0

  #######################
  # BEGIN NEW MUTEX
  # Idea here: gather all of the time changes.
  # For each time change get the corresponding cells involved in that change.
  # Create the necessary cell at each time change.
  #######################

  time_changes = Set.new
  v1_cells_at_time = Hash.new
  v2_cells_at_time = Hash.new


  # Preprocess relevant cells and times
  for cell in var1.cells + var2.cells
    time_changes.add(cell.onset)
    time_changes.add(cell.offset)
  end


  time_changes = time_changes.to_a.sort
  if $debug
    p time_changes
  end
  # p time_changes


  mutex_cell = nil
  mutex_cell_parent = nil

  # TODO: make these handle empty cols
  v1cell = var1.cells[0]
  prev_v1cell = nil
  prev_v2cell = nil
  v2cell = var2.cells[0]
  v1idx = 0
  v2idx = 0

  #
  for i in 0..time_changes.length-2
    t0 = time_changes[i]
    t1 = time_changes[i+1]

    # Find the cells that are active during these times
    for j in v1idx..var1.cells.length-1
      c = var1.cells[j]
      v1cell = nil
      if $debug
        p "---", "T1", t0, t1, c.onset, c.offset, "---"
      end
      if c.onset <= t0 and c.offset >= t1 and (t1-t0 > 1 or (c.onset==t0 and c.offset==t1))
        v1cell = c
        v1idx = j
        # p t0, t1, "Found V1"
        break
        # elsif c.onset > t1
        #   break
      else
        v1cell = nil
      end
    end

    for j in v2idx..var2.cells.length-1
      c = var2.cells[j]
      v2cell = nil
      # p "---", "T2", t0, t1, c.onset, c.offset, "---"
      if c.onset <= t0 and c.offset >= t1 and (t1-t0 > 1 or (c.onset==t0 and c.offset==t1))
        v2cell = c
        v2idx = j
        # p t0, t1, "Found V2"
        break
        # elsif c.onset > t1
        #   break
      else
        v2cell = nil
      end
    end

    if v1cell != nil or v2cell != nil
      mutex_cell = mutex.create_cell

      mutex_cell.change_arg("onset", t0)
      mutex_cell.change_arg("offset", t1)
      fillMutexCell(v1cell, v2cell, mutex_cell, mutex, var1_argprefix, var2_argprefix)
    end

  end


  # Now that we have all of the necessary temporal information
  # go through each time in the list and create a cell

  for arg in mutex.arglist
    mutex.change_arg_name(arg, arg.gsub("___", "_"))
  end
  for i in 0..mutex.cells.length-1
    c = mutex.cells[i]
    c.change_arg("ordinal", i+1)
  end
  puts "Created a column with #{mutex.cells.length} cells."

  return mutex
end
alias :createMutuallyExclusive :create_mutually_exclusive

# @!visibility private
# Helper method for #create_mutually_exclusive
def fillMutexCell(v1cell, v2cell, cell, mutex, var1_argprefix, var2_argprefix)
  if v1cell != nil and v2cell != nil
    for arg in mutex.arglist
      a = arg.gsub(var1_argprefix, "")
      if arg.index(var1_argprefix) == 0
        v = eval "v1cell.#{a}"
        cell.change_arg(arg, v)
      end

      a = arg.gsub(var2_argprefix, "")
      if arg.index(var2_argprefix) == 0
        v = eval "v2cell.#{a}"
        cell.change_arg(arg, v)
      end
    end

  elsif v1cell != nil and v2cell == nil
    for arg in mutex.arglist
      a = arg.gsub(var1_argprefix, "")
      if arg.index(var1_argprefix) == 0
        v = eval "v1cell.#{a}"
        cell.change_arg(arg, v)
      end
    end

  elsif v1cell == nil and v2cell != nil
    for arg in mutex.arglist
      a = arg.gsub(var2_argprefix, "")
      if arg.index(var2_argprefix) == 0
        v = eval "v2cell.#{a}"
        cell.change_arg(arg, v)
      end
    end
  end
end

# Combine cells of different columns into a new column.
# Iteratively runs #create_mutually_exclusive on additional columns.
# @note Not thoroughly tested. Only merges first and last columns.
# @todo verify this works
def combine_columns(name, varnames)
  stationary_var = varnames[0]
  for i in 1...varnames.length
    next_var = varnames[i]
    var = create_mutually_exclusive(name, stationary_var, next_var)
  end
  return var
end

# Combine cells of different columns into a new column.
# Intended to mimic functionality of create_mutually_exclusive() and combine_columns
# but not guaranteed to produce equivalent results.
# @param name [String] name of result column
# @return [RColumn] merged column
def merge_columns(name, *cols)
  # Handle degenerate cases
  return nil if cols.nil? || cols.size == 0

  # Ensure cols contains RColumns
  cols.map! do |x|
    case x
    when String
      get_column(x)
    when RColumn
      x
    else
      raise "Unhandled column cellValue or class: #{x}, #{x.class}."
    end
  end

  # Do nothing if only one column given.
  return cols.first if cols.size == 1

	# Concatenate arglists and cells.
  # Codes have their column name and an underscore prepended to them.
	my_args = []
	all_cells = []
	cols.each{
		|x|
		my_args << x.name.downcase+"_ordinal"
		my_args << x.arglist.map{ |y| x.name.downcase+"_"+y}
		all_cells << x.cells
	}
	my_args.flatten!
	all_cells.flatten!

	ncol = new_column(name, *my_args)

  # Convert point cells to have offsets = onset + 1
  all_cells.each{ |x| x.offset = x.onset + 1 if x.onset == x.offset }

	# Gather onsets and offsets and collect unique times into a single array
	onsets = all_cells.map(&:onset)
	offsets = all_cells.map(&:offset)
	times = (onsets+offsets).uniq.sort

	# For each consecutive time in times, create a new cell over that interval.
	if times.size>0
		onset = times.first
		for offset in times[1..-1]
			ncell = ncol.make_new_cell()
			ncell.onset = onset
			ncell.offset = offset

      # Find an enclosing cell (if any) from each of the columns for this time region
			ocells = cols.map do |col|
				col.cells.find{ |y| y.contains(ncell) }
			end

			for c in ocells
				unless c.nil?
					ncell.change_arg(c.parent.downcase+"_ordinal", c.ordinal)
					c.arglist.each do |a|
						ncell.change_arg(c.parent.downcase+"_"+a, c.get_code(a))
					end
				end
			end
			onset = offset
		end
	end

	return ncol
end

# Loads a new database from a file.
# @note DOES NOT ALTER THE GUI.
# @note Use #File.expand_path and related methods to convert from relative to absolute path.
# @param filename The FULL PATH to the saved Datavyu file.
# @return [Array] An array containing two items: dataStore, the spreadsheet data, and pj the project data. Set dataStore and pj to $db and $pj, respectively (see example)
# @example
#   $db,$pj = load_db("/Users/username/Desktop/test.opf")
def load_db(filename)
  # Raise file not found error unless file exists
  unless File.exist?(filename)
    raise "File does not exist. Please make sure to put the full path to the file."
  end

  print_debug "Opening Project: "

  # Create the controller that holds all the logic for opening projects and
  # databases.
  open_c = OpenC.new

  # Opens a project and associated database (i.e. either compressed or
  # uncompressed .shapa files). If you want to just open a standalone database
  # (i.e .odb or .csv file) call open_c.open_database("filename") instead. These
  # methods do *NOT* open the project within the Datavyu UI.
  dataStore = nil
  proj = nil
  if filename.include?(".csv")
    open_c.open_database(filename)
  else
    open_c.open_project(filename)
    # Get the project that was opened (if you want).
    proj = open_c.get_project
  end

  # Get the database that was opened.
  dataStore = open_c.get_datastore


  # If the open went well - query the database, do calculations or whatever
  unless dataStore.nil?
    # This just prints the number of columns in the database.
    print_debug "SUCCESSFULLY Opened a project with '" + dataStore.get_all_variables.length.to_s + "' columns!"
  else
    print_debug "Unable to open the project '" + filename + "'"
  end

  print_debug filename + " has been loaded."

  return dataStore, proj
end
alias :loadDB :load_db

# Saves the current $db and $pj variables to filename.  If
# filename ends with .csv, it saves a .csv file.  Otherwise it saves
# it as a .opf.
# @note Use #File.expand_path and related methods to convert from relative to absolute path.
# @param filename [String] The FULL PATH to where the Datavyu file should be saved.
# @return nil
# @example
#   save_db("/Users/username/Desktop/test.opf")
def save_db(filename)
  print_debug "Saving Database: " + filename

  filename = File.expand_path(filename)

  # Create the controller that holds all the logic for opening projects and
  # databases.
  save_c = SaveC.new

  #
  # Saves a database (i.e. a .odb or .csv file). If you want to save a project
  # call save_project("project file", project, database) instead.
  # These methods do *NOT* alter the Datavyu UI.
  #
  if filename.include?('.csv')
    save_c.save_database(filename, $db)
  else
    if $pj == nil or $pj.getDatabaseFileName == nil
        $pj = Project.new()
        $pj.setDatabaseFileName("dataStore")
        dbname = filename[filename.rindex("/")+1..filename.length]
        $pj.setProjectName(dbname)
    end
    save_file = java.io.File.new(filename)
    save_c.save_project(save_file, $pj, $db)
  end

  print_debug "Save successful."
end
alias :saveDB :save_db

# Deletes a column from the spreadsheet.
# @note This change is immediately reflected in the spreadsheet and is irreversible.
# @param colname [RColumn, String] column to delete
# @return nil
def delete_column(colname)
  if colname.class != "".class
    colname = colname.name
  end
  col = $db.getVariable(colname)
  if (col == nil)
    printNoColumnFoundWarning(colname.to_s)
  end
  $db.removeVariable(col)
end
alias :deleteColumn :delete_column
alias :delete_variable :delete_column
alias :deleteVariable :delete_column

# Let the user know that a given column was not found. Error is confusing, this should clarify.
def print_no_column_found_warning(colName)
  puts "WARNING: No column with name '" + colName + "' was found!"
end
alias :printNoColumnFoundWarning :print_no_column_found_warning

# Opens an old, closed database format MacSHAPA file and loads it into the current open database.
# NOTE This will only read in matrix and string variables.  Predicates are not yet supported. Queries will not be read in.  Times are translated to milliseconds for compatibility with Datavyu.
# @param filename [String] The FULL PATH to the saved MacSHAPA file.
# @param write_to_gui [true, false] Whether the MacSHAPA file should be read into the database currently open in the GUI or whether it should just be read into the Ruby interface.  After this script is run $db and $pj are now the MacSHAPA file.
# @return [Array] An array containing two items: the spreadsheet data and the project information. Set to $db and $pj, respectively (see example).
# @todo fix linter warnings
# @example
#   $db,$pj = load_db("/Users/username/Desktop/test.opf")
def load_macshapa_db(filename, write_to_gui, *ignore_vars)

  # Create a new DB for us to use so we don't touch the GUI... some of these
  # files can be huge.
  # Since I don't know how to make a whole new project, lets just load a blank file.
  # TODO why is this section commented out??
  if not write_to_gui
    #$db,$pj = load_db("/Users/j4lingeman/Desktop/blank.opf")
    # $db = Datastore.new
    # $pj = Project.new()
  end


  puts "Opening file"
  f = File.open(filename, 'r')

  puts "Opened file"
  # Read and split file by lines.  '\r' is used because that is the default
  # format for OS9 files.
  lines = ""
  while (line = f.gets)
    lines += line
  end
  lines = lines.split(/[\r\n]/)

  # Find the variable names in the file and use these to create and set up
  # our columns.
  predIndex = lines.index("***Predicates***")
  varIndex = lines.index("***Variables***")
  spreadIndex = lines.index("***SpreadPane***")
  predIndex += 2

  variables = Hash.new
  varIdent = Array.new

  while predIndex < varIndex
    l = lines[predIndex].split(/ /)[5]
    varname = l[0..l.index("(") - 1]
    if varname != "###QueryVar###" and varname != "div" and varname != "qnotes" \
			and not ignore_vars.include?(varname)
      print_debug varname

      # Replace non-alphabet with underscores
      vname2 = varname.gsub(/\W+/, '_')
      if vname2 != varname
        puts "Replacing #{varname} with #{vname2}"
        varname = vname2
      end

      variables[varname] = l[l.index("(")+1..l.length-2].split(/,/)
      varIdent << l
    end
    predIndex += 1
  end

  puts "Got predicate index"

  # Create the columns for the variables
  variables.each do |key, cellValue|
    # Create column
    if getColumnList().include?(key)
      deleteVariable(key)
    end


    args = Array.new
    cellValue.each { |v|
      # Strip out the ordinal, onset, and offset.  These will be handled on a
      # cell by cell basis.
      if v != "<ord>" and v != "<onset>" and v != "<offset>"
        v1 = v.gsub(/\<|\>/, '').gsub('#', 'number').gsub('&', 'and')
        v2 = RColumn.sanitize_codename(v1)
        puts "Changing code #{v1} in column #{key} to: #{v2}" if(v2 != v1)
        # args << v.sub("<", "").sub(">", "")
        args << v2
      end
    }

    setVariable(createVariable(key, args))
  end

  # Search for where in the file the var's cells are, create them, then move
  # on to the next variable.
  varSection = lines[varIndex..spreadIndex]

  varIdent.each do |id|

    # Search the variable section for the above id
    varSection.each do |l|
      line = l.split(/[\t\s]/) # @todo linter error : dup char class
      if line[2] == id

        print_debug id
        varname = id.slice(0, id.index("(")).gsub(/\W+/,'_')
        if getVariableList.include?(varname)
          col = getVariable(varname)
        else
          puts "Column #{varname} not found. Skipping."
          next
        end

        #print_debug varname
        start = varSection.index(l) + 1

        stringCol = false

        if varSection[start - 2].index("strID") != nil
          stringCol = true
        end

        #Found it!  Now build the cells
        while varSection[start] != "0"

          if stringCol == false
            cellData = varSection[start].split(/[\t]/)
            cellData[cellData.length - 1] = cellData[cellData.length-1][cellData[cellData.length-1].index("(")..cellData[cellData.length-1].length]
          else
            cellData = varSection[start].split(/[\t]/)
          end

          # Init cell to null

          cell = col.create_cell

          # Convert onset/offset from 60 ticks/sec to milliseconds
          onset = cellData[0].to_i / 60.0 * 1000
          offset = cellData[1].to_i / 60.0 * 1000

          # Set onset/offset of cell
          cell.change_arg("onset", onset.round)
          cell.change_arg("offset", offset.round)

          # Split up cell data
          data = cellData[cellData.length - 1]
          print_debug data
          if stringCol == false
            data = data[1..data.length-2]
            data = data.gsub(/[() ]*/, "")
            data = data.split(/,/)
          elsif data != nil #Then this is a string var
            data = data.strip()
            if data.split(" ").length > 1
              data = data[data.index(" ")..data.length] # Remove the char count
              data = data.gsub("/", " or ")
              data = data.gsub(/[^\w ]*/, "")
              data = data.gsub(/  /, " ")
            else
              data = ""
            end
          else
            data = Array.new
            data << nil
          end
          # Cycle thru cell data arguments and fill them into the cell matrix
          narg = 0
          if data.is_a?(String)
            argname = cell.arglist.last
            cell.change_arg(argname, data)
          elsif data.is_a?(Array)
            data.each_with_index do |d, i|
              print_debug cell.arglist[1]
              argname = cell.arglist[i]
              if d == nil
                cell.change_arg(argname, "")
              elsif d == "" or d.index("<") != nil
                cell.change_arg(argname, "")
              else
                cell.change_arg(argname, d)
              end
            end
          end
          start += 1
        end
        setVariable(col)
      end
    end
  end

  f.close()

  return $db, $pj
end
alias :loadMacshapaDB :load_macshapa_db


# Transfers columns between databases.
# If db1 or db2 are set to the empty string "", then that database is the current database in $db (usually the GUI's database).
# So if you want to transfer a column into the GUI, set db2 to "".
# If you want to tranfer a column from the GUI into a file, set db1 to "".
# Setting remove to true will DELETE THE COLUMNS YOU ARE TRANSFERRING FROM DB1.  Be careful!
# @param db1 [String] The FULL PATH toa Datavyu file or "" to use the currently opened database. Columns are transferred FROM here.
# @param db2 [String]: The FULL PATH to the saved Datavyu file or "" to use the currently opened database.  Columns are tranferred TO here.
# @param remove [true, false] Set to true to delete columns in DB1 as they are moved to db2.  Set to false to leave them intact.
# @param varnames [Array<String>] column names (requires at least 1): You can specify as many column names as you like that will be retrieved from db1.
# @return nil
# @example
#  # Transfer column "idchange" from test.opf to the currently open spreadsheet in Datavyu. Do not delete "idchange" from test.opf.
#  transfer_columns("/Users/username/Desktop/test.opf", "", true, "idchange")
def transfer_columns(db1, db2, remove, *varnames)
  # Save the current $db and $pj global variables
  saved_db, saved_proj = $db, $pj

  # If varnames was specified as a hash, flatten it to an array
  varnames.flatten!

  # Display args when debugging
  print_debug("="*20)
  print_debug("#{__method__} called with following args:")
  print_debug(db1, db2, remove, varnames)
  print_debug("="*20)

  # Handle degenerate case of same source and destination
  if db1==db2
    puts "Warning: source and destination are identical.  No changes made."
    return nil
  end

  # Set the source database, loading from file if necessary.
  # Raises file not found error and returns nil if source database does not exist.
  db1path = ""
  begin
    if db1!=""
      db1path = File.expand_path(db1)
      if !File.readable?(db1path)
        raise "Error! File not readable : #{db1}"
      end
      print_debug("Loading source database from file : #{db1path}")
      from_db, from_proj = loadDB(db1path)
    else
      from_db, from_proj = $db, $pj
    end
  rescue StandardError => e
    puts e.message
    puts e.backtrace
    return nil
  end

  # Set the destination database, loading from file if necessary.
  # Raises file not found error and returns nil if destination database does not exist.
  db2path = ""
  begin
    if db2!=""
      db2path = File.expand_path(db2)
      if !File.writable?(db2path)
        raise "Error! File not writable : #{db2}"
      end
      print_debug("Loading destination database from file : #{db2path}")
      to_db, to_proj = loadDB(db2path)
      #$db,$pj = loadDB(db2path)
    else
      to_db, to_proj = $db, $pj
    end
  rescue StandardError => e
    puts e.message
    puts e.backtrace
    return nil
  end

  # Set working database to source database to prepare for reading
  $db, $pj = from_db, from_proj

  # Construct a hash to store columns and cells we are transferring
  print_debug("Fetching columns...")
  begin
    col_map = Hash.new
    cell_map = Hash.new
    for col in varnames
      c = getColumn(col.to_s)
      if c.nil?
        puts "Warning: column #{c} not found! Skipping..."
        next
      end
      col_map[col] = c
      cell_map[col] = c.cells
      print_debug("Read column : #{col.to_s}")
    end
  end

  # Set working database to destination database to prepare for writing
  $db, $pj = to_db, to_proj

  # Go through the hashmaps and reconstruct the columns
  begin
    for key in col_map.keys
      col = col_map[key]
      cells = cell_map[key]
      arglist = col.arglist

      # Construct a new variable and add all associated cells
      newvar = createVariable(key.to_s, arglist)
      for cell in cells
        c = newvar.make_new_cell()
        # Clone the existing cell arguments to the new cell.
        cell.arglist.each { |x|
          c.change_arg(x, cell.get_arg(x))
        }
        c.ordinal = cell.ordinal
        c.onset = cell.onset
        c.offset = cell.offset
      end
      setVariable(key.to_s, newvar)
      print_debug("Wrote column : #{key.to_s} with #{newvar.cells.length} cells")
    end
  rescue StandardError => e
    puts "Failed trying to write column #{col}"
    puts e.message
    puts e.backtrace
    return nil
  end

  # Save the database to file if applicable
  saveDB(db2path) if db2path!=""

  # Final step: take care of deleting columns from source database if option is set.
  if remove
    $db, $pj = from_db, from_proj

    # Use our hashmap since it takes care of improper column names (returned nil from getColumn())
    col_map.keys.each { |x|
      delete_column(x.to_s)
    }

    saveDB(db1path) if db1path!=""
  end

  # Restore the saved database and project globals
  $db, $pj = saved_db, saved_proj

  puts "Transfer completed successfully!"
end
alias :transfer_column :transfer_columns
alias :transferColumns :transfer_columns
alias :transferColumn :transfer_columns
alias :transferVariables :transfer_columns
alias :transferVariable :transfer_columns

# Do a quick, in Datavyu, check of reliability errors.
# @param main_col [String, RColumn] Either the string name or the Ruby column from getVariable of the primary column to compare against.
# @param rel_col [String, RColumn] Either the string name or the Ruby column from getVariable of the reliability column to compare to the primary column.
# @param match_arg [String] The string of the argument to use to match the relability cells to the primary cells.  This must be a unique identifier between the cells.
# @param time_tolerance [Integer] The amount of slack you allow, in milliseconds, for difference between onset and offset before it is considered an error.  Set to 0
#     for no difference allowed and to a very large number for infinite distance allowed.
# @param dump_file [String, File] (optional): The full string path to dump the relability output to.  This
#     can be used for multi-file dumps or just to keep a log.  You can also give it a Ruby
#     File object if a file is already started.
# @return [nil]
# @example
#   check_rel("trial", "rel.trial", "trialnum", 100, "/Users/motoruser/Desktop/Relcheck.txt")
#   check_rel("trial", "rel.trial", "trialnum", 100)
def check_reliability(main_col, rel_col, match_arg, time_tolerance, *dump_file)
  # Make the match_arg conform to the method format that is used
  if ["0", "1", "2", "3", "4", "5", "6", "7", "8", "9"].include?(match_arg[0].chr)
    match_arg = match_arg[1..match_arg.length]
  end
  match_arg = match_arg.gsub(/(\W)+/, "").downcase

  # Set up our method variables
  dump_file = dump_file[0]
  if main_col.class == "".class
    main_col = getVariable(main_col)
  end
  if rel_col.class == "".class
    rel_col = getVariable(rel_col)
  end

  printing = false
  if dump_file != nil
    if dump_file.class == "".class
      dump_file = open(dump_file, 'a')
    end
    printing = true
  end

  # Define interal function for printing errors
  def print_err(m_cell, r_cell, arg, dump_file, main_col, rel_col)
    main_val = eval "m_cell.#{arg}"
    rel_val = eval "r_cell.#{arg}"
    err_str = "ERROR in " + main_col.name + " at Ordinal " + m_cell.ordinal.to_s + ", rel ordinal " + r_cell.ordinal.to_s + " in argument " + arg + ": " + main_val.to_s + ", " + rel_val.to_s + "\n"
    if dump_file != nil
      dump_file.write(err_str)
    end
    print err_str
  end

  # Build error array
  errors = Hash.new
  for arg in main_col.arglist
    errors[arg] = 0
  end
  errors["onset"] = 0
  errors["offset"] = 0

  # Now check the cells
  for mc in main_col.cells
    main_bind = eval "mc.#{match_arg}"
    for rc in rel_col.cells
      rel_bind = eval "rc.#{match_arg}"
      if main_bind == rel_bind
        # Then check these cells match, check them for errors
        if (mc.onset - rc.onset).abs >= time_tolerance
          print_err(mc, rc, "onset", dump_file, main_col, rel_col)
          errors["onset"] = errors["onset"] + 1
        end
        if (mc.offset - rc.offset).abs >= time_tolerance
          print_err(mc, rc, "offset", dump_file, main_col, rel_col)
          errors["offset"] = errors["offset"] + 1
        end

        for arg in main_col.arglist
          main_val = eval "mc.#{arg}"
          rel_val = eval "rc.#{arg}"
          if main_val != rel_val
            print_err(mc, rc, arg, dump_file, main_col, rel_col)
            errors[arg] = errors[arg] + 1
          end
        end
      end
    end
  end

  for arg, errs in errors
    str = "Total errors for " + arg + ": " + errs.to_s + ", Agreement:" + "%.2f" % (100 * (1.0 - (errs / rel_col.cells.length.to_f))) + "%\n"
    print str
    if dump_file != nil
      dump_file.write(str)
      dump_file.flush()
    end
  end

  return errors, rel_col.cells.length.to_f
end
alias :checkReliability :check_reliability
alias :check_rel :check_reliability
alias :checkRel :check_reliability


# Do a quick, in Datavyu, check of valid codes.
# @param var [String, RColumn] name of column to check
# @param dump_file [String, File] output file to print messages to. Use '' to print to console.
# @param arg_code_pairs [Array<String>]  A list of the argument names and valid codes
#     in the following format: "argument_name", ["y","n"], "argument2", ["j","k","m"]
# @example
#  check_valid_codes("trial", "", "hand", ["l","r","b","n"], "turn", ["l","r"], "unit", [1,2,3])
def check_valid_codes(var, dump_file, *arg_code_pairs)
  if var.class == "".class
    var = getVariable(var)
  end

  if dump_file != ""
    if dump_file.class == "".class
      dump_file = open(dump_file, 'a')
    end
  end

  # Make the argument/code hash
  arg_code = Hash.new
  for i in 0...arg_code_pairs.length
    if i % 2 == 0
      if arg_code_pairs[i].class != "".class
        print_debug 'FATAL ERROR in argument/valid code array.  Exiting.  Please check to make sure it is in the format "argumentname", ["valid","codes"]'
        exit
      end
      arg = arg_code_pairs[i]
      if ["0", "1", "2", "3", "4", "5", "6", "7", "8", "9"].include?(arg[1].chr)
        arg = arg[1..arg.length]
      end
      arg = arg.gsub(/(\W )+/, "").downcase

      arg_code[arg] = arg_code_pairs[i+1]
    end
  end

  errors = false
  for cell in var.cells
    for arg, code in arg_code
      val = eval "cell.#{arg}"
      if not code.include?(val)
        errors = true
        str = "Code ERROR: Var: " + var.name + "\tOrdinal: " + cell.ordinal.to_s + "\tArg: " + arg + "\tVal: " + val + "\n"
        print str
        if dump_file != ""
          dump_file.write(str)
        end
      end
    end
  end
  if not errors
    print_debug "No errors found."
  end
end
alias :checkValidCodes :check_valid_codes

# Check valid codes on cells in a column using regex. Backwards-compatible with checkValidCodes
# @since 1.3.5
# @param data [String, RColumn, Hash] When this parameter is a String or a column object from getVariable(), the function operates on codes within this column. If the parameter is a Hash (associative array), the function ignores the arg_code_pairs arguments and uses data from this Hash. The Hash must be structured as a nested mapping from columns (either as Strings or RColumns) to Hashes. These nested hashes must be mappings from code names (as Strings) to valid code cellValues (as either lists (Arrays) or patterns (Regexp)).
# @param outfile [String, File] The full path of the file to print output to. Use '' to print to scripting console.
# @param arg_filt_pairs Pairs of code name and acceptable cellValues either as an array of cellValues or regexp. Ignored if first parameter is a Hash.
# @return nothing
#
# @example
#   checkValidCodes2("trial", "", "hand", ["l","r","b","n"], "turn", ["l","r"], "unit", /\A\d+\Z/)
def check_valid_codes2(data, outfile, *arg_filt_pairs)
	if data.class == "".class
		data = getVariable(data)
  elsif data.class == Hash
    # data is already a hashmap
    map = data
	end

	unless outfile == ""
		if outfile.class == "".class
	    	outfile = open(File.expand_path(outfile), 'a')
	  	end
	end

  # Create a map if a mapping wasn't passed in. Mostly for backwards compatibility with checkValidCodes().
  if map.nil?
    map = Hash.new

  	# Make the argument/code hash
  	arg_code = Hash.new
  	for i in 0...arg_filt_pairs.length
  	  if i % 2 == 0
    		if arg_filt_pairs[i].class != "".class
    			print_debug 'FATAL ERROR in argument/valid code array.  Exiting.  Please check to make sure it is in the format "argumentname", ["valid","codes"]'
    			exit
    		end

    		arg = arg_filt_pairs[i]
    		if ["0","1","2","3","4","5","6","7","8","9"].include?(arg[1].chr)
    			arg = arg[1..arg.length]
    		end
    		arg = arg.gsub(/(\W )+/,"").downcase

  	    # Add the filter for this code.  If the given filter is an array, convert it to a regular expression using Regex.union
        arg_code[arg] = arg_filt_pairs[i+1]
  	  end
  	end

    map[data] = arg_code
  end

	errors = false
  # Iterate over key,entry (column, valid code mapping) in map
  map.each_pair do |var, col_map|
    var = getVariable(var) if var.class == String

    # Iterate over cells in var and check each code's cellValue
  	for cell in var.cells
      for arg, filt in col_map
      	val = eval "cell.#{arg}"
        # Check whether cellValue is valid — different functions depending on filter type
        valid = case # note: we can't use case on filt.class because case uses === for comparison
        when filt.class == Regexp
        	!(filt.match(val).nil?)
        when filt.class == Array
          filt.include?(val)
        else
          raise "Unhandled filter type: #{filt.class}"
        end

        if !valid
          errors = true
          str = "Code ERROR: Var: " + var.name + "\tOrdinal: " + cell.ordinal.to_s + "\tArg: " + arg + "\tVal: " + val + "\n"
          print str
          outfile.write(str) unless outfile == ""
        end
      end
  	end
  end
	unless errors
  	print_debug "No errors found."
	end
end
alias :checkValidCodes2 :check_valid_codes2

# Check valid codes on cells in a column using regex. Not backwards-compatible with check_valid_codes().
# @since 1.3.5
# @param [Hash] map The Hash must be structured as a nested mapping from columns (either as Strings or RColumns) to Hashes. These nested hashes must be mappings from code names (as Strings) to valid code cellValues (as either lists (Arrays) or patterns (Regexp)).
# @param outfile [String, File] The full path of the file to print output to. Omit to print only to console.
# @return number of detected errors
# @return a list containing all error messages
def check_valid_codes3(map, outfile = nil)
  # Open outfile if given
  unless outfile.nil?
    outfile = open(File.expand_path(outfile), 'a') if outfile.class == ''.class
  end

  errors = []
  err_count = 0
  # Iterate over key,entry (column, valid code mapping) in map
  map.each_pair do |var, col_map|
    var = getVariable(var) if var.class == String

    # Iterate over cells in var and check each code's cellValue
  	var.cells.each do |cell|
      col_map.each_pair do |code, filt|
      	val = cell.get_code(code)
        # Check whether cellValue is valid — different functions depending on filter type
        valid = case # note: we can't use case on filt.class because case uses === for comparison
        when filt.class == Regexp
        	!(filt.match(val).nil?)
        when filt.class == Array
          filt.include?(val)
        when filt.class == Proc
          filt.call(val)
        else
          raise "Unhandled filter type: #{filt.class}"
        end

        if !valid
          err_count += 1
          row = [var.name, cell.ordinal, code, val].join("\t")
          errors << row
        end
      end
  	end
  end

  if(err_count > 0)
    print_debug "Found #{errors} errors."
    header = (%w(COLUMN CELL_ORDINAL CODE VALUE)).join("\t")
    puts header
    puts errors
    unless outfile.nil?
      outfile.puts header
      outfile.puts errors
      outfile.close
    end
	end

  return [err_count, errors]
end

# Return a list of columns from the current spreadsheet.
# @return [Array]
def get_column_list()
  name_list = Array.new
  vars = $db.getAllVariables()
  for v in vars
    name_list << v.name
  end

  return name_list
end
alias :getColumnList :get_column_list
alias :getVariableList :get_column_list

# TODO: Finish?
#++ Incomplete method.
def print_all_nested(file)
  columns = getColumnList()
  columns.sort! # This is just so everything is the same across runs, regardless of column order
  # Scan each column, getting a list of how many cells the cells of that
  # contain and how much time the cells of that column fill

  times = Hash.new

  for outer_col in columns
    collected_time = 0
    for cell in outer_col.cells
      collected_time += cell.offset - cell.onset
    end
    times[outer_col.name] = collected_time
  end

  # Now, we want to loop over the columns in the order of the amount of data
  # that they take up.

end
alias :printAllNested :print_all_nested
private :print_all_nested

# Makes temporally adjacent cells in a column continuous if the interval between them is below a given threshold.
# @param colname [String] name of column to smooth
# @param tol [Integer] milliseconds below which cell onset should be changed to make continuous
# @return nil
# @note Only the onset is changed; not the offset.
def smooth_column(colname, tol=33)
  col = getVariable(colname)
  for i in 0..col.cells.length-2
    curcell = col.cells[i]
    nextcell = col.cells[i+1]

    if nextcell.onset - curcell.offset < tol
      nextcell.change_arg("onset", curcell.offset)
    end
  end
  setVariable(colname, col)
end
alias :smoothColumn :smooth_column

# Outputs the cellValues of all codes specified from the given cell to the given output file.
# Row is delimited by tabs.
# @param cell [RCell] cell to print codes from
# @param file [File] output file
# @return nil
def print_codes(cell, file, args)
  for a in args
    #puts "Printing: " + a
    val = eval "cell.#{a}"
    file.write(val.to_s + "\t")
  end
end
alias :print_args :print_codes

# Finds the first cell in the specified column that overlaps the given time.
# @param col [RColumn] column to find cell from
# @param time [Integer] time in milliseconds
# @return [RCell] Cell that spans the given time; nil if none found.
def get_cell_from_time(col, time)
  for cell in col.cells
    if cell.onset <= time and cell.offset >= time
      return cell
    end
  end
  return nil
end
alias :getCellFromTime :get_cell_from_time

# Returns ordinal, onset, offset, and the cellValues of all codes from the given cell.
# TODO change method name to something more appropriate
# @param cell [RCell] cell whose codes to print
# @return [Array<String>] array of cellValues for all codes in cell
def print_cell_codes(cell)
  s = Array.new
  s << cell.ordinal.to_s
  s << cell.onset.to_s
  s << cell.offset.to_s
  for arg in cell.arglist
    s << cell.get_arg(arg)
  end
  return s
end
alias :printCellCodes :print_cell_codes
alias :printCellArgs :print_cell_codes

# Delete a cell from the spreadsheet
# @param [RCell] cell
# @return [nil]
def delete_cell(cell)
  cell.db_cell.getVariable.removeCell(cell.db_cell)
end
alias :deleteCell :delete_cell

# Return the OS version
# @return [String] 'windows', 'mac', or 'linux'
# @example
#  filepath = (getOS() == 'windows')? 'C:\data' : '~/data'
def get_os
	host_os = RbConfig::CONFIG['host_os']
	case host_os
	when /mswin|msys|mingw|cygwin|bccwin|wince|emc/
		os = 'windows'
	when /darwin|mac os/
		os = 'mac'
	when /linux|solaris|bsd/
		os = 'linux'
	else
		raise "Unknown OS: #{host_os.inspect}"
	end
	return os
end
alias :getOS :get_os

# Return Datavyu version string.
# @return [String] Version string in the fromat "v.:#.#"
def get_datavyu_version
  return org.datavyu.util.DatavyuVersion.getLocalVersion.getVersion
end
alias :getDatavyuVersion :get_datavyu_version

# Check whether current Datavyu version falls within the specified minimum and maximum versions (inclusive)
# @param [String] minVersion Minimum version (e.g. 'v:1.3.5')
# @param [String] maxVersion Maximum version. If unspecified, no upper bound is checked.
# @return [true, false] true if min,max version check passes; false otherwise.
def check_datavyu_version(minVersion, maxVersion = nil)
  currentVersion = get_datavyu_version()
  minCheck = (minVersion <=> currentVersion) <= 0
  maxCheck = (maxVersion.nil?)? true : (currentVersion <=> maxVersion) <= 0

  return minCheck && maxCheck
end
alias :checkDatavyuVersion :check_datavyu_version

# Return list of *.opf files from given directory.
# @param [String] dir directory to check
# @param [true, false] recurse true to check subfolders, false to only check given folder
# @return [Array<String>] list containing names of .opf files.
# @note When recurse is set true, names of Datavyu files in nested folders will be the relative path from the starting directory; e.g. 'folder1/folder2/my_datavyu_file.opf'
# @example
#   input_files = get_datavyu_files_from('~/Desktop/input', true)
def get_datavyu_files_from(dir, recurse=false)
  dir = File.expand_path(dir)
  pat = recurse ? '**/*.opf' : '*.opf'
  files = Dir.chdir(dir){ Dir.glob(pat) }
  return files
end

# Hide the given columns in the spreadsheet
# @param [Array<String>] names of columns to hide
def hide_columns(*names)
  valid_names = names & get_column_list
<<<<<<< HEAD
  valid_names.each{ |x| $db.getVariable(name).setHidden(true)}
=======
  valid_names.each{ |x| $db.getVariable(x).setHidden(true)}
>>>>>>> b6a6a9e2
end

# Show the given columns in the spreadsheet
# @param [Array<String>] names of columns to show
def show_columns(*names)
  valid_names = names & get_column_list
  valid_names.each{ |x| $db.getVariable(name).setHidden(false) }
end<|MERGE_RESOLUTION|>--- conflicted
+++ resolved
@@ -2520,11 +2520,7 @@
 # @param [Array<String>] names of columns to hide
 def hide_columns(*names)
   valid_names = names & get_column_list
-<<<<<<< HEAD
-  valid_names.each{ |x| $db.getVariable(name).setHidden(true)}
-=======
   valid_names.each{ |x| $db.getVariable(x).setHidden(true)}
->>>>>>> b6a6a9e2
 end
 
 # Show the given columns in the spreadsheet
