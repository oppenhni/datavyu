# Ruby API for Datavyu
# @author Jesse Lingeman
# @author Shohan Hasan
# Please read the function headers for information on how to use them.


# Licensing information:
#
# Permission is hereby granted, free of charge, to any person obtaining a copy
# of this software and associated documentation files (the "Software"), to deal
# in the Software without restriction, including without limitation the rights
# to use, copy, modify, merge, publish, distribute, sublicense, and/or sell
# copies of the Software, and to permit persons to whom the Software is
# furnished to do so, subject to the following conditions:
#
# The above copyright notice and this permission notice shall be included in
# all copies or substantial portions of the Software.
#
# THE SOFTWARE IS PROVIDED "AS IS", WITHOUT WARRANTY OF ANY KIND, EXPRESS OR
# IMPLIED, INCLUDING BUT NOT LIMITED TO THE WARRANTIES OF MERCHANTABILITY,
# FITNESS FOR A PARTICULAR PURPOSE AND NONINFRINGEMENT. IN NO EVENT SHALL THE
# AUTHORS OR COPYRIGHT HOLDERS BE LIABLE FOR ANY CLAIM, DAMAGES OR OTHER
# LIABILITY, WHETHER IN AN ACTION OF CONTRACT, TORT OR OTHERWISE, ARISING FROM,
# OUT OF OR IN CONNECTION WITH THE SOFTWARE OR THE USE OR OTHER DEALINGS IN
# THE SOFTWARE.

require 'java'
require 'csv'
require 'time'
require 'date'
require 'set'
require 'rbconfig'
require 'matrix'

import 'org.datavyu.Datavyu'
import 'org.datavyu.models.db.Datastore'
import 'org.datavyu.models.db.MatrixValue'
import 'org.datavyu.models.db.NominalValue'
import 'org.datavyu.models.db.TextValue'
import 'org.datavyu.models.db.Value'
import 'org.datavyu.models.db.Variable'
import 'org.datavyu.models.db.Cell'
import 'org.datavyu.models.db.Argument'
import 'org.datavyu.models.project.Project'
import 'org.datavyu.controllers.SaveC'
import 'org.datavyu.controllers.OpenC'
import 'org.datavyu.controllers.project.ProjectController'

$debug = false
# Prints the specified message if global variable #debug set true.
# @param s item to print to console
# @return nil
def print_debug(*s)
  if $debug == true
    p s
  end
end

# Set $db, this is so that JRuby doesn't decide to overwrite it halfway thru the script.
$db = Datavyu.get_project_controller.get_db
$pj = Datavyu.get_project_controller.get_project

# Ruby representation of a spreadsheet cell.
# Generally, the two ways to get access to a cell are:
#   RColumn.cells to get a list of cells from a column
#   RColumn.new_cell to create a blank cell in a column.
# @!attribute ordinal
#   @note Prone to change after saving the column to Datavyu.
#   @return [Fixnum] ordinal number of the cell
# @!attribute onset
#   @return [Fixnum] onset time of the cell in milliseconds
# @!attribute offset
#   @return [Fixnum] offset time of the cell in milliseconds
# @!attribute [rw] arglist
#   @note Use RColumn methods to modify column codes. Changing this list for the cell has no effect on the column.
#   @return [Array<String>] list of codes inherited from parent column.
# @!attribute argvals
#   @note Dangerous to modify this directly since the order of the values must match the order of the code names.
#   @return [Array] list of code values
# @!attribute db_cell
#   @note MODIFY AT OWN RISK.
#   @return native Datavyu object corresponding to this cell.
# @!attribute parent
#   @note MODIFY AT OWN RISK.
#   @return [RColumn] the column this cell belongs to
class RCell
  attr_accessor :ordinal, :onset, :offset, :arglist, :argvals, :db_cell, :parent

  # @!visibility private
  # @note This method is not for general use, it is used only when creating
  #       this variable from the database in the getVariable method.
  # Sets up methods that can be used to reference the arguments in
  # the cell.
  # @param argvals (required): Values of the arguments being created
  # @param arglist (required): Names of the arguments being created
  def set_args(argvals, arglist)
    @arglist = arglist
    @argvals = argvals
    i = 0
    if argvals == ""
      @argvals = Array.new
      arglist.each do |arg|
        @argvals << nil
      end
    end
    arglist.each do |arg|

      if @argvals[i].nil?
        @argvals[i] = ""
      end
      #Tricky magic part where we are defining var names on the fly.  Escaped quotes turn everything to strings.
      #Handle this later by allowing numbers to be numbers but keeping strings.

      instance_eval "def #{arg}; return argvals[#{i}]; end"
      instance_eval "def #{arg}=(val); argvals[#{i}] = val.to_s; end"
      i += 1
    end
  end

  # Map the specified code names to their values.
  # If no names specified, use self.arglist.
  # @note Onset, offset, and ordinal are returned as Integers; all else are Strings
  # @param codes [Array<String>] (optional): Names of codes.
  # @return [Array] Values of specified codes.
  def get_codes(*codes)
    codes = self.arglist if codes.nil? || codes.empty?
    vals = codes.map do |cname|
      case(cname)
      when 'onset'
        self.onset
      when 'offset'
        self.offset
      when 'ordinal'
        self.ordinal
      else
        @arglist.include?(cname)? self.get_arg(cname) : raise("Cell does not have code #{cname}")
      end
    end

    return vals
  end
  alias :get_args :get_codes
  alias :getArgs :get_codes

  # Defines an alias for a code
  # @!visibility private
  # @param i [Integer] index of code to change
  # @param new_name [String] new name for code
  def change_code_name(i, new_name)
    instance_eval "def #{new_name}; return argvals[#{i}]; end"
    instance_eval "def #{new_name}=(val); argvals[#{i}] = val.to_s; end"
  end
  alias :change_arg_name :change_code_name

  # Add specified code to end of arglist.
  # @param new_name [String] name of new code
  # @!visibility private
  def add_code(new_name)
    @argvals << ""
    i = argvals.length - 1
    instance_eval "def #{new_name}; return argvals[#{i}]; end"
    instance_eval "def #{new_name}=(val); argvals[#{i}] = val.to_s; end"
  end
  alias :add_arg :add_code

  # Removes code from arglist and associated value from argvals
  # @param name [String] name of code to remove
  # @return [nil]
  def remove_code(name)
    argvals.delete(arglist.index(name))
    @arglist.delete(name)
  end
  alias :remove_arg :remove_code

  # Get value of a code
  # @param name [String] name of code
  # @return [String] value of code
  def get_code(name)
    return argvals[arglist.index(name)]
  end
  alias :get_arg :get_code

  # Changes the value of an argument in a cell.
  # @param arg [String] name of the argument to be changed
  # @param val [String, Fixnum] value to change the argument to
  # @return [nil]
  # @example
  #       trial = get_column("trial")
  #       trial.cells[0].change_arg("onset", 1000)
  #       set_column(trial)
  def change_code(arg, val)
    arg = arg.gsub(/(\W)+/, "").downcase
    if arg == "onset"
      @onset = val
    elsif arg == "offset"
      @offset = val
    elsif arg == "ordinal"
      @ordinal = val
    else
      for i in 0..arglist.length-1
        if arglist[i] == arg and not arg.nil?
          argvals[i] = val.to_s
        end
      end
    end
  end
  alias :change_arg :change_code

  # Print ordinal, onset, offset, and values of all codes in the cell to console.
  # @param sep [String] seperator used between the arguments
  # @return [nil]
  # @example Print the first cell in the 'trial' column
  #       trial = get_column("trial")
  #       puts trial.cells[0].print_all()
  def print_all(sep="\t")
    print @ordinal.to_s + sep + @onset.to_s + sep + @offset.to_s + sep
    @arglist.each do |arg|
      t = eval "self.#{arg}"
      if t == nil
        v = ""
      else
        v = t
      end
      print v + sep
    end
  end

  # Check if self is nested temporally nested
  # @param outer_cell [RCell]: cell to check nesting against
  # @return [true, false]
  # @example
  #       trial = getVariable("trial")
  #       id = getVariable("id")
  #       if trial.cells[0].is_within(id.cells[0])
  #           do something
  #       end
  def is_within(outer_cell)
    return (outer_cell.onset <= @onset && outer_cell.offset >= @offset && outer_cell.onset <= @offset && outer_cell.offset >= @onset)
  end

  # Check to see if this cell encases another cell temporally
  # @param inner_cell [RCell] cell to check if contained by this cell
  # @return [true, false]
  # @example
  #       trial = getVariable("trial")
  #       id = getVariable("id")
  #       if id.cells[0].contains(trial.cells[0])
  #           do something
  #       end
  def contains(inner_cell)
    if (inner_cell.onset >= @onset && inner_cell.offset <= @offset && inner_cell.onset <= @offset && inner_cell.offset >= @onset)
      return true
    else
      return false
    end
  end

  # Duration of this cell (currently defined as offset minus onset)
  # @return [Integer] duration of cell in ms
  # @example
  # 	duration = myCell.duration
  def duration
    return @offset - @onset
  end

  # Override method missing.
  # Check if the method is trying to get/set an arg.
  # If it is, define accessor method and send the method to self.
  # @!visibility private
  def method_missing(m, *args, &block)
    mn = m.to_s
    code = (mn.end_with?('=')) ? mn.chop : mn
    if (@arglist.include?(code))
      index = arglist.index(code)
      instance_eval "def #{code}; return argvals[#{index}]; end"
      instance_eval "def #{code}=(val); argvals[#{index}] = val.to_s; end"
      self.send m.to_sym, *args
    else
      super
    end
  end

end


# Ruby implementation of Datavyu column.
# @!attribute name
#   @return [String] name of the column
# @!attribute cells
#   @return [Array<RCell>] list of cells in this column
# @!attribute arglist
#   @return [Array<String>] names of codes for cell in this column, excluding onset, offset, and ordinal
# @!attribute db_var
#   @note Not intended for general use. Modify at own risk.
#   @return Java object for this column
# @!attribute [rw] hidden
#   @return [true, false] visibility of column in spreadsheet
class RColumn

  attr_accessor :name, :type, :cells, :arglist, :old_args, :dirty, :db_var, :hidden

  def initialize()
    hidden = false
  end

  # Validate code name. Remove special characters and replace
  # @param arg string to Validate
  # @return [String] validated code name
  def convert_argname(arg)
    return arg.gsub(/(\W)+/, "").downcase
  end

  # @note This function is not for general use.
  # Creates the cell object in the Variable object.
  # @param newcells (required): Array of cells coming from the database via getVariable
  # @param arglist (required): Array of the names of the arguments from the database
  def set_cells(newcells, arglist)
    print_debug "Setting cells"
    @cells = Array.new
    @arglist = Array.new
    arglist.each do |arg|
      # Regex to delete any character not a-z,0-9,or _
      print_debug arg
      if ["0", "1", "2", "3", "4", "5", "6", "7", "8", "9"].include?(arg[0].chr)
        arg = "_" + arg
      end
      @arglist << arg.gsub(/(\W)+/, "").downcase
    end
    if !newcells.nil?
      ord = 0
      newcells.each do |cell|
        ord += 1
        c = RCell.new
        c.onset = cell.getOnset
        c.offset = cell.getOffset
        c.db_cell = cell
        c.parent = @name
        vals = Array.new
        if cell.getVariable.getRootNode.type == Argument::Type::MATRIX
          for val in cell.getValue().getArguments
            vals << val.toString
          end
        else
          vals << cell.getValue().toString
        end
        c.set_args(vals, @arglist)
        c.ordinal = ord
        @cells << c
      end
    end
  end

  # Creates a new, blank cell at the end of this variable's cell array
  # @return RCell Reference to the cell that was just created.  Modify the cell using this reference.
  # @example
  #   trial = getVariable("trial")
  #   new_cell = trial.make_new_cell()
  #   new_cell.change_arg("onset", 1000)
  #   setVariable("trial", trial)
  def new_cell()
    c = RCell.new
    c.onset = 0
    c.offset = 0
    c.ordinal = 0
    c.set_args("", @arglist)
    c.parent = @name
    @cells << c
    return c
  end
  alias :make_new_cell :new_cell
  alias :create_cell :new_cell

  # Sorts cells and saves column's cells by ascending onset times.
  # @return nil
  def sort_cells()
    cells.sort! { |a, b| a.onset <=> b.onset }
  end

  # Changes the name of a code. Updates the name for all cells in the column
  # @param old_name the name of the argument you want to change
  # @param new_name the name you want to change old_name to
  # @return nil
  def change_code_name(old_name, new_name)
    i = @old_args.index(old_name)
    @old_args[i] = new_name
    if ["0", "1", "2", "3", "4", "5", "6", "7", "8", "9"].include?(old_name[1].chr)
      old_name = "_" + old_name
    end
    old_name = old_name.gsub(/(\W)+/, "").downcase

    i = @arglist.index(old_name)
    @arglist[i] = new_name
    for cell in @cells
      cell.change_arg_name(i, new_name)
    end

    @dirty = true
  end
  alias :change_arg_name :change_code_name

  # Add a code to this column. Updates all cells in column with new code.
  # @param [String] name the name of the new code
  # @return nil
  def add_code(name)
    @old_args << name
    if ["0", "1", "2", "3", "4", "5", "6", "7", "8", "9"].include?(name[1].chr)
      name = "_" + name
    end
    name = name.gsub(/(\W)+/, "").downcase

    @arglist << name
    for cell in @cells
      cell.add_arg(name)
    end

    @dirty = true
  end
  alias :add_arg :add_code

  # Remove a code from this column. Updates all cells in column.
  # @param [String] name the name of the code to remove
  # @return nil
  def remove_code(name)
    @old_args.delete(name)

    name = name.gsub(/(\W)+/, "").downcase
    @arglist.delete(name)

    for cell in @cells
      cell.remove_arg(name)
    end

    @dirty = true
  end
  alias :remove_arg :remove_code

  # Set hidden state of this column
  # @param value [true, false] true to hide column in spreadsheet, false to show
  # @return nil
  def set_hidden(value)
    @hidden = value
  end

end

# Patch Matrix class with setter method.  See fmendez.com/blog
class Matrix
  # Add setter method of form matrix[0][0] = 1
  # @param row row index
  # @param column column index
  # @param value new value
  # @return nil
  def []=(row, column, value)
    @rows[row][column] = value
  end
end

# Class for keeping track of the agreement table for one code.
# !@attr table
#   @return [Matrix] contingency table of values
# !@attr codes
#   @return [Array<String>] list of code valus; indices serve as keys for table
class CTable
  attr_accessor :table, :codes

  def initialize(*values)
    raise "CTable must have at least 2 valid values. Got : #{values}" if values.size<2
    @codes = values
    @table = Matrix.zero(values.size)
  end

  # Add a code pair.  Order always pri,rel. Increments the appropriate index of the table by 1.
  # @param pri_value primary coder's value
  # @param rel_value reliability coder's value
  # @return nil
  def add(pri_value, rel_value)
    pri_idx = @codes.index(pri_value)
    raise "Invalid primary value: #{pri_value}" if pri_idx.nil?
    rel_idx = @codes.index(rel_value)
    raise "Invalid reliability value: #{rel_value}" if rel_idx.nil?

    @table[pri_idx, rel_idx] += 1
  end

  # Compute kappa
  # @return simple kappa score
  def kappa
    agree = @table.trace
    total = self.total
    efs = self.efs
    k = (agree-efs)/(total-efs)
    return k
  end

  # Return the expected frequency of agreement by chance for the given index
  # @param idx [Integer] index in codes
  # @return [Fixnum] agreement by chance
  def ef(idx)
    raise "Index out of bounds: requested #{idx}, have #{@codes.size}." if idx >= @codes.size

    # The expected frequency is (row_total * column_total)/matrix_total
    row_total = @table.row(idx).to_a.reduce(:+)
    col_total = @table.column(idx).to_a.reduce(:+)
    ret = (row_total * col_total)/self.total.to_f
    return ret
  end

  # Return the sum of the expected frequency of agreement by chance for all indices in table
  # @return [Fixnum] sum of a agreement by chance
  def efs
    sum = 0
    for idx in 0..@codes.size-1
      sum += self.ef(idx).to_f
    end
    return sum
  end

  # Return the sum of all elements in matrix table
  # @return [Integer] sum of matrix elements
  def total
    v = Matrix.row_vector([1] * @codes.size) # row vector of 1s
    vt = v.t  # column vector of 1s
    ret = (v * @table * vt)
    return ret[0,0]
  end

  # Table to String
  # Return formatted string to display the table
  # @return [String] tab-delimited string showing values in contingency table
  def to_s
    str = "\t" + codes.join("\t") + "\n"
    for i in 0..@codes.size-1
      str << @codes[i] + "\t"
      for j in 0..@codes.size-1
        str << @table[i,j].to_s + "\t"
      end
      str << "\n"
    end
    return str
  end
end


# Compute Cohen's kappa from the given primary and reliability columns.
# @param pri_col [RColumn, String] primary coder's column
# @param rel_col [RColumn, String] reliability coder's column
# @param codes [Array<String>] codes to compute scores for
# @return [Array<Hash<String, Fixnum> and Hash<String, Matrix>>] two hashmaps mapping from code names to their kappa values and contingency tables, respectively
# @example
#     primary_column_name = 'trial'
#     reliability_column_name = 'trial_rel'
#     codes_to_compute = ['condition', 'result']
#     kappas = computeKappa(colPri, colRel, codes_to_compute)
#     kappas.each_pair { |code, k| puts "#{code}: #{k}" }
def compute_kappa(pri_col, rel_col, *codes)
  codes = pri_col.arglist if codes.nil? || codes.empty?
  raise "No codes!" if codes.empty?

  pri_col = getVariable(pri_col) if pri_col.class == String
  rel_col = getVariable(rel_col) if rel_col.class == String
  codes.flatten!

  raise "Invalid parameters for getKappa()" unless (pri_col.class==RColumn && rel_col.class==RColumn)

  # Get the list of observed values in each cell, per code
  cells = pri_col.cells + rel_col.cells

  # Build a hashmap from the list of codes to all observed values for that code
  # across primary and reliability cells.
  observed_values = Hash.new{ |h, k| h[k] = [] }
  cells.each do |cell|
    codes.each do |code|
      observed_values[code] << cell.get_arg(code)
    end
  end

  observed_values.each_value{ |v| v.uniq! }

  # Init contingency tables for each code name
  tables = Hash.new
  observed_values.each_pair do |codename, codevalues|
    tables[codename] = CTable.new(*codevalues)
  end

  # Get the pairs of corresponding primary and reliability cells
  cellPairs = Hash.new
  rel_col.cells.each do |relcell|
    cellPairs[relcell] = pri_col.cells.find{ |pricell| pricell.onset == relcell.onset} # match by onset times
  end

  cellPairs.each_pair do |pricell, relcell|
    codes.each do |x|
      tables[x].add(pricell.get_arg(x), relcell.get_arg(x))
    end
  end


  kappas = Hash.new
  tables.each_pair do |codename, ctable|
    kappas[codename] = ctable.kappa
  end

  return kappas, tables
end
<<<<<<< HEAD
#alias :compute_kappa :computeKappa

# Function: Retrieve a variable from the database and print_debug it into a Ruby object.
# Arguments:
#    name (required): The Datavyu name of the variable being retrieved
# Returns:
#    A Ruby object representation of the variable inside Datavyu or nil if the named column does not exist.
# Usage:
=======
alias :computeKappa :compute_kappa

# Construct a Ruby representation of the Datavyu column, if it exists.
# @param name [String] the name of the column in the spreadsheet
# @return [RColumn] Ruby object representation of the variable inside Datavyu or nil if the named column does not exist
# @note Prints warning message to console if column name is not found in spreadsheet.
# @example
>>>>>>> 7b3e7f31
#       trial = get_column("trial")
def get_column(name)

  var = $db.getVariable(name)
  if (var == nil)
    printNoColumnFoundWarning(name.to_s)
    return nil
  end

  # Convert each cell into an array and store in an array of arrays
  cells = var.getCells()
  arg_names = Array.new

  # Now get the arguments for each of the cells

  # For matrix vars only
  type = var.getRootNode.type
  if type == Argument::Type::MATRIX
    # Matrix var
    arg_names = Array.new
    for arg in var.getRootNode.childArguments
      arg_names << arg.name
    end
  else
    # Nominal or text
    arg_names = ["var"]
  end

  v = RColumn.new
  v.name = name
  v.old_args = arg_names
  v.type = type
  v.set_cells(cells, arg_names)
  v.sort_cells
  v.dirty = false
  v.db_var = var

  return v
end
alias :getVariable :get_column
alias :getColumn :get_column


# Translate a Ruby column object into a Datavyu column and saves it to the spreadsheet.
# If two parameters are specified, the first parameter is the name under which the column will be saved.
# @note This function will overwrite existing spreadsheet columns with the same name as specified column / name.
# @param args [String, RColumn] the name and RColumn object to save; the name parameter may be omitted
# @return nil
# @example
#       trial = getVariable("trial")
#         ... Do some modification to trial ...
#       set_column(trial)
def set_column(*args)

  if args.length == 1
    var = args[0]
    name = var.name
  elsif args.length == 2
    var = args[1]
    name = args[0]
  end

  # If substantial changes have been made to the structure of the column,
  # just delete the whole thing first.
  # If the column was dirty, redo the vocab too
  if var.db_var == nil or var.db_var.get_name != name

    if getColumnList().include?(name)
      deleteVariable(name)
    end
    # Create a new variable
    v = $db.createVariable(name, Argument::Type::MATRIX)
    var.db_var = v

    if var.arglist.length > 0
      var.db_var.removeArgument("code01")
    end

    # Set variable's vocab
    for arg in var.arglist
      new_arg = v.addArgument(Argument::Type::NOMINAL)
      new_arg.name = arg
      main_arg = var.db_var.getRootNode()
      child_args = main_arg.childArguments

      child_args.get(child_args.length-1).name = arg

      var.db_var.setRootNode(main_arg)
    end
    var.db_var = v
  end

  #p var
  if var.dirty
    # deleteVariable(name)
    # If the variable is dirty, then we have to do something to the vocab.
    # Compare the variable's vocab and the Ruby cell version to see
    # what is different.

    #p var.db_var
    if var.db_var.getRootNode.type == Argument::Type::MATRIX
      values = var.db_var.getRootNode.childArguments
      #p values
      for arg in var.old_args
        #p var.old_args
        flag = false
        for dbarg in values
          if arg == dbarg.name
            flag = true
            break
          end
        end
        # If we didn't find it in dbarg, we have to create it
        if flag == false
          # Add the argument
          new_arg = var.db_var.addArgument(Argument::Type::NOMINAL)

          # Make sure argument doesn't have < or > in it.
          arg = arg.delete("<").delete(">")
          # Change the argument's name by getting the variable back,
          # and then setting it. This hoop jumping is annoying.
          new_arg.name = arg
          main_arg = var.db_var.getRootNode()
          child_args = main_arg.childArguments

          child_args.get(child_args.length-1).name = arg

          var.db_var.setVariableType(main_arg)
        end
      end

      # Now see if we have deleted any arguments
      deleted_args = values.map { |x| x.name } - var.old_args
      deleted_args.each do |arg|
        puts "DELETING ARG: #{arg}"
        var.db_var.removeArgument(arg)
      end
    end


  end

  # Create new cells and fill them in for each cell in the variable
  for cell in var.cells
    # Copy the information from the ruby variable to the new cell

    if cell.db_cell == nil or cell.parent != name
      cell.db_cell = var.db_var.createCell()
    end

    value = cell.db_cell.getValue()

    if cell.onset != cell.db_cell.getOnset
      cell.db_cell.setOnset(cell.onset)
    end

    if cell.offset != cell.db_cell.getOffset
      cell.db_cell.setOffset(cell.offset)
    end

    # Matrix cell
    if cell.db_cell.getVariable.getRootNode.type == Argument::Type::MATRIX
      values = cell.db_cell.getValue().getArguments()
      for arg in var.old_args
        # Find the arg in the db's arglist that we are looking for
        for i in 0...values.size
          dbarg = values[i]
          dbarg_name = dbarg.getArgument.name
          if dbarg_name == arg and not ["", nil].include?(cell.get_arg(var.convert_argname(arg)))
            dbarg.set(cell.get_arg(var.convert_argname(arg)))
            break
          end
        end
      end

      # Non-matrix cell
    else
      value = cell.db_cell.getValue()
      value.set(cell.get_arg("var"))
    end

    # Save the changes back to the DB

  end
  # if var.hidden
  var.db_var.setHidden(var.hidden)
  # end
end
alias :setVariable :set_column
alias :setColumn :set_column


# Deletes a variable from the spreadsheet and rebuilds it from
# the given RColumn object.
# Behaves similar to setVariable(), but this will ALWAYS delete
# and rebuild the spreadsheet colum and its vocab.
def set_column!(*args)
  if args.length == 1
    var = args[0]
    name = var.name
  elsif args.length == 2
    var = args[1]
    name = args[0]
  end

  if getColumnList().include?(name)
    deleteVariable(name)
  end

  # Create a new variable
  v = $db.createVariable(name, Argument::Type::MATRIX)
  var.db_var = v

  if var.arglist.length > 0
    var.db_var.removeArgument("code01")
  end

  # Set variable's vocab
  for arg in var.arglist
    new_arg = v.addArgument(Argument::Type::NOMINAL)
    new_arg.name = arg
    main_arg = var.db_var.getRootNode()
    child_args = main_arg.childArguments

    child_args.get(child_args.length-1).name = arg

    var.db_var.setRootNode(main_arg)
  end
  var.db_var = v

  # Create new cells and fill them in for each cell in the variable
  for cell in var.cells
    # Copy the information from the ruby variable to the new cell
    cell.db_cell = var.db_var.createCell()

    value = cell.db_cell.getValue()

    if cell.onset != cell.db_cell.getOnset
      cell.db_cell.setOnset(cell.onset)
    end

    if cell.offset != cell.db_cell.getOffset
      cell.db_cell.setOffset(cell.offset)
    end

    # Matrix cell
    if cell.db_cell.getVariable.getRootNode.type == Argument::Type::MATRIX
      values = cell.db_cell.getValue().getArguments()
      for arg in var.old_args
        # Find the arg in the db's arglist that we are looking for
        for i in 0...values.size
          dbarg = values[i]
          dbarg_name = dbarg.getArgument.name
          if dbarg_name == arg and not ["", nil].include?(cell.get_arg(var.convert_argname(arg)))
            dbarg.set(cell.get_arg(var.convert_argname(arg)))
            break
          end
        end
      end
      # Non-matrix cell
    else
      value = cell.db_cell.getValue()
      value.set(cell.get_arg("var"))
    end
  end

  # if var.hidden
  var.db_var.setHidden(var.hidden)
  # end
end
alias :setVariable! :set_column!

# Create a reliability column that is a copy
# of another column in the database, copying every nth cell and
# carrying over some of the arguments from the original, if wanted.
# @param relname [String, RColumn] the name of the reliability column to be created
# @param var_to_copy [String] the name of the variable in the database you wish to copy
# @param multiple_to_keep [Integer] the number of cells to skip.  For every other cell, use 2
# @param args_to_keep [Array<String>]: names of codes to keep from original column
# @return [RColumn] Ruby object representation of the rel column
# @example
#       rel_trial = make_rel("rel.trial", "trial", 2, "onset", "trialnum", "unit")
def make_reliability(relname, var_to_copy, multiple_to_keep, *args_to_keep)
  # Get the primary variable from the DB

  if var_to_copy.class == String
    var_to_copy = getVariable(var_to_copy)
  else
    var_to_copy = getVariable(var_to_copy.name)
  end

  if args_to_keep[0].class == Array
    args_to_keep = args_to_keep[0]
  end

  # Clip down cells to fit multiple to keep
  for i in 0..var_to_copy.cells.length-1
    if multiple_to_keep == 0
      var_to_copy.cells[i] = nil
    elsif var_to_copy.cells[i].ordinal % multiple_to_keep != 0
      var_to_copy.cells[i] = nil
    else
      var_to_copy.cells[i].ordinal = var_to_copy.cells[i].ordinal / multiple_to_keep
    end
  end
  # Clear out the nil cells
  var_to_copy.cells.compact!

  var_to_copy.cells.each do |cell|
    if !args_to_keep.include?("onset")
      cell.onset = 0
    end
    if !args_to_keep.include?("offset")
      cell.offset = 0
    end
    cell.arglist.each do |arg|
      if !args_to_keep.include?(arg)
        cell.change_arg(arg, "")
      end
    end
  end
  setVariable(relname, var_to_copy)
  return var_to_copy
end
alias :makeReliability :make_reliability
alias :make_rel :make_reliability

# Create blank column.
# @note Column does not exist in Datavyu spreadsheet unless saved with #set_column.
# @param name [String] name of the column
# @param args [Array<String>] list of codes names to add to column
# @return [RColumn] Ruby column object
# @example
#   trial = createNewVariable("trial", "trialnum", "unit")
#   blank_cell = trial.new_cell()
#   setVariable(trial)
def new_column(name, *args)
  print_debug "Creating new variable"
  v = RColumn.new

  v.name = name

  v.dirty = true

  print_debug args[0].class
  print_debug args
  if args[0].class == Array
    args = args[0]
  end
  print_debug args

  # Set the argument names in arg_names and set the database internal style with <argname> in old_args
  arg_names = Array.new
  old_args = Array.new
  for arg in args
    print_debug arg
    arg_names << arg
    old_args << arg.to_s
  end
  c = Array.new
  v.old_args = old_args
  v.set_cells(nil, arg_names)

  # Return reference to this variable for the user
  print_debug "Finished creating variable"
  return v
end
alias :create_new_column :new_column
alias :createNewColumn :new_column
alias :createVariable :new_column
alias :createNewVariable :new_column
alias :create_column :new_column


# Makes a duration based reliability column
# based on John's method.  It will create two new columns, one
# that contains a cell with a number for that block, and another
# blank column for the free coding within that block.
# @param relname [String] name of the rel column to be made
# @param var_to_copy [String] name of column being copied
# @param binding [String] name of column to bind copy to
# @param block_dur [Integer] duration, in seconds, for each block
# @param skip_blocks [Integer] multiple of block_dur to skip between coding blocks
# @return nil
# @note Column is written to spreadsheet.
def makeDurationBlockRel(relname, var_to_copy, binding, block_dur, skip_blocks)
  block_var = createVariable(relname + "_blocks", "block_num")
  rel_var = make_rel(relname, var_to_copy, 0)

  var_to_copy = getVariable(var_to_copy)
  binding = getVariable(binding)


  block_dur = block_dur * 1000 # Convert to milliseconds
  block_num = 1
  for bindcell in binding.cells
    cell_dur = bindcell.offset - bindcell.onset
    if cell_dur <= block_dur
      cell = block_var.make_new_cell()
      cell.change_arg("block_num", block_num.to_s)
      cell.change_arg("onset", bindcell.onset)
      cell.change_arg("offset", bindcell.offset)
      block_num += 1
    else
      num_possible_blocks = cell_dur / block_dur #Integer division
      if num_possible_blocks > 0
        for i in 0..num_possible_blocks
          if i % skip_blocks == 0
            cell = block_var.make_new_cell()
            cell.change_arg("block_num", block_num.to_s)
            cell.change_arg("onset", bindcell.onset + i * block_dur)
            if bindcell.onset + (i + 1) * block_dur <= bindcell.offset
              cell.change_arg("offset", bindcell.onset + (i + 1) * block_dur)
            else
              cell.change_arg("offset", bindcell.offset)
            end
            block_num += 1
          end
        end
      end
    end
  end
  setVariable(relname + "_blocks", block_var)
end

# Add a new code to a column
# @param var [String, RColumn] The variable to add args to.  This can be a name or a variable object.
# @param args [Array<String>] A list of the arguments to add to var (can be any number of args)
#
# @return [RColumn] the new Ruby representation of the variable.  Write it back to the database to save it.
#
# @example
#   test = add_codes_to_column("test", "arg1", "arg2", "arg3")
#   set_column("test", test)
def add_codes_to_column(var, *args)
  if var.class == "".class
    var = getVariable(var)
  end

  var_new = createVariable(var.name, var.arglist + args)

  for cell in var.cells
    new_cell = var_new.make_new_cell()
    new_cell.change_arg("onset", cell.onset)
    new_cell.change_arg("offset", cell.offset)
    for arg in var.arglist
      v = eval "cell.#{arg}"
      new_cell.change_arg(arg, v)
    end
  end

  return var_new
end
alias :add_args_to_var :add_codes_to_column
alias :addCodesToColumn :add_codes_to_column
alias :addArgsToVar :add_codes_to_column

# Combine cells of different columns into a new column.
# Iteratively runs #create_mutually_exclusive on additional columns.
# @note Not thoroughly tested.
# @todo verify this works
def combine_columns(name, varnames)
  stationary_var = varnames[0]
  for i in 1...varnames.length
    next_var = varnames[i]
    var = create_mutually_exclusive(name, stationary_var, next_var)
  end
  return var
end

# @!visibility private
# Helper method for #create_mutually_exclusive
def scan_for_bad_cells(col)
  error = false
  for cell in col.cells
    if cell.onset > cell.offset
      puts "ERROR AT CELL " + cell.ordinal.to_s + " IN COLUMN " + col.name + ", the onset is > than the offset."
      error = true
    end
    if error
      puts "Please fix these errors, as the script cannot continue until then."
      exit
    end
  end
end

# @!visibility private
# Helper method for #create_mutually_exclusive
def get_later_overlapping_cell(col)
  col.sort_cells()
  overlapping_cells = Array.new
  for i in 0..col.cells.length - 2
    cell1 = col.cells[i]
    cell2 = col.cells[i+1]
    if (cell1.onset <= cell2.onset and cell1.offset >= cell2.onset)
      overlapping_cells << cell2
    end
  end
  return overlapping_cells
end

# @!visibility private
# Helper method for #create_mutually_exclusive
def fix_one_off_cells(col1, col2)
  for i in 0..col1.cells.length-2
    cell1 = col1.cells[i]
    for j in 0..col2.cells.length-2
      cell2 = col2.cells[j]

      if (cell1.onset - cell2.onset).abs == 1
        print_debug "UPDATING CELL"
        cell2.change_arg("onset", cell1.onset)
        print_debug "CELL2 ONSET IS NOW " + cell1.onset.to_s
        if j > 0 and col2.cells[j-1].offset == cell2.offset
          col2.cells[j-1].change_arg("offset", col2.cells[i-1].offset + 1)
        end
      end

      if (cell1.offset - cell2.offset).abs == 1
        print_debug "UPDATING CELL"
        cell2.change_arg("offset", cell1.offset)
        print_debug "CELL2 OFFSET IS NOW " + cell1.offset.to_s
        if col2.cells[j+1].onset == cell2.offset
          col2.cells[j+1].change_arg("onset", col2.cells[i-1].onset + 1)
        end
      end

      if cell2.onset - cell1.offset == 1
        print_debug "UPDATING CELL"
        cell1.change_arg("offset", cell2.onset)
        print_debug "CELL1 OFFSET IS NOW " + cell2.onset.to_s
        if col1.cells[i+1].onset == cell1.offset
          col1.cells[i+1].change_arg("onset", col1.cells[i+1].onset + 1)
        end
      end
      if cell1.onset - cell2.offset == 1
        print_debug "UPDATING CELL"
        cell2.change_arg("offset", cell1.onset)
        print_debug "CELL2 OFFSET IS NOW " + cell1.onset.to_s
        if col2.cells[j+1].onset == cell2.offset
          col2.cells[j+1].change_arg("onset", col2.cells[i+1].onset + 1)
        end
      end
    end
  end
end

# Combine two columns into a third column.
# The new column's code list is a union of the original two columns with a prefix added to each code name.
# The default prefix is the name of the source column (e.g. column "task" code "ordinal" becomes "task_ordinal")
# Create a new column from two others, mixing their cells together
# such that the new variable has all of the arguments of both other variables
# and a new cell for each overlap and mixture of the two cells.
# @param name name of the new variable.
# @param var1name name of the first variable to be mutexed.
# @param var2name name of the second variable to be mutexed.
# @param var1_argprefix [String] (optional) String to prepend to codes of column 1; defaults to name of column 1
# @param var2_argprefix [String] (optional) String to prepend to codes of column 2; defaults to name of column 2
# @return [RColumn] The new Ruby representation of the variable.  Write it back to the database to save it.
#
# @example
#   test = create_mutually_exclusive("test", "var1", "var2")
#   set_column("test",test)
def create_mutually_exclusive(name, var1name, var2name, var1_argprefix=nil, var2_argprefix=nil)
  if var1name.class == "".class
    var1 = getVariable(var1name)
  else
    var1 = var1name
  end
  if var2name.class == "".class
    var2 = getVariable(var2name)
  else
    var2 = var2name
  end

  scan_for_bad_cells(var1)
  scan_for_bad_cells(var2)

  for cell in var1.cells
    if cell.offset == 0
      puts "ERROR: CELL IN " + var1.name + " ORD: " + cell.ordinal.to_s + "HAS BLANK OFFSET, EXITING"
      exit
    end
  end

  for cell in var2.cells
    if cell.offset == 0
      puts "ERROR: CELL IN " + var2.name + " ORD: " + cell.ordinal.to_s + "HAS BLANK OFFSET, EXITING"
      exit
    end
  end

  # TODO Handle special cases where one or both of columns have no cells

  # TODO Handle special case where column has a cell with negative time

  # Get the earliest time between the two cols
  time1_on = 9999999999
  time2_on = 9999999999

  time1_off = 0
  time2_off = 0
  if var1.cells.length > 0
    time1_on = var1.cells[0].onset
    time1_off = var1.cells[var1.cells.length-1].offset
  end
  if var2.cells.length > 0
    time2_on = var2.cells[0].onset
    time2_off = var2.cells[var2.cells.length-1].offset
  end
  start_time = [time1_on, time2_on].min

  # And the end time
  end_time = [time1_off, time2_off].max


  # Create the new variable
  if var1_argprefix == nil
    var1_argprefix = var1.name.gsub(/(\W)+/, "").downcase + "___"
    var1_argprefix.gsub(".", "")
  end
  if var2_argprefix == nil
    var2_argprefix = var2.name.gsub(/(\W)+/, "").downcase + "___"
    var2_argprefix.gsub(".", "")
  end

  v1arglist = var1.arglist.map { |arg| var1_argprefix + arg }
  v2arglist = var2.arglist.map { |arg| var2_argprefix + arg }

  # puts "NEW ARGUMENT NAMES:", v1arglist, v2arglist
  args = Array.new
  args << (var1_argprefix + "ordinal")
  args += v1arglist

  args << (var2_argprefix + "ordinal")
  args += v2arglist

  # puts "Creating mutex var", var1.arglist
  mutex = createVariable(name, args)
  # puts "Mutex var created"

  # And finally begin creating new cells
  v1cell = nil
  v2cell = nil
  next_v1cell_ind = nil
  next_v2cell_ind = nil

  time = start_time
  # puts "Start time", start_time
  # puts "End time", end_time

  flag = false

  count = 0

  #######################
  # BEGIN NEW MUTEX
  # Idea here: gather all of the time changes.
  # For each time change get the corresponding cells involved in that change.
  # Create the necessary cell at each time change.
  #######################

  time_changes = Set.new
  v1_cells_at_time = Hash.new
  v2_cells_at_time = Hash.new


  # Preprocess relevant cells and times
  for cell in var1.cells + var2.cells
    time_changes.add(cell.onset)
    time_changes.add(cell.offset)
  end


  time_changes = time_changes.to_a.sort
  if $debug
    p time_changes
  end
  # p time_changes


  mutex_cell = nil
  mutex_cell_parent = nil

  # TODO: make these handle empty cols
  v1cell = var1.cells[0]
  prev_v1cell = nil
  prev_v2cell = nil
  v2cell = var2.cells[0]
  v1idx = 0
  v2idx = 0

  #
  for i in 0..time_changes.length-2
    t0 = time_changes[i]
    t1 = time_changes[i+1]

    # Find the cells that are active during these times
    for j in v1idx..var1.cells.length-1
      c = var1.cells[j]
      v1cell = nil
      if $debug
        p "---", "T1", t0, t1, c.onset, c.offset, "---"
      end
      if c.onset <= t0 and c.offset >= t1 and (t1-t0 > 1 or (c.onset==t0 and c.offset==t1))
        v1cell = c
        v1idx = j
        # p t0, t1, "Found V1"
        break
        # elsif c.onset > t1
        #   break
      else
        v1cell = nil
      end
    end

    for j in v2idx..var2.cells.length-1
      c = var2.cells[j]
      v2cell = nil
      # p "---", "T2", t0, t1, c.onset, c.offset, "---"
      if c.onset <= t0 and c.offset >= t1 and (t1-t0 > 1 or (c.onset==t0 and c.offset==t1))
        v2cell = c
        v2idx = j
        # p t0, t1, "Found V2"
        break
        # elsif c.onset > t1
        #   break
      else
        v2cell = nil
      end
    end

    if v1cell != nil or v2cell != nil
      mutex_cell = mutex.create_cell

      mutex_cell.change_arg("onset", t0)
      mutex_cell.change_arg("offset", t1)
      fillMutexCell(v1cell, v2cell, mutex_cell, mutex, var1_argprefix, var2_argprefix)
    end

  end


  # Now that we have all of the necessary temporal information
  # go through each time in the list and create a cell

  for arg in mutex.arglist
    mutex.change_arg_name(arg, arg.gsub("___", "_"))
  end
  for i in 0..mutex.cells.length-1
    c = mutex.cells[i]
    c.change_arg("ordinal", i+1)
  end
  puts "Created a column with " + mutex.cells.length.to_s + " cells."

  return mutex
end
alias :createMutuallyExclusive :create_mutually_exclusive

# @!visibility private
# Helper method for #create_mutually_exclusive
def fillMutexCell(v1cell, v2cell, cell, mutex, var1_argprefix, var2_argprefix)
  if v1cell != nil and v2cell != nil
    for arg in mutex.arglist
      a = arg.gsub(var1_argprefix, "")
      if arg.index(var1_argprefix) == 0
        v = eval "v1cell.#{a}"
        cell.change_arg(arg, v)
      end

      a = arg.gsub(var2_argprefix, "")
      if arg.index(var2_argprefix) == 0
        v = eval "v2cell.#{a}"
        cell.change_arg(arg, v)
      end
    end

  elsif v1cell != nil and v2cell == nil
    for arg in mutex.arglist
      a = arg.gsub(var1_argprefix, "")
      if arg.index(var1_argprefix) == 0
        v = eval "v1cell.#{a}"
        cell.change_arg(arg, v)
      end
    end

  elsif v1cell == nil and v2cell != nil
    for arg in mutex.arglist
      a = arg.gsub(var2_argprefix, "")
      if arg.index(var2_argprefix) == 0
        v = eval "v2cell.#{a}"
        cell.change_arg(arg, v)
      end
    end
  end
end

# Loads a new database from a file.
# @note DOES NOT ALTER THE GUI.
# @note Use #File.expand_path and related methods to convert from relative to absolute path.
# @param filename The FULL PATH to the saved Datavyu file.
# @return [Array] An array containing two items: db, the spreadsheet data, and pj the project data. Set db and pj to $db and $pj, respectively (see example)
# @example
#   $db,$pj = load_db("/Users/username/Desktop/test.opf")
def load_db(filename)
  # Raise file not found error unless file exists
  unless File.exist?(filename)
    raise "File does not exist. Please make sure to put the full path to the file."
  end

  print_debug "Opening Project: "

  # Create the controller that holds all the logic for opening projects and
  # databases.
  open_c = OpenC.new

  # Opens a project and associated database (i.e. either compressed or
  # uncompressed .shapa files). If you want to just open a standalone database
  # (i.e .odb or .csv file) call open_c.open_database("filename") instead. These
  # methods do *NOT* open the project within the Datavyu UI.
  db = nil
  proj = nil
  if filename.include?(".csv")
    open_c.open_database(filename)
  else
    open_c.open_project(filename)
    # Get the project that was opened (if you want).
    proj = open_c.get_project
  end

  # Get the database that was opened.
  db = open_c.get_datastore


  # If the open went well - query the database, do calculations or whatever
  unless db.nil?
    # This just prints the number of columns in the database.
    print_debug "SUCCESSFULLY Opened a project with '" + db.get_all_variables.length.to_s + "' columns!"
  else
    print_debug "Unable to open the project '" + filename + "'"
  end

  print_debug filename + " has been loaded."

  return db, proj
end
alias :loadDB :load_db

# Saves the current $db and $pj variables to filename.  If
# filename ends with .csv, it saves a .csv file.  Otherwise it saves
# it as a .opf.
# @note Use #File.expand_path and related methods to convert from relative to absolute path.
# @param filename [String] The FULL PATH to where the Datavyu file should be saved.
# @return nil
# @example
#   save_db("/Users/username/Desktop/test.opf")
def save_db(filename)
  print_debug "Saving Database: " + filename

  # Create the controller that holds all the logic for opening projects and
  # databases.
  save_c = SaveC.new

  #
  # Saves a database (i.e. a .odb or .csv file). If you want to save a project
  # call save_project("project file", project, database) instead.
  # These methods do *NOT* alter the Datavyu UI.
  #
  if filename.include?('.csv')
    save_c.save_database(filename, $db)
  else
    #if $pj == nil or $pj.getDatabaseFileName == nil
    $pj = Project.new()
    $pj.setDatabaseFileName("db")
    dbname = filename[filename.rindex("/")+1..filename.length]
    $pj.setProjectName(dbname)
    #end
    save_file = java.io.File.new(filename)
    save_c.save_project(save_file, $pj, $db)
  end

  print_debug "Save successful."
end
alias :saveDB :save_db

# Deletes a column from the spreadsheet.
# @note This change is immediately reflected in the spreadsheet and is irreversible.
# @param colname [RColumn, String] column to delete
# @return nil
def delete_column(colname)
  if colname.class != "".class
    colname = colname.name
  end
  col = $db.getVariable(colname)
  if (col == nil)
    printNoColumnFoundWarning(colname.to_s)
  end
  $db.removeVariable(col)
end
alias :deleteColumn :delete_column
alias :delete_variable :delete_column
alias :deleteVariable :delete_column

# Let the user know that a given column was not found. Error is confusing, this should clarify.
def print_no_column_found_warning(colName)
  puts "WARNING: No column with name '" + colName + "' was found!"
end
alias :printNoColumnFoundWarning :print_no_column_found_warning

# Opens an old, closed database format MacSHAPA file and loads it into the current open database.
# NOTE This will only read in matrix and string variables.  Predicates are not yet supported. Queries will not be read in.  Times are translated to milliseconds for compatibility with Datavyu.
# @param filename [String] The FULL PATH to the saved MacSHAPA file.
# @param write_to_gui [true, false] Whether the MacSHAPA file should be read into the database currently open in the GUI or whether it should just be read into the Ruby interface.  After this script is run $db and $pj are now the MacSHAPA file.
# @return [Array] An array containing two items: the spreadsheet data and the project information. Set to $db and $pj, respectively (see example).
# @todo fix linter warnings
# @example
#   $db,$pj = load_db("/Users/username/Desktop/test.opf")
def load_macshapa_db(filename, write_to_gui, *ignore_vars)

  # Create a new DB for us to use so we don't touch the GUI... some of these
  # files can be huge.
  # Since I don't know how to make a whole new project, lets just load a blank file.
  # TODO why is this section commented out??
  if not write_to_gui
    #$db,$pj = load_db("/Users/j4lingeman/Desktop/blank.opf")
    # $db = Datastore.new
    # $pj = Project.new()
  end


  puts "Opening file"
  f = File.open(filename, 'r')

  puts "Opened file"
  # Read and split file by lines.  '\r' is used because that is the default
  # format for OS9 files.
  lines = ""
  while (line = f.gets)
    lines += line
  end
  lines = lines.split(/[\r\n]/)

  # Find the variable names in the file and use these to create and set up
  # our columns.
  predIndex = lines.index("***Predicates***")
  varIndex = lines.index("***Variables***")
  spreadIndex = lines.index("***SpreadPane***")
  predIndex += 2

  variables = Hash.new
  varIdent = Array.new

  while predIndex < varIndex
    l = lines[predIndex].split(/ /)[5]
    varname = l[0..l.index("(") - 1]
    if varname != "###QueryVar###" and varname != "div" and varname != "qnotes" \
			and not ignore_vars.include?(varname)
      print_debug varname

      # Replace non-alphabet with underscores
      vname2 = varname.gsub(/\W+/, '_')
      if vname2 != varname
        puts "Replacing #{varname} with #{vname2}"
        varname = vname2
      end

      variables[varname] = l[l.index("(")+1..l.length-2].split(/,/)
      varIdent << l
    end
    predIndex += 1
  end

  puts "Got predicate index"

  # Create the columns for the variables
  variables.each do |key, value|
    # Create column
    if getColumnList().include?(key)
      deleteVariable(key)
    end


    args = Array.new
    value.each { |v|
      # Strip out the ordinal, onset, and offset.  These will be handled on a
      # cell by cell basis.
      if v != "<ord>" and v != "<onset>" and v != "<offset>"
        args << v.sub("<", "").sub(">", "")
      end
    }

    setVariable(createVariable(key, args))
  end

  # Search for where in the file the var's cells are, create them, then move
  # on to the next variable.
  varSection = lines[varIndex..spreadIndex]

  varIdent.each do |id|

    # Search the variable section for the above id
    varSection.each do |l|
      line = l.split(/[\t\s]/) # @todo linter error : dup char class
      if line[2] == id

        print_debug id
        varname = id.slice(0, id.index("(")).gsub(/\W+/,'_')
        if getVariableList.include?(varname)
          col = getVariable()
        else
          puts "Column #{varname} not found. Skipping."
          next
        end

        #print_debug varname
        start = varSection.index(l) + 1

        stringCol = false

        if varSection[start - 2].index("strID") != nil
          stringCol = true
        end

        #Found it!  Now build the cells
        while varSection[start] != "0"

          if stringCol == false
            cellData = varSection[start].split(/[\t]/)
            cellData[cellData.length - 1] = cellData[cellData.length-1][cellData[cellData.length-1].index("(")..cellData[cellData.length-1].length]
          else
            cellData = varSection[start].split(/[\t]/)
          end

          # Init cell to null

          cell = col.create_cell

          # Convert onset/offset from 60 ticks/sec to milliseconds
          onset = cellData[0].to_i / 60.0 * 1000
          offset = cellData[1].to_i / 60.0 * 1000

          # Set onset/offset of cell
          cell.change_arg("onset", onset.round)
          cell.change_arg("offset", offset.round)

          # Split up cell data
          data = cellData[cellData.length - 1]
          print_debug data
          if stringCol == false
            data = data[1..data.length-2]
            data = data.gsub(/[() ]*/, "")
            data = data.split(/,/)
          elsif data != nil #Then this is a string var
            data = data.strip()
            if data.split(" ").length > 1
              data = data[data.index(" ")..data.length] # Remove the char count
              data = data.gsub("/", " or ")
              data = data.gsub(/[^\w ]*/, "")
              data = data.gsub(/  /, " ")
            else
              data = ""
            end
          else
            data = Array.new
            data << nil
          end
          # Cycle thru cell data arguments and fill them into the cell matrix
          narg = 0
          if data.is_a?(String)
            argname = cell.arglist.last
            cell.change_arg(argname, data)
          elsif data.is_a?(Array)
            data.each_with_index do |d, i|
              print_debug cell.arglist[1]
              argname = cell.arglist[i]
              if d == nil
                cell.change_arg(argname, "")
              elsif d == "" or d.index("<") != nil
                cell.change_arg(argname, "")
              else
                cell.change_arg(argname, d)
              end
            end
          end
          start += 1
        end
        setVariable(col)
      end
    end
  end

  f.close()

  return $db, $pj
end
alias :loadMacshapaDB :load_macshapa_db


# Transfers columns between databases.
# If db1 or db2 are set to the empty string "", then that database is the current database in $db (usually the GUI's database).
# So if you want to transfer a column into the GUI, set db2 to "".
# If you want to tranfer a column from the GUI into a file, set db1 to "".
# Setting remove to true will DELETE THE COLUMNS YOU ARE TRANSFERRING FROM DB1.  Be careful!
# @param db1 [String] The FULL PATH toa Datavyu file or "" to use the currently opened database. Columns are transferred FROM here.
# @param db2 [String]: The FULL PATH to the saved Datavyu file or "" to use the currently opened database.  Columns are tranferred TO here.
# @param remove [true, false] Set to true to delete columns in DB1 as they are moved to db2.  Set to false to leave them intact.
# @param varnames [Array<String>] column names (requires at least 1): You can specify as many column names as you like that will be retrieved from db1.
# @return nil
# @example
#  # Transfer column "idchange" from test.opf to the currently open spreadsheet in Datavyu. Do not delete "idchange" from test.opf.
#  transfer_columns("/Users/username/Desktop/test.opf", "", true, "idchange")
def transfer_columns(db1, db2, remove, *varnames)
  # Save the current $db and $proj global variables
  saved_db, saved_proj = $db, $proj

  # If varnames was specified as a hash, flatten it to an array
  varnames.flatten!

  # Display args when debugging
  print_debug("="*20)
  print_debug("#{__method__} called with following args:")
  print_debug(db1, db2, remove, varnames)
  print_debug("="*20)

  # Handle degenerate case of same source and destination
  if db1==db2
    puts "Warning: source and destination are identical.  No changes made."
    return nil
  end

  # Set the source database, loading from file if necessary.
  # Raises file not found error and returns nil if source database does not exist.
  db1path = ""
  begin
    if db1!=""
      db1path = File.expand_path(db1)
      if !File.readable?(db1path)
        raise "Error! File not readable : #{db1}"
      end
      print_debug("Loading source database from file : #{db1path}")
      from_db, from_proj = loadDB(db1path)
    else
      from_db, from_proj = $db, $proj
    end
  rescue StandardError => e
    puts e.message
    puts e.backtrace
    return nil
  end

  # Set the destination database, loading from file if necessary.
  # Raises file not found error and returns nil if destination database does not exist.
  db2path = ""
  begin
    if db2!=""
      db2path = File.expand_path(db2)
      if !File.writable?(db2path)
        raise "Error! File not writable : #{db2}"
      end
      print_debug("Loading destination database from file : #{db2path}")
      to_db, to_proj = loadDB(db2path)
      #$db,$proj = loadDB(db2path)
    else
      to_db, to_proj = $db, $proj
    end
  rescue StandardError => e
    puts e.message
    puts e.backtrace
    return nil
  end

  # Set working database to source database to prepare for reading
  $db, $pj = from_db, from_proj

  # Construct a hash to store columns and cells we are transferring
  print_debug("Fetching columns...")
  begin
    col_map = Hash.new
    cell_map = Hash.new
    for col in varnames
      c = getColumn(col.to_s)
      if c.nil?
        puts "Warning: column #{c} not found! Skipping..."
        next
      end
      col_map[col] = c
      cell_map[col] = c.cells
      print_debug("Read column : #{col.to_s}")
    end
  end

  # Set working database to destination database to prepare for writing
  $db, $pj = to_db, to_proj

  # Go through the hashmaps and reconstruct the columns
  begin
    for key in col_map.keys
      col = col_map[key]
      cells = cell_map[key]
      arglist = col.arglist

      # Construct a new variable and add all associated cells
      newvar = createVariable(key.to_s, arglist)
      for cell in cells
        c = newvar.make_new_cell()
        # Clone the existing cell arguments to the new cell.
        cell.arglist.each { |x|
          c.change_arg(x, cell.get_arg(x))
        }
        c.ordinal = cell.ordinal
        c.onset = cell.onset
        c.offset = cell.offset
      end
      setVariable(key.to_s, newvar)
      print_debug("Wrote column : #{key.to_s} with #{newvar.cells.length} cells")
    end
  rescue StandardError => e
    puts "Failed trying to write column #{col}"
    puts e.message
    puts e.backtrace
    return nil
  end

  # Save the database to file if applicable
  saveDB(db2path) if db2path!=""

  # Final step: take care of deleting columns from source database if option is set.
  if remove
    $db, $pj = from_db, from_proj

    # Use our hashmap since it takes care of improper column names (returned nil from getColumn())
    col_map.keys.each { |x|
      delete_column(x.to_s)
    }

    saveDB(db1path) if db1path!=""
  end

  # Restore the saved database and project globals
  $db, $proj = saved_db, saved_proj

  puts "Transfer completed successfully!"
end
alias :transfer_column :transfer_columns
alias :transferColumns :transfer_columns
alias :transferColumn :transfer_columns
alias :transferVariables :transfer_columns
alias :transferVariable :transfer_columns

# Do a quick, in Datavyu, check of reliability errors.
# @param main_col [String, RColumn] Either the string name or the Ruby column from getVariable of the primary column to compare against.
# @param rel_col [String, RColumn] Either the string name or the Ruby column from getVariable of the reliability column to compare to the primary column.
# @param match_arg [String] The string of the argument to use to match the relability cells to the primary cells.  This must be a unique identifier between the cells.
# @param time_tolerance [Integer] The amount of slack you allow, in milliseconds, for difference between onset and offset before it is considered an error.  Set to 0
#     for no difference allowed and to a very large number for infinite distance allowed.
# @param dump_file [String, File] (optional): The full string path to dump the relability output to.  This
#     can be used for multi-file dumps or just to keep a log.  You can also give it a Ruby
#     File object if a file is already started.
# @return [nil]
# @example
#   check_rel("trial", "rel.trial", "trialnum", 100, "/Users/motoruser/Desktop/Relcheck.txt")
#   check_rel("trial", "rel.trial", "trialnum", 100)
def check_reliability(main_col, rel_col, match_arg, time_tolerance, *dump_file)
  # Make the match_arg conform to the method format that is used
  if ["0", "1", "2", "3", "4", "5", "6", "7", "8", "9"].include?(match_arg[0].chr)
    match_arg = match_arg[1..match_arg.length]
  end
  match_arg = match_arg.gsub(/(\W)+/, "").downcase

  # Set up our method variables
  dump_file = dump_file[0]
  if main_col.class == "".class
    main_col = getVariable(main_col)
  end
  if rel_col.class == "".class
    rel_col = getVariable(rel_col)
  end

  printing = false
  if dump_file != nil
    if dump_file.class == "".class
      dump_file = open(dump_file, 'a')
    end
    printing = true
  end

  # Define interal function for printing errors
  def print_err(m_cell, r_cell, arg, dump_file, main_col, rel_col)
    main_val = eval "m_cell.#{arg}"
    rel_val = eval "r_cell.#{arg}"
    err_str = "ERROR in " + main_col.name + " at Ordinal " + m_cell.ordinal.to_s + ", rel ordinal " + r_cell.ordinal.to_s + " in argument " + arg + ": " + main_val.to_s + ", " + rel_val.to_s + "\n"
    if dump_file != nil
      dump_file.write(err_str)
    end
    print err_str
  end

  # Build error array
  errors = Hash.new
  for arg in main_col.arglist
    errors[arg] = 0
  end
  errors["onset"] = 0
  errors["offset"] = 0

  # Now check the cells
  for mc in main_col.cells
    main_bind = eval "mc.#{match_arg}"
    for rc in rel_col.cells
      rel_bind = eval "rc.#{match_arg}"
      if main_bind == rel_bind
        # Then check these cells match, check them for errors
        if (mc.onset - rc.onset).abs >= time_tolerance
          print_err(mc, rc, "onset", dump_file, main_col, rel_col)
          errors["onset"] = errors["onset"] + 1
        end
        if (mc.offset - rc.offset).abs >= time_tolerance
          print_err(mc, rc, "offset", dump_file, main_col, rel_col)
          errors["offset"] = errors["offset"] + 1
        end

        for arg in main_col.arglist
          main_val = eval "mc.#{arg}"
          rel_val = eval "rc.#{arg}"
          if main_val != rel_val
            print_err(mc, rc, arg, dump_file, main_col, rel_col)
            errors[arg] = errors[arg] + 1
          end
        end
      end
    end
  end

  for arg, errs in errors
    str = "Total errors for " + arg + ": " + errs.to_s + ", Agreement:" + "%.2f" % (100 * (1.0 - (errs / rel_col.cells.length.to_f))) + "%\n"
    print str
    if dump_file != nil
      dump_file.write(str)
      dump_file.flush()
    end
  end

  return errors, rel_col.cells.length.to_f
end
alias :checkReliability :check_reliability
alias :check_rel :check_reliability
alias :checkRel :check_reliability


# Do a quick, in Datavyu, check of valid codes.
# @param var [String, RColumn] name of column to check
# @param dump_file [String, File] output file to print messages to. Use '' to print to console.
# @param arg_code_pairs [Array<String>]  A list of the argument names and valid codes
#     in the following format: "argument_name", ["y","n"], "argument2", ["j","k","m"]
# @example
#  check_valid_codes("trial", "", "hand", ["l","r","b","n"], "turn", ["l","r"], "unit", [1,2,3])
def check_valid_codes(var, dump_file, *arg_code_pairs)
  if var.class == "".class
    var = getVariable(var)
  end

  if dump_file != ""
    if dump_file.class == "".class
      dump_file = open(dump_file, 'a')
    end
  end

  # Make the argument/code hash
  arg_code = Hash.new
  for i in 0...arg_code_pairs.length
    if i % 2 == 0
      if arg_code_pairs[i].class != "".class
        print_debug 'FATAL ERROR in argument/valid code array.  Exiting.  Please check to make sure it is in the format "argumentname", ["valid","codes"]'
        exit
      end
      arg = arg_code_pairs[i]
      if ["0", "1", "2", "3", "4", "5", "6", "7", "8", "9"].include?(arg[1].chr)
        arg = arg[1..arg.length]
      end
      arg = arg.gsub(/(\W )+/, "").downcase

      arg_code[arg] = arg_code_pairs[i+1]
    end
  end

  errors = false
  for cell in var.cells
    for arg, code in arg_code
      val = eval "cell.#{arg}"
      if not code.include?(val)
        errors = true
        str = "Code ERROR: Var: " + var.name + "\tOrdinal: " + cell.ordinal.to_s + "\tArg: " + arg + "\tVal: " + val + "\n"
        print str
        if dump_file != ""
          dump_file.write(str)
        end
      end
    end
  end
  if not errors
    print_debug "No errors found."
  end
end
alias :checkValidCodes :check_valid_codes


# Check valid codes on cells in a column using regex. Backwards-compatible with checkValidCodes
# @since 1.3.5
# @param data [String, RColumn, Hash] When this parameter is a String or a column object from getVariable(), the function operates on codes within this column. If the parameter is a Hash (associative array), the function ignores the arg_code_pairs arguments and uses data from this Hash. The Hash must be structured as a nested mapping from columns (either as Strings or RColumns) to Hashes. These nested hashes must be mappings from code names (as Strings) to valid code values (as either lists (Arrays) or patterns (Regexp)).
# @param outfile [String, File] The full path of the file to print output to. Use '' to print to scripting console.
# @param arg_filt_pairs Pairs of code name and acceptable values either as an array of values or regexp. Ignored if first parameter is a Hash.
# @return nothing
#
# @example
#   checkValidCodes2("trial", "", "hand", ["l","r","b","n"], "turn", ["l","r"], "unit", /\A\d+\Z/)
def check_valid_codes2(data, outfile, *arg_filt_pairs)
	if data.class == "".class
		data = getVariable(data)
  elsif data.class == Hash
    # data is already a hashmap
    map = data
	end

	unless outfile == ""
		if outfile.class == "".class
	    	outfile = open(File.expand_path(outfile), 'a')
	  	end
	end

  # Create a map if a mapping wasn't passed in. Mostly for backwards compatibility with checkValidCodes().
  if map.nil?
    map = Hash.new

  	# Make the argument/code hash
  	arg_code = Hash.new
  	for i in 0...arg_filt_pairs.length
  	  if i % 2 == 0
    		if arg_filt_pairs[i].class != "".class
    			print_debug 'FATAL ERROR in argument/valid code array.  Exiting.  Please check to make sure it is in the format "argumentname", ["valid","codes"]'
    			exit
    		end

    		arg = arg_filt_pairs[i]
    		if ["0","1","2","3","4","5","6","7","8","9"].include?(arg[1].chr)
    			arg = arg[1..arg.length]
    		end
    		arg = arg.gsub(/(\W )+/,"").downcase

  	    # Add the filter for this code.  If the given filter is an array, convert it to a regular expression using Regex.union
        arg_code[arg] = arg_filt_pairs[i+1]
  	  end
  	end

    map[data] = arg_code
  end

	errors = false
  # Iterate over key,entry (column, valid code mapping) in map
  map.each_pair do |var, col_map|
    var = getVariable(var) if var.class == String

    # Iterate over cells in var and check each code's value
  	for cell in var.cells
      for arg, filt in col_map
      	val = eval "cell.#{arg}"
        # Check whether value is valid — different functions depending on filter type
        valid = case # note: we can't use case on filt.class because case uses === for comparison
        when filt.class == Regexp
        	!(filt.match(val).nil?)
        when filt.class == Array
          filt.include?(val)
        else
          raise "Unhandled filter type: #{filt.class}"
        end

        if !valid
          errors = true
          str = "Code ERROR: Var: " + var.name + "\tOrdinal: " + cell.ordinal.to_s + "\tArg: " + arg + "\tVal: " + val + "\n"
          print str
          outfile.write(str) unless outfile == ""
        end
      end
  	end
  end
	unless errors
  	print_debug "No errors found."
	end
end
alias :checkValidCodes2 :check_valid_codes2

# Return a list of columns from the current spreadsheet.
# @return [Array]
def get_column_list()
  name_list = Array.new
  vars = $db.getAllVariables()
  for v in vars
    name_list << v.name
  end

  return name_list
end
alias :getColumnList :get_column_list
alias :getVariableList :get_column_list

# TODO: Finish?
#++ Incomplete method.
def print_all_nested(file)
  columns = getColumnList()
  columns.sort! # This is just so everything is the same across runs, regardless of column order
  # Scan each column, getting a list of how many cells the cells of that
  # contain and how much time the cells of that column fill

  times = Hash.new

  for outer_col in columns
    collected_time = 0
    for cell in outer_col.cells
      collected_time += cell.offset - cell.onset
    end
    times[outer_col.name] = collected_time
  end

  # Now, we want to loop over the columns in the order of the amount of data
  # that they take up.

end
alias :printAllNested :print_all_nested
private :print_all_nested

# Makes temporally adjacent cells in a column continuous if the interval between them is below a given threshold.
# @param colname [String] name of column to smooth
# @param tol [Integer] milliseconds below which cell onset should be changed to make continuous
# @return nil
# @note Only the onset is changed; not the offset.
def smooth_column(colname, tol=33)
  col = getVariable(colname)
  for i in 0..col.cells.length-2
    curcell = col.cells[i]
    nextcell = col.cells[i+1]

    if nextcell.onset - curcell.offset < tol
      nextcell.change_arg("onset", curcell.offset)
    end
  end
  setVariable(colname, col)
end
alias :smoothColumn :smooth_column

# Outputs the values of all codes specified from the given cell to the given output file.
# Row is delimited by tabs.
# @param cell [RCell] cell to print codes from
# @param file [File] output file
# @return nil
def print_codes(cell, file, args)
  for a in args
    #puts "Printing: " + a
    val = eval "cell.#{a}"
    file.write(val.to_s + "\t")
  end
end
alias :print_args :print_codes

# Finds the first cell in the specified column that overlaps the given time.
# @param col [RColumn] column to find cell from
# @param time [Integer] time in milliseconds
# @return [RCell] Cell that spans the given time; nil if none found.
def get_cell_from_time(col, time)
  for cell in col.cells
    if cell.onset <= time and cell.offset >= time
      return cell
    end
  end
  return nil
end
alias :getCellFromTime :get_cell_from_time

# Returns ordinal, onset, offset, and the values of all codes from the given cell.
# TODO change method name to something more appropriate
# @param cell [RCell] cell whose codes to print
# @return [Array<String>] array of values for all codes in cell
def print_cell_codes(cell)
  s = Array.new
  s << cell.ordinal.to_s
  s << cell.onset.to_s
  s << cell.offset.to_s
  for arg in cell.arglist
    s << cell.get_arg(arg)
  end
  return s
end
alias :printCellCodes :print_cell_codes
alias :printCellArgs :print_cell_codes

# Delete a cell from the spreadsheet
# @param [RCell] cell
# @return [nil]
def delete_cell(cell)
  cell.db_cell.getVariable.removeCell(cell.db_cell)
end
alias :deleteCell :delete_cell

# Return the OS version
# @return [String] 'windows', 'mac', or 'linux'
# @example
#  filepath = (getOS() == 'windows')? 'C:\data' : '~/data'
def get_os
	host_os = RbConfig::CONFIG['host_os']
	case host_os
	when /mswin|msys|mingw|cygwin|bccwin|wince|emc/
		os = 'windows'
	when /darwin|mac os/
		os = 'mac'
	when /linux|solaris|bsd/
		os = 'linux'
	else
		raise "Unknown OS: #{host_os.inspect}"
	end
	return os
end
alias :getOS :get_os

# Return Datavyu version string.
# @return [String] Version string in the fromat "v.:#.#"
def get_datavyu_version
  return org.datavyu.util.LocalVersion.new.version
end
alias :getDatavyuVersion :get_datavyu_version

# Check whether current Datavyu version falls within the specified minimum and maximum versions (inclusive)
# @param [String] minVersion Minimum version (e.g. 'v:1.3.5')
# @param [String] maxVersion Maximum version. If unspecified, no upper bound is checked.
# @return [true, false] true if min,max version check passes; false otherwise.
def check_datavyu_version(minVersion, maxVersion = nil)
  currentVersion = getDatavyuVersion()
  minCheck = (minVersion <=> currentVersion) <= 0
  maxCheck = (maxVersion.nil?)? true : (currentVersion <=> maxVersion) <= 0

  return minCheck && maxCheck
end
alias :checkDatavyuVersion :check_datavyu_version<|MERGE_RESOLUTION|>--- conflicted
+++ resolved
@@ -602,16 +602,6 @@
 
   return kappas, tables
 end
-<<<<<<< HEAD
-#alias :compute_kappa :computeKappa
-
-# Function: Retrieve a variable from the database and print_debug it into a Ruby object.
-# Arguments:
-#    name (required): The Datavyu name of the variable being retrieved
-# Returns:
-#    A Ruby object representation of the variable inside Datavyu or nil if the named column does not exist.
-# Usage:
-=======
 alias :computeKappa :compute_kappa
 
 # Construct a Ruby representation of the Datavyu column, if it exists.
@@ -619,7 +609,6 @@
 # @return [RColumn] Ruby object representation of the variable inside Datavyu or nil if the named column does not exist
 # @note Prints warning message to console if column name is not found in spreadsheet.
 # @example
->>>>>>> 7b3e7f31
 #       trial = get_column("trial")
 def get_column(name)
 
@@ -1373,7 +1362,7 @@
     c = mutex.cells[i]
     c.change_arg("ordinal", i+1)
   end
-  puts "Created a column with " + mutex.cells.length.to_s + " cells."
+  puts "Created a column with " + mutex.cells.length + " cells."
 
   return mutex
 end
