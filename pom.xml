<?xml version="1.0" encoding="UTF-8"?>
<project xmlns="http://maven.apache.org/POM/4.0.0" xmlns:xsi="http://www.w3.org/2001/XMLSchema-instance" xsi:schemaLocation="http://maven.apache.org/POM/4.0.0 http://maven.apache.org/maven-v4_0_0.xsd">
  <modelVersion>4.0.0</modelVersion>
  <groupId>org.openshapa</groupId>
  <artifactId>openshapa</artifactId>
  <packaging>jar</packaging>
  <version>1.08</version>
  <name>openshapa</name>
  <url>http://openshapa.org</url>

  <!-- Our organisation. -->
  <organization>
    <name>NICTA</name>
    <url>http://www.nicta.com.au</url>
  </organization>

  <!-- Credits for OpenSHAPA: -->
  <developers>
    <developer>
      <id>clinton</id>
      <name>Clinton Freeman</name>
      <email>clinton.freeman@_no_spam_nicta.com.au</email>
      <organization>NICTA</organization>
      <organizationUrl>www.nicta.com.au</organizationUrl>
      <roles>
        <role>Developer</role>
      </roles>
      <timezone>+10</timezone>
    </developer>

    <developer>
      <id>John</id>
      <name>John Mainzer</name>
      <email>jrm@_no_spam_phoenix.hdfgroup.uiuc.edu</email>
      <roles>
        <role>Developer</role>
      </roles>
      <timezone>-6</timezone>
    </developer>

    <developer>
      <id>michael</id>
      <name>Michael Muthukrishna</name>
      <email>michael.muthukrishna@_no_spam_nicta.com.au</email>
      <organization>NICTA</organization>
      <organizationUrl>www.nicta.com.au</organizationUrl>
      <roles>
        <role>Developer</role>
        <role>Tester</role>
      </roles>
      <timezone>+10</timezone>
    </developer>

    <developer>
      <id>doug</id>
      <name>Douglas Teoh</name>
      <email>douglas.teoh@_no_spam_nicta.com.au</email>
      <organization>NICTA</organization>
      <organizationUrl>www.nicta.com.au</organizationUrl>
      <roles>
        <role>Developer</role>
      </roles>
      <timezone>+10</timezone>
    </developer>

    <developer>
      <id>nicholas</id>
      <name>Nicholas Allen</name>
      <email>nicholas.allen@_no_spam_nicta.com.au</email>
      <organization>NICTA</organization>
      <organizationUrl>www.nicta.com.au</organizationUrl>
      <roles>
        <role>Developer</role>
      </roles>
      <timezone>+10</timezone>
    </developer>

    <developer>
      <id>phil</id>
      <name>Phil Waller</name>
      <email>philip.waller@_no_spam_nicta.com.au</email>
      <organization>NICTA</organization>
      <organizationUrl>www.nicta.com.au</organizationUrl>
      <roles>
        <role>Developer</role>
      </roles>
      <timezone>+10</timezone>
    </developer>

    <developer>
      <id>dave</id>
      <name>Dave Liu</name>
      <email>dave.liu@_no_spam_nicta.com.au</email>
      <organization>NICTA</organization>
      <organizationUrl>www.nicta.com.au</organizationUrl>
      <roles>
        <role>Developer</role>
      </roles>
      <timezone>+10</timezone>
    </developer>

    <developer>
      <id>Jesse</id>
      <name>Jesse Lingeman</name>
      <email>jml654@_no_spam_nyu.edu</email>
      <roles>
        <role>Developer</role>
      </roles>
      <timezone>-5</timezone>
    </developer>

    <developer>
      <id>stephen</id>
      <name>Stephen Whitcher</name>
      <email>Stephen.whitcher@_no_spam_nicta.com.au</email>
      <organization>NICTA</organization>
      <organizationUrl>www.nicta.com.au</organizationUrl>
      <roles>
        <role>Former Developer</role>
      </roles>
      <timezone>+10</timezone>
    </developer>

    <developer>
      <id>felix</id>
      <name>Felix Gill-Alvarez</name>
      <email>felixalvarez@_no_spam_yahoo.com</email>
      <roles>
        <role>Former Developer</role>
      </roles>
      <timezone>-5</timezone>
    </developer>
  </developers>

  <contributors>
    <contributor>
      <name>Karen Adolph</name>
      <email>karen.adolph@_no_spam_nyu.edu</email>
      <timezone>-5</timezone>
    </contributor>

    <contributor>
      <name>John Franchak</name>
      <email>franchak@_no_spam_gmail.com</email>
      <timezone>-5</timezone>
    </contributor>

    <contributor>
      <name>Penny Sanderson</name>
      <email>Penny.Sanderson@_no_spam_nicta.com.au</email>
      <timezone>+10</timezone>
    </contributor>

    <contributor>
      <name>Samuel Hasenbosch</name>
      <email>samuel.hasenbosch@_no_spam_nicta.com.au</email>
      <timezone>+10</timezone>
    </contributor>

    <contributor>
      <name>Kasey Soska</name>
      <email>kasey.soska@_no_spam_nyu.edu</email>
      <timezone>-5</timezone>
    </contributor>
  </contributors>

  <reporting>
    <plugins>
      <plugin>
        <groupId>org.apache.maven.plugins</groupId>
        <artifactId>maven-checkstyle-plugin</artifactId>
        <configuration>
          <configLocation>checkstyle.xml</configLocation>
        </configuration>
      </plugin>
    </plugins>
  </reporting>

  <!-- Our continous integration server. -->
  <ciManagement>
    <system>hudson</system>
    <url>http://openshapa.org/hudson/</url>
  </ciManagement>

  <!-- Our bugtracking. -->
  <issueManagement>
    <system>Fogbugz</system>
    <url>https://openshapa.org/fogbugz</url>
  </issueManagement>

  <!-- Our source control. -->
  <scm>
    <tag>master</tag>
    <url>http://openshapa.org/viewgit/?a=summary&amp;p=openshapa</url>
  </scm>

  <!-- The location for generating the website. -->
  <distributionManagement>
    <site>
      <id>website</id>
      <url>scp://hudson@openshapa.org/var/www/openshapa/</url>
    </site>
  </distributionManagement>

  <!-- External repositories - where to find third-party dependencies. -->
  <repositories>
    <repository>
      <id>java</id>
      <url>http://download.java.net/maven/2</url>
      <layout>default</layout>
    </repository>

    <repository>
      <id>openshapa</id>
      <url>http://openshapa.org/maven2</url>
      <layout>default</layout>
    </repository>

    <repository>
      <id>maven</id>
      <url>http://repo1.maven.org/maven2</url>
      <layout>default</layout>
    </repository>

    <repository>
      <id>usermetrix</id>
      <url>http://maven2.usermetrix.com</url>
      <layout>default</layout>
    </repository>
  </repositories>

  <!-- External plugin repositories - where to find third-part dependencies. -->
  <pluginRepositories>
    <pluginRepository>
      <id>openshapa</id>
      <url>http://openshapa.org/maven2</url>
      <layout>default</layout>
    </pluginRepository>

    <pluginRepository>
        <id>mc-release</id>
        <name>Local Maven repository of releases</name>
        <url>http://mc-repo.googlecode.com/svn/maven2/releases</url>
        <snapshots><enabled>false</enabled></snapshots>
        <releases><enabled>true</enabled></releases>
    </pluginRepository>
  </pluginRepositories>

  <!-- Use an optimized build for releases. -->
  <profiles>

    <!-- Platform specific dependencies, package gstreamer with osx64. -->
    <profile>
      <id>mac</id>
      <activation>
        <os>
          <family>mac</family>
        </os>
      </activation>

      <dependencies>
        <dependency>
          <groupId>com.googlecode</groupId>
          <artifactId>gstreamer-osx64</artifactId>
          <version>1.4B</version>
        </dependency>
      </dependencies>
    </profile>

    <profile>
        <id>win-package</id>
        <properties>
            <assembly-config>assembly-win.xml</assembly-config>
        </properties>
    </profile>

    <profile>
        <id>jar-package</id>
        <properties>
            <assembly-config>assembly-jar.xml</assembly-config>
        </properties>
    </profile>

    <profile>
      <id>release</id>
      <build>
        <plugins>
          <plugin>
            <artifactId>maven-compiler-plugin</artifactId>
            <version>2.0.2</version>
            <configuration>
              <debug>false</debug>
              <optimize>true</optimize>
              <source>1.6</source>
              <target>1.6</target>
            </configuration>
          </plugin>
        </plugins>
      </build>
    </profile>
  </profiles>

  <!-- Build properties. -->
  <build>
    <plugins>

      <!-- BugzID:137 - Checks and Adds license header to source. -->
      <plugin>
        <groupId>com.mycila.maven-license-plugin</groupId>
        <artifactId>maven-license-plugin</artifactId>
        <configuration>
          <includes>
            <include>src/main/java/**</include>
            <include>src/test/java/**</include>
          </includes>
          <excludes>
              <exclude>**/*.form</exclude>
          </excludes>
          <header>src/main/resources/GPL-header.txt</header>
        </configuration>
      </plugin>

      <plugin>
        <artifactId>maven-site-plugin</artifactId>
        <configuration>
          <templateDirectory>src/site</templateDirectory>
          <template>site.vm</template>
        </configuration>
      </plugin>

      <plugin>
        <groupId>org.apache.maven.plugins</groupId>
        <artifactId>maven-resources-plugin</artifactId>
        <configuration>
          <encoding>UTF-8</encoding>
        </configuration>
      </plugin>

      <plugin>
        <groupId>com.atlassian.maven.plugins</groupId>
        <artifactId>maven-clover2-plugin</artifactId>
        <version>2.6.0</version>
        <configuration>
          <licenseLocation>/var/clover/clover.license</licenseLocation>
          <historyDir>/var/clover/openshapa</historyDir>
          <generateHistorical>true</generateHistorical>
        </configuration>
      </plugin>

      <!-- BugzID:304 - Generate an OSX style app bundle & disk image.-->
      <plugin>
        <groupId>org.codehaus.mojo</groupId>
        <artifactId>osxappbundle-maven-plugin</artifactId>
        <!--  BugzID:306 - This version has been custom built for support of the new "resources" tag. Don't update this to the mainstream version until after the tag has been added to the SVN repository... see http://jira.codehaus.org/browse/MOJO-1527 -->
        <version>1.0-alpha-2a</version>
        <configuration>
          <bundleName>OpenSHAPA</bundleName>
          <mainClass>org.openshapa.Launcher</mainClass>
          <jvmVersion>1.6+</jvmVersion>
          <resources>
            <fileSet>
              <directory>${basedir}/src/main/resources/icons</directory>
              <includes>
                <include>splash.png</include>
              </includes>
            </fileSet>
          </resources>
          <iconFile>${basedir}/src/main/resources/icons/OpenSHAPA.icns</iconFile>
          <dictionaryFile>${basedir}/Info.plist</dictionaryFile>
          <!-- All mvn assembly:assembly first - so that the output directory
               for the DMG is first created, otherwise this line will do
               nothing. -->
          <diskImageFile>${project.build.directory}/site/download/${project.build.finalName}-OSX-${buildNumber}.dmg</diskImageFile>
        </configuration>
      </plugin>

      <plugin>
        <artifactId>maven-assembly-plugin</artifactId>
        <configuration>
          <descriptors>
            <descriptor>${assembly-config}</descriptor>
          </descriptors>
          <outputDirectory>target/site/download</outputDirectory>
        </configuration>
      </plugin>

      <plugin>
        <artifactId>maven-compiler-plugin</artifactId>
        <version>2.0.2</version>
        <configuration>
          <source>1.6</source>
          <target>1.6</target>
        </configuration>
      </plugin>

      <!-- Creates the JAR -->
      <plugin>
        <artifactId>maven-jar-plugin</artifactId>
          <configuration>
            <archive>
                <manifest>
                    <mainClass>org.openshapa.OpenSHAPA</mainClass>
                    <addClasspath>true</addClasspath>
                </manifest>
            </archive>
        </configuration>
      </plugin>

      <plugin>
        <groupId>org.codehaus.mojo</groupId>
        <artifactId>buildnumber-maven-plugin</artifactId>
        <version>1.0-beta-2</version>
        <executions>
          <execution>
            <phase>validate</phase>
            <goals>
              <goal>create</goal>
            </goals>
          </execution>
        </executions>
        <configuration>
          <format>{0,date,yyyyMMdd}</format>
          <items>
            <item>timestamp</item>
          </items>
        </configuration>
      </plugin>

      <!-- BugzID:571 - Insert build ID into properties file. -->
      <plugin>
        <dependencies>
          <dependency>
            <groupId>ant</groupId>
            <artifactId>ant-apache-regexp</artifactId>
            <version>1.6.5</version>
          </dependency>

         <dependency>
            <groupId>ant</groupId>
            <artifactId>ant-optional</artifactId>
            <version>1.5.2</version>
          </dependency>
        </dependencies>

        <groupId>org.apache.maven.plugins</groupId>
        <artifactId>maven-antrun-plugin</artifactId>
        <version>1.3</version>
        <executions>

          <!-- Set the build number in the bundles file. -->
          <execution>
            <id>add-source</id>
            <phase>generate-sources</phase>
            <goals>
                <goal>run</goal>
            </goals>
            <configuration>
              <tasks>
                <!-- BugzID:1827 - Added template file that gets copied when
                     we do a build so we don't get accidental properties file
                     commits. -->
                <copy file="src/main/resources/org/openshapa/resources/Build_Template.properties"
                      tofile="src/main/resources/org/openshapa/resources/Build.properties" />

                <taskdef
                 name="replaceregexp"
                 classname="org.apache.tools.ant.taskdefs.optional.ReplaceRegExp" />

                <replaceregexp
                 file="src/main/resources/org/openshapa/resources/Build.properties"
                 match="Application.build =(.*)"
                 replace="Application.build = b:${buildNumber}"/>

                <!-- BugzID:304 - Create output directory for DMG. -->
                <mkdir dir="${project.build.directory}/site/download/"/>
              </tasks>
            </configuration>
          </execution>

          <!-- Set the build number to some thing generic so we don't get
               conflicts all the time. -->
          <execution>
            <id>clean-source</id>
            <phase>prepare-package</phase>
            <goals>
                <goal>run</goal>
            </goals>
            <configuration>
              <tasks>
                <taskdef
                 name="replaceregexp"
                 classname="org.apache.tools.ant.taskdefs.optional.ReplaceRegExp" />
                <replaceregexp
                 file="src/main/resources/org/openshapa/resources/OpenSHAPA.properties"
                 match="Application.build =(.*)"
                 replace="Application.build = b:none"/>
              </tasks>
            </configuration>
          </execution>
        </executions>
      </plugin>

      <plugin>
          <groupId>org.apache.maven.plugins</groupId>
          <artifactId>maven-surefire-plugin</artifactId>
          <version>2.4.2</version>
          <configuration>
            <systemProperties>
              <property>
                  <name>testPath</name>
                  <value>${basedir}/src/test/resources/</value>
              </property>
            </systemProperties>
          </configuration>
      </plugin>

      <!-- BugzID:305 - Windows Application Bundle -->
      <plugin>
        <groupId>org.bluestemsoftware.open.maven.plugin</groupId>
          <artifactId>launch4j-plugin</artifactId>
          <version>1.0.0.3</version>
          <executions>
            <execution>
              <id>launch4j</id>
              <phase>verify</phase>
              <goals>
                <goal>launch4j</goal>
              </goals>
            </execution>
          </executions>
          <configuration>
            <headerType>gui</headerType>
            <outfile>${basedir}/target/${project.build.finalName}.exe</outfile>
            <jar>${basedir}/target/${project.build.finalName}.jar</jar>
            <icon>${basedir}/src/main/resources/icons/OpenSHAPA.ico</icon>
            <splash>
              <file>${basedir}/src/main/resources/icons/splash.bmp</file>
              <waitForWindow>true</waitForWindow>
              <timeout>60</timeout>
              <timeoutErr>true</timeoutErr>
            </splash>
            <jre>
              <minVersion>1.6.0</minVersion>
            </jre>
            <classPath>
              <mainClass>org.openshapa.OpenSHAPA</mainClass>
                <preCp>jna-3.2.7.jar</preCp>
                <preCp>jruby-engine-1.1.6.jar</preCp>
                <preCp>jruby-complete-1.4.0.jar</preCp>
                <preCp>appframework-1.0.3.jar</preCp>
                <preCp>openhashtable-0.1.jar</preCp>
                <preCp>openshapa-lib-0.0.44.jar</preCp>
                <preCp>openshapa-gstreamer-java-1.4.1.jar</preCp>
                <preCp>snakeyaml-1.5.jar</preCp>
                <preCp>UserMetrix-jclient-0.0.5.jar</preCp>
                <preCp>miglayout-3.7.3.1-swing.jar</preCp>
                <preCp>commons-io-1.4.jar</preCp>
                <preCp>fest-reflect-1.2.jar</preCp>
                <preCp>google-collections-1.0.jar</preCp>
                <preCp>commons-lang-2.5.jar</preCp>
                <preCp>QTJava-7.jar</preCp>
            </classPath>
        </configuration>
      </plugin>
    </plugins>
  </build>

  <!--

      Third party dependencies.

       =========================================================================
       MAKE SURE YOU ALSO EDIT:
       =========================================================================
         * Above list as well - so that the windows build works correctly.
         * Info.plist - so that the OSX build works correctly.

  -->
  <dependencies>
    <dependency>
      <groupId>net.java.dev.jna</groupId>
      <artifactId>jna</artifactId>
      <version>3.2.7</version>
    </dependency>
    
    <dependency>
        <groupId>org.jruby</groupId>
        <artifactId>jruby-engine</artifactId>
        <version>1.1.6</version>
    </dependency>

    <dependency>
        <groupId>org.jruby</groupId>
        <artifactId>jruby-complete</artifactId>
        <version>1.4.0</version>
    </dependency>

    <dependency>
      <groupId>org.jdesktop</groupId>
      <artifactId>appframework</artifactId>
      <version>1.0.3</version>
    </dependency>
    
    <dependency>
      <groupId>org.swinglabs</groupId>
      <artifactId>swing-layout</artifactId>
      <version>1.0.3</version>
    </dependency>

    <dependency>
      <groupId>org.openshapa</groupId>
      <artifactId>openhashtable</artifactId>
      <version>0.1</version>
    </dependency>

    <dependency>
      <groupId>org.openshapa</groupId>
      <artifactId>openshapa-lib</artifactId>
      <version>0.0.44</version>
    </dependency>

    <dependency>
      <groupId>org.openshapa</groupId>
      <artifactId>openshapa-gstreamer-java</artifactId>
      <version>1.4.1</version>
    </dependency>

    <dependency>
      <groupId>org.yaml</groupId>
      <artifactId>snakeyaml</artifactId>
      <version>1.5</version>
    </dependency>

    <dependency>
        <groupId>org.easytesting</groupId>
        <artifactId>fest-swing-testng</artifactId>
        <version>1.2a4</version>
    </dependency>

    <dependency>
        <groupId>org.testng</groupId>
        <artifactId>testng</artifactId>
        <version>5.10</version>
        <classifier>jdk15</classifier>
    </dependency>

    <dependency>
        <groupId>junit-addons</groupId>
        <artifactId>junit-addons</artifactId>
        <version>1.4</version>
    </dependency>

    <dependency>
        <groupId>com.usermetrix</groupId>
        <artifactId>UserMetrix-jclient</artifactId>
        <version>0.0.5</version>
    </dependency>

    <dependency>
    	<groupId>com.miglayout</groupId>
    	<artifactId>miglayout</artifactId>
    	<version>3.7.3.1</version>
    	<classifier>swing</classifier>
    </dependency>

    <dependency>
    	<groupId>commons-io</groupId>
    	<artifactId>commons-io</artifactId>
    	<version>1.4</version>
    </dependency>

    <dependency>
      <groupId>apple.java</groupId>
      <artifactId>applejavaextensions</artifactId>
      <version>1.4</version>
    </dependency>

    <dependency>
    	<groupId>commons-lang</groupId>
    	<artifactId>commons-lang</artifactId>
    	<version>2.5</version>
    </dependency>
    
    <dependency>
      <groupId>quicktime</groupId>
      <artifactId>QTJava</artifactId>
      <version>7</version>
    </dependency>
<<<<<<< HEAD
    
    <dependency>
    	<groupId>org.rococoa</groupId>
    	<artifactId>rococoa-core</artifactId>
    	<version>0.5.1x</version>
    </dependency>
 
    <dependency>
    	<groupId>org.rococoa</groupId>
    	<artifactId>rococoa-cocoa</artifactId>
    	<version>0.5.1x</version>
=======

    <dependency>
        <groupId>com.google.collections</groupId>
        <artifactId>google-collections</artifactId>
      <version>1.0</version>
>>>>>>> 829f5619
    </dependency>
  </dependencies>
</project><|MERGE_RESOLUTION|>--- conflicted
+++ resolved
@@ -686,7 +686,6 @@
       <artifactId>QTJava</artifactId>
       <version>7</version>
     </dependency>
-<<<<<<< HEAD
     
     <dependency>
     	<groupId>org.rococoa</groupId>
@@ -698,13 +697,12 @@
     	<groupId>org.rococoa</groupId>
     	<artifactId>rococoa-cocoa</artifactId>
     	<version>0.5.1x</version>
-=======
+    </dependency>
 
     <dependency>
         <groupId>com.google.collections</groupId>
         <artifactId>google-collections</artifactId>
       <version>1.0</version>
->>>>>>> 829f5619
     </dependency>
   </dependencies>
 </project>