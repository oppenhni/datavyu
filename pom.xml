<?xml version="1.0" encoding="UTF-8"?>
<project xmlns="http://maven.apache.org/POM/4.0.0" xmlns:xsi="http://www.w3.org/2001/XMLSchema-instance" xsi:schemaLocation="http://maven.apache.org/POM/4.0.0 http://maven.apache.org/maven-v4_0_0.xsd">
  <modelVersion>4.0.0</modelVersion>
  <groupId>org.openshapa</groupId>
  <artifactId>openshapa</artifactId>
  <packaging>jar</packaging>
  <version>1.08</version>
  <name>openshapa</name>
  <url>http://openshapa.org</url>

  <!-- Our organisation. -->
  <organization>
    <name>NICTA</name>
    <url>http://www.nicta.com.au</url>
  </organization>

  <!-- Credits for OpenSHAPA: -->
  <developers>
    <developer>
      <id>clinton</id>
      <name>Clinton Freeman</name>
      <email>clinton.freeman@_no_spam_nicta.com.au</email>
      <organization>NICTA</organization>
      <organizationUrl>www.nicta.com.au</organizationUrl>
      <roles>
        <role>Developer</role>
      </roles>
      <timezone>+10</timezone>
    </developer>

    <developer>
      <id>John</id>
      <name>John Mainzer</name>
      <email>jrm@_no_spam_phoenix.hdfgroup.uiuc.edu</email>
      <roles>
        <role>Developer</role>
      </roles>
      <timezone>-6</timezone>
    </developer>

    <developer>
      <id>michael</id>
      <name>Michael Muthukrishna</name>
      <email>michael.muthukrishna@_no_spam_nicta.com.au</email>
      <organization>NICTA</organization>
      <organizationUrl>www.nicta.com.au</organizationUrl>
      <roles>
        <role>Developer</role>
        <role>Tester</role>
      </roles>
      <timezone>+10</timezone>
    </developer>

    <developer>
      <id>doug</id>
      <name>Douglas Teoh</name>
      <email>douglas.teoh@_no_spam_nicta.com.au</email>
      <organization>NICTA</organization>
      <organizationUrl>www.nicta.com.au</organizationUrl>
      <roles>
        <role>Developer</role>
      </roles>
      <timezone>+10</timezone>
    </developer>

    <developer>
      <id>nicholas</id>
      <name>Nicholas Allen</name>
      <email>nicholas.allen@_no_spam_nicta.com.au</email>
      <organization>NICTA</organization>
      <organizationUrl>www.nicta.com.au</organizationUrl>
      <roles>
        <role>Developer</role>
      </roles>
      <timezone>+10</timezone>
    </developer>

    <developer>
      <id>phil</id>
      <name>Phil Waller</name>
      <email>philip.waller@_no_spam_nicta.com.au</email>
      <organization>NICTA</organization>
      <organizationUrl>www.nicta.com.au</organizationUrl>
      <roles>
        <role>Developer</role>
      </roles>
      <timezone>+10</timezone>
    </developer>

    <developer>
      <id>dave</id>
      <name>Dave Liu</name>
      <email>dave.liu@_no_spam_nicta.com.au</email>
      <organization>NICTA</organization>
      <organizationUrl>www.nicta.com.au</organizationUrl>
      <roles>
        <role>Developer</role>
      </roles>
      <timezone>+10</timezone>
    </developer>

    <developer>
      <id>Jesse</id>
      <name>Jesse Lingeman</name>
      <email>jml654@_no_spam_nyu.edu</email>
      <roles>
        <role>Developer</role>
      </roles>
      <timezone>-5</timezone>
    </developer>

    <developer>
      <id>stephen</id>
      <name>Stephen Whitcher</name>
      <email>Stephen.whitcher@_no_spam_nicta.com.au</email>
      <organization>NICTA</organization>
      <organizationUrl>www.nicta.com.au</organizationUrl>
      <roles>
        <role>Former Developer</role>
      </roles>
      <timezone>+10</timezone>
    </developer>

    <developer>
      <id>felix</id>
      <name>Felix Gill-Alvarez</name>
      <email>felixalvarez@_no_spam_yahoo.com</email>
      <roles>
        <role>Former Developer</role>
      </roles>
      <timezone>-5</timezone>
    </developer>
  </developers>

  <contributors>
    <contributor>
      <name>Karen Adolph</name>
      <email>karen.adolph@_no_spam_nyu.edu</email>
      <timezone>-5</timezone>
    </contributor>

    <contributor>
      <name>John Franchak</name>
      <email>franchak@_no_spam_gmail.com</email>
      <timezone>-5</timezone>
    </contributor>

    <contributor>
      <name>Penny Sanderson</name>
      <email>Penny.Sanderson@_no_spam_nicta.com.au</email>
      <timezone>+10</timezone>
    </contributor>

    <contributor>
      <name>Samuel Hasenbosch</name>
      <email>samuel.hasenbosch@_no_spam_nicta.com.au</email>
      <timezone>+10</timezone>
    </contributor>

    <contributor>
      <name>Kasey Soska</name>
      <email>kasey.soska@_no_spam_nyu.edu</email>
      <timezone>-5</timezone>
    </contributor>
  </contributors>

  <reporting>
    <plugins>
      <plugin>
        <groupId>org.apache.maven.plugins</groupId>
        <artifactId>maven-checkstyle-plugin</artifactId>
        <configuration>
          <configLocation>checkstyle.xml</configLocation>
        </configuration>
      </plugin>
    </plugins>
  </reporting>

  <!-- Our continous integration server. -->
  <ciManagement>
    <system>hudson</system>
    <url>http://openshapa.org/hudson/</url>
  </ciManagement>

  <!-- Our bugtracking. -->
  <issueManagement>
    <system>Fogbugz</system>
    <url>https://openshapa.org/fogbugz</url>
  </issueManagement>

  <!-- Our source control. -->
  <scm>
    <tag>master</tag>
    <url>http://openshapa.org/viewgit/?a=summary&amp;p=openshapa</url>
  </scm>

  <!-- The location for generating the website. -->
  <distributionManagement>
    <site>
      <id>website</id>
      <url>scp://hudson@openshapa.org/var/www/openshapa/</url>
    </site>
  </distributionManagement>

  <!-- External repositories - where to find third-party dependencies. -->
  <repositories>
    <repository>
      <id>java</id>
      <url>http://download.java.net/maven/2</url>
      <layout>default</layout>
    </repository>

    <repository>
      <id>openshapa</id>
      <url>http://openshapa.org/maven2</url>
      <layout>default</layout>
    </repository>

    <repository>
      <id>maven</id>
      <url>http://repo1.maven.org/maven2</url>
      <layout>default</layout>
    </repository>

    <repository>
      <id>usermetrix</id>
      <url>http://maven2.usermetrix.com</url>
      <layout>default</layout>
    </repository>
  </repositories>

  <!-- External plugin repositories - where to find third-part dependencies. -->
  <pluginRepositories>
    <pluginRepository>
      <id>openshapa</id>
      <url>http://openshapa.org/maven2</url>
      <layout>default</layout>
    </pluginRepository>

    <pluginRepository>
        <id>mc-release</id>
        <name>Local Maven repository of releases</name>
        <url>http://mc-repo.googlecode.com/svn/maven2/releases</url>
        <snapshots><enabled>false</enabled></snapshots>
        <releases><enabled>true</enabled></releases>
    </pluginRepository>
  </pluginRepositories>

  <!-- Use an optimized build for releases. -->
  <profiles>

    <!-- Platform specific dependencies, package gstreamer with osx64. -->
    <profile>
      <id>mac</id>
      <activation>
        <os>
          <family>mac</family>
        </os>
      </activation>

      <dependencies>
        <dependency>
          <groupId>com.googlecode</groupId>
          <artifactId>gstreamer-osx64</artifactId>
          <version>1.4B</version>
        </dependency>
      </dependencies>
    </profile>

    <profile>
        <id>win-package</id>
        <properties>
            <assembly-config>assembly-win.xml</assembly-config>
        </properties>
    </profile>

    <profile>
        <id>jar-package</id>
        <properties>
            <assembly-config>assembly-jar.xml</assembly-config>
        </properties>
    </profile>

    <profile>
      <id>release</id>
      <build>
        <plugins>
          <plugin>
            <artifactId>maven-compiler-plugin</artifactId>
            <version>2.0.2</version>
            <configuration>
              <debug>false</debug>
              <optimize>true</optimize>
              <source>1.6</source>
              <target>1.6</target>
            </configuration>
          </plugin>
        </plugins>
      </build>
    </profile>
  </profiles>

  <!-- Build properties. -->
  <build>
    <plugins>

      <!-- BugzID:137 - Checks and Adds license header to source. -->
      <plugin>
        <groupId>com.mycila.maven-license-plugin</groupId>
        <artifactId>maven-license-plugin</artifactId>
        <configuration>
          <includes>
            <include>src/main/java/**</include>
            <include>src/test/java/**</include>
          </includes>
          <excludes>
              <exclude>**/*.form</exclude>
          </excludes>
          <header>src/main/resources/GPL-header.txt</header>
        </configuration>
      </plugin>

      <plugin>
        <artifactId>maven-site-plugin</artifactId>
        <configuration>
          <templateDirectory>src/site</templateDirectory>
          <template>site.vm</template>
        </configuration>
      </plugin>

      <plugin>
        <groupId>org.apache.maven.plugins</groupId>
        <artifactId>maven-resources-plugin</artifactId>
        <configuration>
          <encoding>UTF-8</encoding>
        </configuration>
      </plugin>

      <plugin>
        <groupId>com.atlassian.maven.plugins</groupId>
        <artifactId>maven-clover2-plugin</artifactId>
        <version>2.6.0</version>
        <configuration>
          <licenseLocation>/var/clover/clover.license</licenseLocation>
          <historyDir>/var/clover/openshapa</historyDir>
          <generateHistorical>true</generateHistorical>
        </configuration>
      </plugin>

      <!-- BugzID:304 - Generate an OSX style app bundle & disk image.-->
      <plugin>
        <groupId>org.codehaus.mojo</groupId>
        <artifactId>osxappbundle-maven-plugin</artifactId>
        <!--  BugzID:306 - This version has been custom built for support of the new "resources" tag. Don't update this to the mainstream version until after the tag has been added to the SVN repository... see http://jira.codehaus.org/browse/MOJO-1527 -->
        <version>1.0-alpha-2a</version>
        <configuration>
          <bundleName>OpenSHAPA</bundleName>
          <mainClass>org.openshapa.Launcher</mainClass>
          <jvmVersion>1.6+</jvmVersion>
          <resources>
            <fileSet>
              <directory>${basedir}/src/main/resources/icons</directory>
              <includes>
                <include>splash.png</include>
              </includes>
            </fileSet>
          </resources>
          <iconFile>${basedir}/src/main/resources/icons/OpenSHAPA.icns</iconFile>
          <dictionaryFile>${basedir}/Info.plist</dictionaryFile>
          <!-- All mvn assembly:assembly first - so that the output directory
               for the DMG is first created, otherwise this line will do
               nothing. -->
          <diskImageFile>${project.build.directory}/site/download/${project.build.finalName}-OSX-${buildNumber}.dmg</diskImageFile>
        </configuration>
      </plugin>

      <plugin>
        <artifactId>maven-assembly-plugin</artifactId>
        <configuration>
          <descriptors>
            <descriptor>${assembly-config}</descriptor>
          </descriptors>
          <outputDirectory>target/site/download</outputDirectory>
        </configuration>
      </plugin>

      <plugin>
        <artifactId>maven-compiler-plugin</artifactId>
        <version>2.0.2</version>
        <configuration>
          <source>1.6</source>
          <target>1.6</target>
        </configuration>
      </plugin>

      <!-- Creates the JAR -->
      <plugin>
        <artifactId>maven-jar-plugin</artifactId>
          <configuration>
            <archive>
                <manifest>
                    <mainClass>org.openshapa.OpenSHAPA</mainClass>
                    <addClasspath>true</addClasspath>
                </manifest>
            </archive>
        </configuration>
      </plugin>

      <plugin>
        <groupId>org.codehaus.mojo</groupId>
        <artifactId>buildnumber-maven-plugin</artifactId>
        <version>1.0-beta-2</version>
        <executions>
          <execution>
            <phase>validate</phase>
            <goals>
              <goal>create</goal>
            </goals>
          </execution>
        </executions>
        <configuration>
          <format>{0,date,yyyyMMdd}</format>
          <items>
            <item>timestamp</item>
          </items>
        </configuration>
      </plugin>

      <!-- BugzID:571 - Insert build ID into properties file. -->
      <plugin>
        <dependencies>
          <dependency>
            <groupId>ant</groupId>
            <artifactId>ant-apache-regexp</artifactId>
            <version>1.6.5</version>
          </dependency>

         <dependency>
            <groupId>ant</groupId>
            <artifactId>ant-optional</artifactId>
            <version>1.5.2</version>
          </dependency>
        </dependencies>

        <groupId>org.apache.maven.plugins</groupId>
        <artifactId>maven-antrun-plugin</artifactId>
        <version>1.3</version>
        <executions>

          <!-- Set the build number in the bundles file. -->
          <execution>
            <id>add-source</id>
            <phase>generate-sources</phase>
            <goals>
                <goal>run</goal>
            </goals>
            <configuration>
              <tasks>
                <!-- BugzID:1827 - Added template file that gets copied when
                     we do a build so we don't get accidental properties file
                     commits. -->
                <copy file="src/main/resources/org/openshapa/resources/Build_Template.properties"
                      tofile="src/main/resources/org/openshapa/resources/Build.properties" />

                <taskdef
                 name="replaceregexp"
                 classname="org.apache.tools.ant.taskdefs.optional.ReplaceRegExp" />

                <replaceregexp
                 file="src/main/resources/org/openshapa/resources/Build.properties"
                 match="Application.build =(.*)"
                 replace="Application.build = b:${buildNumber}"/>

                <!-- BugzID:304 - Create output directory for DMG. -->
                <mkdir dir="${project.build.directory}/site/download/"/>
              </tasks>
            </configuration>
          </execution>

          <!-- Set the build number to some thing generic so we don't get
               conflicts all the time. -->
          <execution>
            <id>clean-source</id>
            <phase>prepare-package</phase>
            <goals>
                <goal>run</goal>
            </goals>
            <configuration>
              <tasks>
                <taskdef
                 name="replaceregexp"
                 classname="org.apache.tools.ant.taskdefs.optional.ReplaceRegExp" />
                <replaceregexp
                 file="src/main/resources/org/openshapa/resources/OpenSHAPA.properties"
                 match="Application.build =(.*)"
                 replace="Application.build = b:none"/>
              </tasks>
            </configuration>
          </execution>
        </executions>
      </plugin>

      <plugin>
          <groupId>org.apache.maven.plugins</groupId>
          <artifactId>maven-surefire-plugin</artifactId>
          <version>2.4.2</version>
          <configuration>
            <systemProperties>
              <property>
                  <name>testPath</name>
                  <value>${basedir}/src/test/resources/</value>
              </property>
            </systemProperties>
          </configuration>
      </plugin>

      <!-- BugzID:305 - Windows Application Bundle -->
      <plugin>
        <groupId>org.bluestemsoftware.open.maven.plugin</groupId>
          <artifactId>launch4j-plugin</artifactId>
          <version>1.0.0.3</version>
          <executions>
            <execution>
              <id>launch4j</id>
              <phase>verify</phase>
              <goals>
                <goal>launch4j</goal>
              </goals>
            </execution>
          </executions>
          <configuration>
            <headerType>gui</headerType>
            <outfile>${basedir}/target/${project.build.finalName}.exe</outfile>
            <jar>${basedir}/target/${project.build.finalName}.jar</jar>
            <icon>${basedir}/src/main/resources/icons/OpenSHAPA.ico</icon>
            <splash>
              <file>${basedir}/src/main/resources/icons/splash.bmp</file>
              <waitForWindow>true</waitForWindow>
              <timeout>60</timeout>
              <timeoutErr>true</timeoutErr>
            </splash>
            <jre>
              <minVersion>1.6.0</minVersion>
            </jre>
            <classPath>
              <mainClass>org.openshapa.OpenSHAPA</mainClass>
                <preCp>jna-3.2.7.jar</preCp>
                <preCp>jruby-engine-1.1.6.jar</preCp>
                <preCp>jruby-complete-1.4.0.jar</preCp>
                <preCp>appframework-1.0.3.jar</preCp>
                <preCp>openhashtable-0.1.jar</preCp>
<<<<<<< HEAD
                <preCp>openshapa-lib-0.0.35.jar</preCp>
                <preCp>openshapa-gstreamer-java-1.4.1.jar</preCp>
=======
                <preCp>openshapa-lib-0.0.40.jar</preCp>
                <preCp>openshapa-gst-1.4.0.jar</preCp>
>>>>>>> 3f97ef79
                <preCp>snakeyaml-1.5.jar</preCp>
                <preCp>UserMetrix-jclient-0.0.5.jar</preCp>
                <preCp>miglayout-3.7.3.1-swing.jar</preCp>
                <preCp>commons-io-1.4.jar</preCp>
                <preCp>fest-reflect-1.2.jar</preCp>
                <preCp>google-collections-1.0.jar</preCp>
                <preCp>commons-lang-2.5.jar</preCp>
            </classPath>
        </configuration>
      </plugin>
    </plugins>
  </build>

  <!--

      Third party dependencies.

       =========================================================================
       MAKE SURE YOU ALSO EDIT:
       =========================================================================
         * Above list as well - so that the windows build works correctly.
         * Info.plist - so that the OSX build works correctly.

  -->
  <dependencies>
    <dependency>
      <groupId>net.java.dev.jna</groupId>
      <artifactId>jna</artifactId>
      <version>3.2.7</version>
    </dependency>
    
    <dependency>
        <groupId>org.jruby</groupId>
        <artifactId>jruby-engine</artifactId>
        <version>1.1.6</version>
    </dependency>

    <dependency>
        <groupId>org.jruby</groupId>
        <artifactId>jruby-complete</artifactId>
        <version>1.4.0</version>
    </dependency>

    <dependency>
      <groupId>org.jdesktop</groupId>
      <artifactId>appframework</artifactId>
      <version>1.0.3</version>
    </dependency>
    
    <dependency>
      <groupId>org.swinglabs</groupId>
      <artifactId>swing-layout</artifactId>
      <version>1.0.3</version>
    </dependency>

    <dependency>
      <groupId>org.openshapa</groupId>
      <artifactId>openhashtable</artifactId>
      <version>0.1</version>
    </dependency>

    <dependency>
      <groupId>org.openshapa</groupId>
      <artifactId>openshapa-lib</artifactId>
      <version>0.0.40</version>
    </dependency>

    <dependency>
      <groupId>org.openshapa</groupId>
      <artifactId>openshapa-gstreamer-java</artifactId>
      <version>1.4.1</version>
    </dependency>

    <dependency>
      <groupId>org.yaml</groupId>
      <artifactId>snakeyaml</artifactId>
      <version>1.5</version>
    </dependency>

    <dependency>
        <groupId>org.easytesting</groupId>
        <artifactId>fest-swing-testng</artifactId>
        <version>1.2a4</version>
    </dependency>

    <dependency>
        <groupId>org.testng</groupId>
        <artifactId>testng</artifactId>
        <version>5.10</version>
        <classifier>jdk15</classifier>
    </dependency>

    <dependency>
        <groupId>junit-addons</groupId>
        <artifactId>junit-addons</artifactId>
        <version>1.4</version>
    </dependency>

    <dependency>
        <groupId>com.usermetrix</groupId>
        <artifactId>UserMetrix-jclient</artifactId>
        <version>0.0.5</version>
    </dependency>

    <dependency>
    	<groupId>com.miglayout</groupId>
    	<artifactId>miglayout</artifactId>
    	<version>3.7.3.1</version>
    	<classifier>swing</classifier>
    </dependency>

    <dependency>
    	<groupId>commons-io</groupId>
    	<artifactId>commons-io</artifactId>
    	<version>1.4</version>
    </dependency>

    <dependency>
    	<groupId>org.easytesting</groupId>
    	<artifactId>fest-reflect</artifactId>
    	<version>1.2</version>
    </dependency>

    <dependency>
      <groupId>com.google.collections</groupId>
      <artifactId>google-collections</artifactId>
      <version>1.0</version>
    </dependency>

    <dependency>
<<<<<<< HEAD
      <groupId>apple.java</groupId>
      <artifactId>applejavaextensions</artifactId>
      <version>1.4</version>
=======
      <groupId>org.openshapa</groupId>
      <artifactId>openshapa-gst</artifactId>
      <version>1.4.0</version>
>>>>>>> 3f97ef79
    </dependency>

    <dependency>
    	<groupId>commons-lang</groupId>
    	<artifactId>commons-lang</artifactId>
    	<version>2.5</version>
    </dependency>
  </dependencies>
</project><|MERGE_RESOLUTION|>--- conflicted
+++ resolved
@@ -549,13 +549,8 @@
                 <preCp>jruby-complete-1.4.0.jar</preCp>
                 <preCp>appframework-1.0.3.jar</preCp>
                 <preCp>openhashtable-0.1.jar</preCp>
-<<<<<<< HEAD
-                <preCp>openshapa-lib-0.0.35.jar</preCp>
+                <preCp>openshapa-lib-0.0.40.jar</preCp>
                 <preCp>openshapa-gstreamer-java-1.4.1.jar</preCp>
-=======
-                <preCp>openshapa-lib-0.0.40.jar</preCp>
-                <preCp>openshapa-gst-1.4.0.jar</preCp>
->>>>>>> 3f97ef79
                 <preCp>snakeyaml-1.5.jar</preCp>
                 <preCp>UserMetrix-jclient-0.0.5.jar</preCp>
                 <preCp>miglayout-3.7.3.1-swing.jar</preCp>
@@ -686,15 +681,9 @@
     </dependency>
 
     <dependency>
-<<<<<<< HEAD
       <groupId>apple.java</groupId>
       <artifactId>applejavaextensions</artifactId>
       <version>1.4</version>
-=======
-      <groupId>org.openshapa</groupId>
-      <artifactId>openshapa-gst</artifactId>
-      <version>1.4.0</version>
->>>>>>> 3f97ef79
     </dependency>
 
     <dependency>
