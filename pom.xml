--- conflicted
+++ resolved
@@ -619,55 +619,53 @@
     	<artifactId>commons-io</artifactId>
     	<version>1.4</version>
     </dependency>
-<<<<<<< HEAD
+
+    <dependency>
+      <groupId>com.google.collections</groupId>
+      <artifactId>google-collections</artifactId>
+      <version>1.0-rc5</version>
+    </dependency>
+
+    <!-- xuggle dependencies -->
+    <dependency>
+        <groupId>commons-cli</groupId>
+        <artifactId>commons-cli</artifactId>
+        <version>1.2</version>
+    </dependency>
+
+    <dependency>
+        <groupId>ch.qos.logback</groupId>
+        <artifactId>logback-classic</artifactId>
+        <version>0.9.24</version>
+    </dependency>
+
+    <dependency>
+        <groupId>ch.qos.logback</groupId>
+        <artifactId>logback-core</artifactId>
+        <version>0.9.24</version>
+    </dependency>
+
+    <dependency>
+        <groupId>org.slf4j</groupId>
+        <artifactId>slf4j-api</artifactId>
+        <version>1.6.0</version>
+    </dependency>
+
+    <dependency>
+        <groupId>com.xuggle</groupId>
+        <artifactId>xuggle-xuggler</artifactId>
+        <version>3.4</version>
+    </dependency>
+
+    <dependency>
+        <groupId>com.xuggle</groupId>
+        <artifactId>xuggler-osx64</artifactId>
+        <version>3.4</version>
+    </dependency>
     <dependency>
       <groupId>org.swinglabs</groupId>
       <artifactId>swing-layout</artifactId>
       <version>1.0.3</version>
-=======
-
-    <dependency>
-      <groupId>com.google.collections</groupId>
-      <artifactId>google-collections</artifactId>
-      <version>1.0-rc5</version>
-    </dependency>
-
-    <!-- xuggle dependencies -->
-    <dependency>
-        <groupId>commons-cli</groupId>
-        <artifactId>commons-cli</artifactId>
-        <version>1.2</version>
-    </dependency>
-
-    <dependency>
-        <groupId>ch.qos.logback</groupId>
-        <artifactId>logback-classic</artifactId>
-        <version>0.9.24</version>
-    </dependency>
-
-    <dependency>
-        <groupId>ch.qos.logback</groupId>
-        <artifactId>logback-core</artifactId>
-        <version>0.9.24</version>
-    </dependency>
-
-    <dependency>
-        <groupId>org.slf4j</groupId>
-        <artifactId>slf4j-api</artifactId>
-        <version>1.6.0</version>
-    </dependency>
-
-    <dependency>
-        <groupId>com.xuggle</groupId>
-        <artifactId>xuggle-xuggler</artifactId>
-        <version>3.4</version>
-    </dependency>
-
-    <dependency>
-        <groupId>com.xuggle</groupId>
-        <artifactId>xuggler-osx64</artifactId>
-        <version>3.4</version>
->>>>>>> af4d69e7
     </dependency>
   </dependencies>
 </project>
