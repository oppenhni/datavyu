--- conflicted
+++ resolved
@@ -619,17 +619,7 @@
     	<artifactId>commons-io</artifactId>
     	<version>1.4</version>
     </dependency>
-    <dependency>
-      <groupId>${project.groupId}</groupId>
-      <artifactId>openshapa-lib</artifactId>
-      <version>0.0.14</version>
-    </dependency>
   </dependencies>
-<<<<<<< HEAD
-=======
-
->>>>>>> 25900ef5
 </project>
 
 
-
