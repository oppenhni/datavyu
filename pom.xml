<?xml version="1.0" encoding="UTF-8"?>
<project xmlns:xsi="http://www.w3.org/2001/XMLSchema-instance" xmlns="http://maven.apache.org/POM/4.0.0"
         xsi:schemaLocation="http://maven.apache.org/POM/4.0.0 http://maven.apache.org/maven-v4_0_0.xsd">
    <modelVersion>4.0.0</modelVersion>
    <groupId>org.datavyu</groupId>
    <artifactId>datavyu</artifactId>
    <packaging>jar</packaging>
    <version>1.4.2-RC1</version>
    <name>Datavyu</name>
    <url>http://datavyu.org</url>

    <!-- Our organisation. -->
    <organization>
        <name>Datavyu Foundation</name>
        <url>http://datavyu.org</url>
    </organization>

    <!-- Credits for Datavyu: -->
    <developers>
        <developer>
            <id>clinton</id>
            <name>Clinton Freeman</name>
            <email>clinton.freeman@_no_spam_nicta.com.au</email>
            <organization>NICTA</organization>
            <organizationUrl>www.nicta.com.au</organizationUrl>
            <roles>
                <role>Developer</role>
            </roles>
            <timezone>+10</timezone>
        </developer>

        <developer>
            <id>phil</id>
            <name>Phil Waller</name>
            <email>philip.waller@_no_spam_nicta.com.au</email>
            <organization>NICTA</organization>
            <organizationUrl>www.nicta.com.au</organizationUrl>
            <roles>
                <role>Developer</role>
            </roles>
            <timezone>+10</timezone>
        </developer>

        <developer>
            <id>Jesse</id>
            <name>Jesse Lingeman</name>
            <email>jml654@_no_spam_nyu.edu</email>
            <roles>
                <role>Developer</role>
            </roles>
            <timezone>-5</timezone>
        </developer>

        <developer>
            <id>John</id>
            <name>John Mainzer</name>
            <email>jrm@_no_spam_phoenix.hdfgroup.uiuc.edu</email>
            <roles>
                <role>Former Developer</role>
            </roles>
            <timezone>-6</timezone>
        </developer>

        <developer>
            <id>Harold</id>
            <name>Harold Cruz</name>
            <email>harold.cruz@_no_spam_nicta.com.au</email>
            <organization>NICTA</organization>
            <organizationUrl>www.nicta.com.au</organizationUrl>
            <roles>
                <role>Former Developer</role>
            </roles>
            <timezone>+10</timezone>
        </developer>

        <developer>
            <id>dave</id>
            <name>Dave Liu</name>
            <email>dave.liu@_no_spam_nicta.com.au</email>
            <organization>NICTA</organization>
            <organizationUrl>www.nicta.com.au</organizationUrl>
            <roles>
                <role>Former Developer</role>
            </roles>
            <timezone>+10</timezone>
        </developer>

        <developer>
            <id>doug</id>
            <name>Douglas Teoh</name>
            <email>douglas.teoh@_no_spam_nicta.com.au</email>
            <organization>NICTA</organization>
            <organizationUrl>www.nicta.com.au</organizationUrl>
            <roles>
                <role>Former Developer</role>
            </roles>
            <timezone>+10</timezone>
        </developer>

        <developer>
            <id>Nick</id>
            <name>Nicholas Robert Stevens</name>
            <email>nicholas.stevens1@_no_spam_uqconnect.edu.au</email>
            <organization>UQ</organization>
            <organizationUrl>http://uq.edu.au/</organizationUrl>
            <roles>
                <role>Former Developer</role>
            </roles>
            <timezone>+10</timezone>
        </developer>

        <developer>
            <id>nicholas</id>
            <name>Nicholas Allen</name>
            <email>nicholas.allen@_no_spam_nicta.com.au</email>
            <organization>NICTA</organization>
            <organizationUrl>www.nicta.com.au</organizationUrl>
            <roles>
                <role>Former Developer</role>
            </roles>
            <timezone>+10</timezone>
        </developer>

        <developer>
            <id>michael</id>
            <name>Michael Muthukrishna</name>
            <email>michael.muthukrishna@_no_spam_nicta.com.au</email>
            <organization>NICTA</organization>
            <organizationUrl>www.nicta.com.au</organizationUrl>
            <roles>
                <role>Former Developer</role>
                <role>Former Tester</role>
            </roles>
            <timezone>+10</timezone>
        </developer>

        <developer>
            <id>stephen</id>
            <name>Stephen Whitcher</name>
            <email>Stephen.whitcher@_no_spam_nicta.com.au</email>
            <organization>NICTA</organization>
            <organizationUrl>www.nicta.com.au</organizationUrl>
            <roles>
                <role>Former Developer</role>
            </roles>
            <timezone>+10</timezone>
        </developer>

        <developer>
            <id>felix</id>
            <name>Felix Gill-Alvarez</name>
            <email>felixalvarez@_no_spam_yahoo.com</email>
            <roles>
                <role>Former Developer</role>
            </roles>
            <timezone>-5</timezone>
        </developer>

        <developer>
            <id>jon</id>
            <name>Jon Coe</name>
            <email>jonmcoe@_no_spam_gmail.com</email>
            <roles>
                <role>Developer</role>
            </roles>
            <timezone>-5</timezone>
        </developer>

        <developer>
            <id>Florian</id>
            <name>Florian Raudies</name>
            <email>florian.raudies@_no_spam_gmail.com</email>
            <roles>
                <role>Developer</role>
                <role>Backend</role>
                <role>Frontend</role>
                <role>Plugins</role>
                <role>FFmpeg</role>
                <role>System integration</role>
            </roles>
            <timezone>-8</timezone>
        </developer>

        <developer>
            <id>Reda</id>
            <name>Reda Nezzar</name>
            <email>nezzar.reda@_no_spam_nyu.edu</email>
            <roles>
                <role>Developer</role>
            </roles>
            <timezone>-5</timezone>
        </developer>
    </developers>

    <contributors>
        <contributor>
            <name>Karen Adolph</name>
            <email>karen.adolph@_no_spam_nyu.edu</email>
            <timezone>-5</timezone>
        </contributor>

        <contributor>
            <name>John Franchak</name>
            <email>franchak@_no_spam_gmail.com</email>
            <timezone>-5</timezone>
        </contributor>

        <contributor>
            <name>Penny Sanderson</name>
            <email>Penny.Sanderson@_no_spam_nicta.com.au</email>
            <timezone>+10</timezone>
        </contributor>

        <contributor>
            <name>Samuel Hasenbosch</name>
            <email>samuel.hasenbosch@_no_spam_nicta.com.au</email>
            <timezone>+10</timezone>
        </contributor>

        <contributor>
            <name>Kasey Soska</name>
            <email>kasey.soska@_no_spam_nyu.edu</email>
            <timezone>-5</timezone>
        </contributor>

        <contributor>
            <name>Vicky Foo</name>
            <email>vjf210@_no_spam_nyu.edu</email>
            <timezone>-5</timezone>
        </contributor>
    </contributors>

    <!-- Our bug tracking. -->
    <issueManagement>
        <system>JIRA</system>
        <url>projects.databrary.org</url>
    </issueManagement>

    <!-- Our source control. -->
    <scm>
        <connection>scm:git:git://github.com/databrary/datavyu</connection>
        <tag>master</tag>
        <url>http://github.com/databrary/datavyu</url>
    </scm>

    <!-- Datavyu Distribution Management Repositories -->
    <distributionManagement>
        <repository>
            <id>central</id>
            <name>ip-10-0-0-114-releases</name>
            <url>https://projects.databrary.org/artifactory/libs-release-local</url>
        </repository>
        <snapshotRepository>
            <id>snapshots</id>
            <name>ip-10-0-0-114-snapshots</name>
            <url>https://projects.databrary.org/artifactory/libs-snapshot-local</url>
        </snapshotRepository>
    </distributionManagement>

    <!-- External repositories - where to find third-party dependencies. -->
    <repositories>
        <repository>
            <id>java</id>
            <url>http://download.java.net/maven/2</url>
            <layout>default</layout>
        </repository>

        <repository>
            <id>datavyu</id>
            <url>http://datavyu.org/maven2</url>
            <layout>default</layout>
        </repository>

        <repository>
            <id>maven</id>
            <url>http://repo1.maven.org/maven2</url>
            <layout>default</layout>
        </repository>

        <repository>
            <id>hello2morrorw</id>
            <url>http://maven.hello2morrow.com/repository</url>
            <layout>default</layout>
        </repository>

        <repository>
            <snapshots>
                <enabled>false</enabled>
            </snapshots>
            <id>central</id>
            <name>libs-release</name>
            <url>https://projects.databrary.org/artifactory/libs-release</url>
        </repository>
        <repository>
            <snapshots />
            <id>snapshots</id>
            <name>libs-snapshot</name>
            <url>https://projects.databrary.org/artifactory/libs-snapshot</url>
        </repository>
    </repositories>

    <!-- External plugin repositories - where to find third-part dependencies. -->
    <pluginRepositories>
        <pluginRepository>
            <id>datavyu</id>
            <url>http://datavyu.org/maven2</url>
            <layout>default</layout>
        </pluginRepository>

        <pluginRepository>
            <id>mc-release</id>
            <name>Local Maven repository of releases</name>
            <url>http://mc-repo.googlecode.com/svn/maven2/releases</url>
            <snapshots>
                <enabled>false</enabled>
            </snapshots>
            <releases>
                <enabled>true</enabled>
            </releases>
        </pluginRepository>

        <pluginRepository>
            <snapshots>
                <enabled>false</enabled>
            </snapshots>
            <id>central</id>
            <name>libs-release</name>
            <url>https://projects.databrary.org/artifactory/libs-release</url>
        </pluginRepository>
        <pluginRepository>
            <snapshots />
            <id>snapshots</id>
            <name>libs-snapshot</name>
            <url>https://projects.databrary.org/artifactory/libs-snapshot</url>
        </pluginRepository>
    </pluginRepositories>

    <!-- Use an optimized build for releases. -->
    <profiles>

        <profile>
            <id>debug-win</id>
            <build>
                <plugins>
                    <plugin>
                        <artifactId>maven-dependency-plugin</artifactId>
                        <executions>
                            <execution>
                                <id>copy</id>
                                <phase>compile</phase>
                                <goals>
                                    <goal>copy</goal>
                                </goals>
                                <!--<configuration>-->
                                    <!--<artifactItems>-->
                                        <!--<artifactItem>-->
                                            <!--<groupId>org.datavyu</groupId>-->
                                            <!--<artifactId>vlcLibs-windows64</artifactId>-->
                                            <!--<type>jar</type>-->
                                            <!--<overWrite>true</overWrite>-->
                                            <!--<outputDirectory>-->
                                                <!--${project.build.outputDirectory}/lib/vlc-windows-${os.arch}-->
                                            <!--</outputDirectory>-->
                                            <!--<destFileName>vlc-windows-${os.arch}.jar</destFileName>-->
                                        <!--</artifactItem>-->
                                    <!--</artifactItems>-->
                                    <!--<outputDirectory>${project.build.outputDirectory}/lib/vlc-windows-${os.arch}-->
                                    <!--</outputDirectory>-->
                                    <!--<overWriteReleases>false</overWriteReleases>-->
                                    <!--<overWriteSnapshots>true</overWriteSnapshots>-->
                                <!--</configuration>-->
                            </execution>
                        </executions>
                    </plugin>
                </plugins>

            </build>
        </profile>

        <!-- Platform specific dependencies. -->
        <profile>
            <id>mac</id>
            <activation>
                <os>
                    <family>mac</family>
                </os>
            </activation>

            <dependencies>

                <dependency>
                    <groupId>org.datavyu</groupId>
                    <artifactId>vlcLibs-macosx</artifactId>
                    <version>2.2.2</version>
                    <scope>provided</scope>
                </dependency>

                <dependency>
                    <groupId>ch.randelshofer.quaqua</groupId>
                    <artifactId>quaqua-osx64</artifactId>
                    <version>7.0.1</version>
                </dependency>

                <dependency>
                    <groupId>org.datavyu</groupId>
                    <artifactId>libNativeOSXCanvas</artifactId>
                    <version>0.92</version>
                </dependency>

                <dependency>
                    <groupId>org.datavyu</groupId>
                    <artifactId>libQTKitCanvas</artifactId>
                    <version>0.2</version>
                </dependency>
            </dependencies>

        </profile>

        <profile>
            <id>windows</id>
            <activation>
                <os>
                    <family>windows</family>
                </os>
            </activation>

            <dependencies>

            </dependencies>

            <build>
                <plugins>
                    <!-- BugzID:305 - Windows Application Bundle -->
                    <!-- Replace org.bluestemsoftware.open.maven.plugin by com.akathist which has a newer launch4j -->
                    <!-- Documentation here: http://launch4j.sourceforge.net/docs.html -->
                    <!-- Debug by running with datavyu-1.3.7.exe - -l4j-debug-all -->
                    <!-- Updated here: 09/18/2017 -->
                    <plugin>
                        <groupId>com.akathist.maven.plugins.launch4j</groupId>
                        <artifactId>launch4j-maven-plugin</artifactId>
                        <version>1.7.21</version>
                        <executions>
                            <execution>
                                <id>l4j-gui</id>
                                <phase>package</phase>
                                <goals>
                                    <goal>launch4j</goal>
                                </goals>
                            </execution>
                        </executions>
                        <configuration>
                            <headerType>gui</headerType>
                            <outfile>${basedir}/target/${project.build.finalName}-${os.detected.name}.exe</outfile>
                            <jar>${basedir}/target/${project.build.finalName}-${os.detected.name}.jar</jar>
                            <stayAlive>true</stayAlive>
                            <icon>${basedir}/src/main/resources/icons/Datavyu.ico</icon>
                            <splash>
                                <file>${basedir}/src/main/resources/icons/splash.bmp</file>
                                <waitForWindow>true</waitForWindow>
                                <timeout>60</timeout>
                                <timeoutErr>true</timeoutErr>
                            </splash>
                            <jre>
                                <minVersion>1.7.0</minVersion> <!-- Because of javafx runtime environment -->
                                <jdkPreference>preferJre</jdkPreference>
                            </jre>
                            <classPath>
                                <mainClass>org.datavyu.Datavyu</mainClass>
                                <!-- Add project jar: https://sourceforge.net/p/launch4j/discussion/332684/thread/049f9c89/ -->
                                <postCp>${project.build.finalName}.jar</postCp>
                            </classPath>
                            <messages>
                                <startupErr>Startup error. Most likely error in classpath.</startupErr>
                                <bundledJreErr>Bundled JRE is incompatible with source code requirements.</bundledJreErr>
                                <jreVersionErr>Version of JRE is incompatible.</jreVersionErr>
                                <launcherErr>Error when launching application.</launcherErr>
                                <!-- Used by console header only. -->
                                <instanceAlreadyExistsMsg>Application is already running.</instanceAlreadyExistsMsg>
                            </messages>
                            <versionInfo>
                                <fileVersion>1.3.7.1</fileVersion>
                                <txtFileVersion>FFmpeg</txtFileVersion>
                                <fileDescription>Datavyu</fileDescription>
                                <copyright>Copyright Datavyu</copyright>
                                <productVersion>1.3.7.0</productVersion>
                                <txtProductVersion>Product</txtProductVersion>
                                <productName>Datavyu</productName>
                                <companyName>Datavyu</companyName>
                                <internalName>DatavyuInternal</internalName>
                                <originalFilename>DatavyuRunner.exe</originalFilename>
                            </versionInfo>
                        </configuration>
                    </plugin>
                </plugins>
            </build>
        </profile>

        <profile>
            <id>win-package</id>
            <properties>
                <assembly-config>assembly-win.xml</assembly-config>
            </properties>

            <dependencies>
            </dependencies>
        </profile>

        <profile>
            <id>jar-package</id>
            <properties>
                <assembly-config>assembly-jar.xml</assembly-config>
            </properties>
        </profile>

        <profile>
            <id>release</id>
            <build>
                <plugins>
                    <plugin>
                        <!-- The Compiler Plugin is used to compile the sources of your project -->
                        <!-- Artifact: https://mvnrepository.com/artifact/org.apache.maven.plugins/maven-compiler-plugin -->
                        <!-- Documentation: https://maven.apache.org/plugins/maven-compiler-plugin -->
                        <!-- Updated 09/19/2017 -->
                        <artifactId>maven-compiler-plugin</artifactId>
                        <version>3.7.0</version>
                        <configuration>
                            <debug>false</debug>
                            <optimize>true</optimize>
                            <source>1.8</source>
                            <target>1.8</target>
                        </configuration>
                    </plugin>
                </plugins>
            </build>
        </profile>

    </profiles>

    <!-- Build properties. -->
    <build>
        <plugins>

            <!-- BugzID:137 - Checks and Adds license header to source. -->
            <!-- Checks and updates license headers in source files -->
            <!-- Artifactory: https://mvnrepository.com/artifact/com.mycila/license-maven-plugin -->
            <!-- Documentation: http://www.mojohaus.org/license-maven-plugin/plugin-info.html -->
            <!-- Updated here: 09/20/2017 -->
            <plugin>
                <groupId>com.mycila</groupId>
                <artifactId>license-maven-plugin</artifactId>
                <version>3.0</version>
                <configuration>
                    <includes>
                        <include>src/main/java/**</include>
                        <include>src/test/java/**</include>
                    </includes>
                    <excludes>
                        <exclude>**/*.form</exclude>
                    </excludes>
                    <header>src/main/resources/GPL-header.txt</header>
                </configuration>
            </plugin>

            <!-- Assembles distributable bundles for JavaFX applications within Maven -->
            <!-- Artifact: https://mvnrepository.com/artifact/com.zenjava/javafx-maven-plugin -->
            <!-- Documentation: https://github.com/javafx-maven-plugin/javafx-maven-plugin -->
            <!-- Updated here: 09/20/2017 -->
            <plugin>
                <groupId>com.zenjava</groupId>
                <artifactId>javafx-maven-plugin</artifactId>
                <version>8.8.3</version>
                <configuration>
                    <mainClass>org.datavyu.Datavyu</mainClass>
                    <jvmArgs>
                        <argument>-Xmx1g</argument>
                    </jvmArgs>
                    <appName>datavyu</appName>
                </configuration>
            </plugin>

            <!-- Copies project resources to the output directory -->
            <!-- Artifact: https://mvnrepository.com/artifact/org.apache.maven.plugins/maven-resources-plugin -->
            <!-- Documentation: -->
            <!-- Updated here: 09/20/2017 -->
            <plugin>
                <groupId>org.apache.maven.plugins</groupId>
                <artifactId>maven-resources-plugin</artifactId>
                <version>3.0.2</version>
                <configuration>
                    <encoding>UTF-8</encoding>
                </configuration>
            </plugin>

            <!-- Clover is a tool that generates test coverage reports -->
            <!-- Renaming: https://confluence.atlassian.com/clover/what-happened-to-maven-clover2-plugin-792634162.html -->
            <!-- Artifact: http://search.maven.org/#artifactdetails%7Corg.openclover%7Cclover-maven-plugin%7C4.2.0%7Cmaven-plugin -->
            <!-- Documentation: http://openclover.org/documentation -->
            <!-- Updated here: 09/21/2017 -->
            <plugin>
                <groupId>org.openclover</groupId>
                <artifactId>clover-maven-plugin</artifactId>
                <version>4.2.0</version>
                <configuration>
                    <licenseLocation>/var/clover/clover.license</licenseLocation>
                    <historyDir>/var/clover/datavyu</historyDir>
                    <generateHistorical>true</generateHistorical>
                </configuration>
            </plugin>

            <!-- BugzID:304 - Generate an OSX style app bundle & disk image.-->
            <!-- The plugin from osxappbundle-maven-plugin from org.codehaus.mojo is no longer maintained as of 2010 -->
            <!-- In particular it does not work for java > 1.6. -->
            <!-- For this reason I switched to appbundle-maven-plugin by sh.tak.appbundler version 1.2.0 -->
            <!-- Artifact: https://mvnrepository.com/artifact/sh.tak.appbundler/appbundle-maven-plugin -->
            <!-- Documentation: https://github.com/federkasten/appbundle-maven-plugin -->
            <!-- Updated here: 09/21/2017 -->
            <plugin>
                <groupId>sh.tak.appbundler</groupId>
                <artifactId>appbundle-maven-plugin</artifactId>
                <version>1.2.0</version>
                <configuration>
                    <bundleName>Datavyu</bundleName>
                    <mainClass>org.datavyu.Launcher</mainClass>
                    <jvmVersion>1.8+</jvmVersion>
                    <additionalResources>
                        <fileSet>
                            <directory>src/main/</directory>
                            <includes>
                                <include>favorites/*.rb</include>
                                <include>favorites/*.opf</include>
                                <include>favorites/*.cha</include>
                            </includes>
                        </fileSet>
                        <fileSet>
                            <directory>${basedir}/packaged_docs/</directory>
                            <includes>
                                <include>*.txt</include>
                                <include>*.html</include>
                                <include>*.webloc</include>
                                <include>*.pdf</include>
                            </includes>
                            <directory>${basedir}/src/main/resources/icons</directory>
                            <includes>
                                <include>splash.png</include>
                            </includes>
                        </fileSet>
                    </additionalResources>
                    <!-- This plugin only seems to support the default location src/main/resources for the icon file -->
                    <iconFile>datavyu.icns</iconFile>
                    <!-- This plugin only seems to support the default location src/main/resources for the dictionary file -->
                    <dictionaryFile>Info.plist</dictionaryFile>
                    <generateDiskImageFile>true</generateDiskImageFile>
                    <diskImageFile>
                        ${project.build.directory}/site/snapshots/${project.build.finalName}-OSX-${buildNumber}.dmg
                    </diskImageFile>
                </configuration>

            </plugin>

            <plugin>
                <artifactId>maven-assembly-plugin</artifactId>
                <configuration>
                    <descriptors>
                        <descriptor>${assembly-config}</descriptor>
                    </descriptors>
                    <outputDirectory>target/site/snapshots</outputDirectory>
                </configuration>
            </plugin>

            <!-- Maven compiler -->
            <!-- Artifact: https://mvnrepository.com/artifact/org.apache.maven.plugins/maven-compiler-plugin -->
            <!-- Documentation: https://maven.apache.org/plugins/maven-compiler-plugin/plugin-info.html -->
            <!-- Updated here: 09/20/2017 -->
            <plugin>
                <artifactId>maven-compiler-plugin</artifactId>
                <version>3.7.0</version>
                <configuration>
                    <source>1.8</source>
                    <target>1.8</target>
                </configuration>
            </plugin>

            <!-- Create JAR -->
            <!-- Artifact: https://mvnrepository.com/artifact/org.apache.maven.plugins/maven-jar-plugin -->
            <!-- Documentation: https://maven.apache.org/plugins/maven-jar-plugin/ -->
            <!-- Updated here: 09/20/2017 -->
            <plugin>
                <artifactId>maven-jar-plugin</artifactId>
                <version>3.0.2</version>
                <configuration>
                    <archive>
                        <manifest>
                            <mainClass>org.datavyu.Datavyu</mainClass>
                            <addClasspath>true</addClasspath>
                        </manifest>
                        <manifestEntries>
                            <!--<Class-Path>./</Class-Path>-->
                        </manifestEntries>
                    </archive>
                    <classifier>${os.detected.name}</classifier>
                </configuration>
            </plugin>

            <!-- A plugin to allow execution of system and Java programs -->
            <!-- Artifact: https://mvnrepository.com/artifact/org.codehaus.mojo/exec-maven-plugin -->
            <!-- Documentation: http://www.mojohaus.org/exec-maven-plugin/plugin-info.html -->
            <!-- Updated here: 09/20/2017 -->
            <plugin>
                <groupId>org.codehaus.mojo</groupId>
                <artifactId>exec-maven-plugin</artifactId>
                <version>1.6.0</version>
                <configuration>
                    <includePluginDependencies>true</includePluginDependencies>
                </configuration>
                <!-- Pick up the jar packaged with the JRE used during compilation -->
                <!-- See: https://stackoverflow.com/questions/15278215/maven-project-with-javafx-with-jar-file-in-lib -->
                <dependencies>
                    <dependency>
                        <groupId>javafx</groupId>
                        <artifactId>jfxrt</artifactId>
                        <version>${java.version}</version>
                        <scope>system</scope>
                        <systemPath>${java.home}/lib/ext/jfxrt.jar</systemPath>
                    </dependency>
                </dependencies>
            </plugin>

            <plugin>
                <!-- Documentation http://www.mojohaus.org/buildnumber-maven-plugin/usage.html -->
                <!-- Note that the latest version of buildnumber-maven-plugin has a bug with svn git access, see:  -->
                <!-- https://stackoverflow.com/questions/35572205/cannot-get-the-branch-information-from-the-scm-repository -->
                <!-- Note, on note: Updating the git version did not work for me (updated to git version 2.14.1.0) -->
                <!-- For that reason, I downgraded to 1.3 -->
                <!-- Updated here: 09/19/2017 -->
                <groupId>org.codehaus.mojo</groupId>
                <artifactId>buildnumber-maven-plugin</artifactId>
                <version>1.3</version>
                <executions>
                    <execution>
                        <phase>validate</phase>
                        <goals>
                            <goal>create</goal>
                        </goals>
                    </execution>
                </executions>
                <configuration>
                    <format>{0,date,yyyyMMdd}-{1}</format>
                    <items>
                        <item>timestamp</item>
                        <item>scmVersion</item>
                    </items>
                    <shortRevisionLength>12</shortRevisionLength>
                </configuration>
            </plugin>

            <!-- BugzID:571 - Insert buIdentifierd ID into properties file. -->
            <plugin>
                <dependencies>
                    <dependency>
                        <groupId>ant</groupId>
                        <artifactId>ant-apache-regexp</artifactId>
                        <version>1.6.5</version>
                    </dependency>

                    <dependency>
                        <groupId>ant</groupId>
                        <artifactId>ant-optional</artifactId>
                        <version>1.5.2</version>
                    </dependency>
                </dependencies>

                <!-- Runs Ant scripts embedded in the POM  -->
                <!-- Artifact: https://mvnrepository.com/artifact/org.apache.maven.plugins/maven-antrun-plugin/1.8 -->
                <!-- Documentation: http://maven.apache.org/plugins/maven-antrun-plugin/plugin-info.html -->
                <!-- Updated here: 09/21/2017 -->
                <groupId>org.apache.maven.plugins</groupId>
                <artifactId>maven-antrun-plugin</artifactId>
                <version>1.8</version>
                <executions>

                    <!-- Set the build number in the bundles file. -->
                    <execution>
                        <id>add-source</id>
                        <phase>generate-sources</phase>
                        <goals>
                            <goal>run</goal>
                        </goals>
                        <configuration>
                            <tasks>
                                <!-- BugzID:1827 - Added template file that gets copied when
                                     we do a build so we don't get accidental properties file
                                     commits. -->
                                <copy file="src/main/resources/org/datavyu/resources/Build_Template.properties"
                                      tofile="src/main/resources/org/datavyu/resources/Build.properties"/>

                                <taskdef
                                        name="replaceregexp"
                                        classname="org.apache.tools.ant.taskdefs.optional.ReplaceRegExp"/>

                                <replaceregexp
                                        file="src/main/resources/org/datavyu/resources/Build.properties"
                                        match="Application.build =(.*)"
                                        replace="Application.build = b:${buildNumber}"/>

                                <!-- BugzID:304 - Create output directory for DMG. -->
                                <mkdir dir="${project.build.directory}/site/snapshots/"/>
                            </tasks>
                        </configuration>
                    </execution>

                    <!-- Set the build number to some thing generic so we don't get
                         conflicts all the time. -->
                    <execution>
                        <id>clean-source</id>
                        <phase>prepare-package</phase>
                        <goals>
                            <goal>run</goal>
                        </goals>
                        <configuration>
                            <tasks>
                                <taskdef
                                        name="replaceregexp"
                                        classname="org.apache.tools.ant.taskdefs.optional.ReplaceRegExp"/>
                                <replaceregexp
                                        file="src/main/resources/org/datavyu/resources/Datavyu.properties"
                                        match="Application.build =(.*)"
                                        replace="Application.build = b:none"/>
                            </tasks>
                        </configuration>
                    </execution>
                </executions>
            </plugin>

            <plugin>
                <!-- Used to run the JUnit unit tests in an isolated classloader -->
                <!-- Documentation https://maven.apache.org/surefire/maven-surefire-plugin/ -->
                <!-- Artifact: https://mvnrepository.com/artifact/org.apache.maven.plugins/maven-surefire-plugin -->
                <!-- Updated here: 09/19/2017 -->
                <groupId>org.apache.maven.plugins</groupId>
                <artifactId>maven-surefire-plugin</artifactId>
                <version>2.20.1</version>
                <configuration>
                    <systemProperties>
                        <property>
                            <name>testPath</name>
                            <cellValue>${basedir}/src/test/resources/</cellValue>
                        </property>
                    </systemProperties>
                </configuration>
            </plugin>
        </plugins>

        <!-- extension to add the os name to the jar file -->
        <extensions>
            <extension>
                <groupId>kr.motd.maven</groupId>
                <artifactId>os-maven-plugin</artifactId>
                <version>1.6.0</version>
            </extension>
        </extensions>
    </build>

    <!--
        Third party dependencies.
         =========================================================================
         MAKE SURE YOU ALSO EDIT:
         =========================================================================
           * Above list as well - so that the windows build works correctly.
           * Info.plist - so that the OSX build works correctly.
    -->
    <dependencies>
        <!-- We must specify this JNA version first so that all our dependencies are happy -->

        <!-- Native interface access -->
        <!-- Documentation: http://java-native-access.github.io/jna/4.5.0/javadoc/ -->
        <!-- Artifact: https://mvnrepository.com/artifact/net.java.dev.jna/jna -->
        <!-- Updated here: 09/19/2017 -->
        <dependency>
            <groupId>net.java.dev.jna</groupId>
            <artifactId>jna</artifactId>
            <version>4.5.0</version>
        </dependency>

        <!-- Run ruby scripts from java -->
        <!-- Artifact: https://mvnrepository.com/artifact/org.jruby/jruby-complete -->
        <!-- Documentation: http://jruby.org/apidocs/ -->
        <!-- Release notes: http://jruby.org/2017/09/06/jruby-9-1-13-0 -->
        <!-- Updated here: 09/19/2017 -->
        <dependency>
            <groupId>org.jruby</groupId>
            <artifactId>jruby-complete</artifactId>
            <version>9.1.13.0</version>
        </dependency>

        <!-- Note, need to remove this because it is not actively developed anymore, last version 1.0.3 from 2010 -->
        <!-- Artifact: https://mvnrepository.com/artifact/org.jdesktop/appframework -->
        <dependency>
            <groupId>org.jdesktop</groupId>
            <artifactId>appframework</artifactId>
            <version>1.0.3</version>
        </dependency>

        <!-- Note, remove this when removing org.jdesktop appframework -->
        <!-- Cross platform consistent layout used by org.jdesktop.layout -->
        <!-- Artifact: https://mvnrepository.com/artifact/org.swinglabs/swing-layout -->
        <!-- Last update is from 2007; not actively maintained -->
        <dependency>
            <groupId>org.swinglabs</groupId>
            <artifactId>swing-layout</artifactId>
            <version>1.0.3</version>
        </dependency>

        <!-- YAML 1.1 parser that emits to Java -->
        <!-- Artifact: https://mvnrepository.com/artifact/org.yaml/snakeyaml -->
        <!-- Documentation: https://bitbucket.org/asomov/snakeyaml/wiki/Documentation -->
        <!-- Updated here: 09/19/2017 -->
        <dependency>
            <groupId>org.yaml</groupId>
            <artifactId>snakeyaml</artifactId>
            <version>1.18</version>
        </dependency>

        <!-- Note, remove this dependency, fest-swing-testng has been updated to 1.2.1 Jun 2010 -->
        <!-- TestNG-specific extension for FEST-Swing -->
        <!-- Artifact: https://mvnrepository.com/artifact/org.easytesting/fest-swing-testng -->
        <dependency>
            <groupId>org.easytesting</groupId>
            <artifactId>fest-swing-testng</artifactId>
            <version>1.2.1</version>
            <scope>test</scope>
        </dependency>

        <!-- A testing framework for the JVM -->
        <!-- Artifactory: https://mvnrepository.com/artifact/org.testng/testng -->
        <!-- Documentation: http://testng.org/doc/documentation-main.html -->
        <!-- Updated here: 09/19/2017 -->
        <dependency>
            <groupId>org.testng</groupId>
            <artifactId>testng</artifactId>
            <version>6.11</version>
            <scope>test</scope>
        </dependency>

        <!-- A mock framework for java objects from java class information -->
        <!-- Artifactory: http://search.maven.org/#artifactdetails%7Corg.mockito%7Cmockito-core%7C2.10.0%7C -->
        <!-- Documentation: -->
        <!-- Comparison with other frameworks: https://www.slant.co/topics/259/~best-mock-frameworks-for-java -->
        <!-- Changed to core only and central artifactory; Updated 09/19/2017 -->
        <dependency>
            <groupId>org.mockito</groupId>
            <artifactId>mockito-core</artifactId>
            <version>2.10.0</version>
            <scope>test</scope>
        </dependency>

        <!-- Note, remove this dependency,  miglayout has last been updated Jan 2011 to 3.7.4 -->
        <!-- Used as net.miginfocom.swing by VideoController, MixerController, TrackController, StreamViewerDialog, -->
        <!-- VariableListV, and TracksEditorPainter -->
        <dependency>
            <groupId>com.miglayout</groupId>
            <artifactId>miglayout</artifactId>
            <version>3.7.4</version>
            <classifier>swing</classifier>
        </dependency>

        <!-- IO library that contains utility classes, stream implementations, file filters, file comparators, -->
        <!-- endian transformation classes etc. -->
        <!-- Artifact: https://mvnrepository.com/artifact/commons-io/commons-io -->
        <!-- Documentation: http://commons.apache.org/proper/commons-io/javadocs/api-release/index.html?org/apache/commons/io/package-summary.html -->
        <!-- Updated here: 09/19/2017 -->
        <dependency>
            <groupId>commons-io</groupId>
            <artifactId>commons-io</artifactId>
            <version>2.5</version>
        </dependency>

        <!-- Multi touch events specific to mac -->
        <!-- Long-term find a different solution, e.g. JNI, 1.4 updated in Oct 2010 -->
        <!-- TODO: Need to check if this works for Mac with java 1.8 -->
        <!-- See the discussion here: https://stackoverflow.com/questions/15048220/can-java-7-use-apple-java-extensions -->
        <dependency>
            <groupId>apple.java</groupId>
            <artifactId>applejavaextensions</artifactId>
            <version>1.4</version>
        </dependency>

        <!-- Apache Commons Lang, a package of Java utility classes -->
        <!-- commons-lang was moved to org.apache.commons under identifier commons-lang3 -->
        <!-- Artifact: https://mvnrepository.com/artifact/org.apache.commons/commons-lang3 -->
        <!-- Documentation: https://commons.apache.org/proper/commons-lang/javadocs/api-release/index.html -->
        <!-- Updated here: 09/19/2017 -->
        <dependency>
            <groupId>org.apache.commons</groupId>
            <artifactId>commons-lang3</artifactId>
            <version>3.6</version>
        </dependency>

        <!-- Apache Commons text, a package of Java utility classes -->
        <!-- Artifact: https://mvnrepository.com/artifact/org.apache.commons/commons-text -->
        <!-- Documentation: http://commons.apache.org/proper/commons-text/javadocs/api-release/index.html -->
        <!-- Updated here: 01/28/2018 -->
        <dependency>
            <groupId>org.apache.commons</groupId>
            <artifactId>commons-text</artifactId>
            <version>1.2</version>
        </dependency>

        <!-- Deprecated, see https://lists.apple.com/archives/quicktime-java/2008/Jun/msg00018.html -->
        <!-- From our own artifactory on the www server at NYU -->
        <dependency>
            <groupId>quicktime</groupId>
            <artifactId>QTJava</artifactId>
            <version>7</version>
        </dependency>

        <!-- Core and expanded libraries including utility classes, google's collections, io classes, etc. -->
        <!-- guava replaces the google-collections -->
        <!-- Artifactory: https://mvnrepository.com/artifact/com.google.guava/guava -->
        <!-- Documentation: https://github.com/google/guava/wiki -->
        <!-- Updated here: 09/19/2017 -->
        <dependency>
            <groupId>com.google.guava</groupId>
            <artifactId>guava</artifactId>
            <version>23.0</version>
        </dependency>

        <!-- OSX look and feel file chooser -->
        <!-- Dependency resides in local maven repository on NYU server -->
        <!-- Could not update this dependency because https://mvnrepository.com/artifact/ch.randelshofer/quaqua/8.0 -->
        <!-- does not include the jar anymore 09/19/2017 -->
        <dependency>
            <groupId>ch.randelshofer.quaqua</groupId>
            <artifactId>quaqua-filechooser-only</artifactId>
            <version>7.0.1</version>
        </dependency>

        <!-- Connects java to an installed R program -->
        <!-- Artifactory: https://mvnrepository.com/artifact/com.github.jbytecode/RCaller -->
        <!-- Documentation:  https://github.com/jbytecode/rcaller/tree/master/doc/rcaller3 -->
        <!-- Updated here: 09/19/2017 -->
        <dependency>
            <groupId>com.github.jbytecode</groupId>
            <artifactId>RCaller</artifactId>
            <version>3.0</version>
        </dependency>

        <!-- Java Framework for the vlc Media Player -->
        <!-- Artifact: https://mvnrepository.com/artifact/uk.co.caprica/vlcj -->
        <!-- Documentation: http://caprica.github.io/vlcj/javadoc/3.5.0/index.html -->
        <!-- Updated here: 09/20/2017 -->
        <dependency>
            <groupId>uk.co.caprica</groupId>
            <artifactId>vlcj</artifactId>
            <version>3.10.1</version>
        </dependency>

        <!-- Logger API -->
        <!-- Artifact: https://mvnrepository.com/artifact/org.apache.logging.log4j/log4j-api -->
        <!-- Documentation: https://logging.apache.org/log4j/2.x/manual/api.html -->
        <!-- Updated here: 09/20/2017 -->
        <dependency>
            <groupId>org.apache.logging.log4j</groupId>
            <artifactId>log4j-api</artifactId>
            <version>2.9.0</version>
        </dependency>

        <!-- Logger Core -->
        <!-- Artifact: https://mvnrepository.com/artifact/org.apache.logging.log4j/log4j-core -->
        <!-- Documentation: (see API) -->
        <!-- Updated here: 09/20/2017 -->
        <dependency>
            <groupId>org.apache.logging.log4j</groupId>
            <artifactId>log4j-core</artifactId>
            <version>2.9.0</version>
        </dependency>

        <!-- JSON Parser -->
        <!-- Artifact: https://mvnrepository.com/artifact/com.fasterxml.jackson.core/jackson-databind -->
        <!-- Updated here: 02/15/2018  -->
        <dependency>
            <groupId>com.fasterxml.jackson.core</groupId>
            <artifactId>jackson-databind</artifactId>
            <version>2.9.4</version>
        </dependency>

        <dependency>
            <!-- Note: core-annotations version x.y.0 is generally compatible with
                 (identical to) version x.y.1, x.y.2, etc. -->
            <groupId>com.fasterxml.jackson.core</groupId>
            <artifactId>jackson-annotations</artifactId>
            <version>2.9.4</version>
        </dependency>

        <dependency>
            <groupId>com.fasterxml.jackson.core</groupId>
            <artifactId>jackson-core</artifactId>
            <version>2.9.4</version>
        </dependency>

        <!-- FFmpeg 4.0 -->
        <dependency>
            <groupId>datavyu</groupId>
            <artifactId>ffmpeg-libs</artifactId>
            <version>0.5</version>
        </dependency>

        <!-- SDl 2.0.8 -->
        <dependency>
            <groupId>datavyu</groupId>
            <artifactId>sdl-libs</artifactId>
            <version>0.1</version>
        </dependency>

        <!-- This is a beta version of the FFmpeg plugin 0.18-SNAPSHOT -->
        <dependency>
            <groupId>datavyu</groupId>
            <artifactId>ffmpeg-plugin</artifactId>
<<<<<<< HEAD
            <version>0.18-20181001.031108-90</version>
=======
            <version>0.18-20180824.203202-44</version>
>>>>>>> e77c2c51
        </dependency>

        <!-- Updates with JRE from java version >= 1.7 -->
        <!-- See: https://stackoverflow.com/questions/15278215/maven-project-with-javafx-with-jar-file-in-lib -->
        <dependency>
            <groupId>javafx</groupId>
            <artifactId>jfxrt</artifactId>
            <version>${java.version}</version>
            <scope>system</scope>
            <systemPath>${java.home}/lib/ext/jfxrt.jar</systemPath>
        </dependency>

        <!-- Using ByteDeco to get the FPS for the JavaFX plugin -->
        <dependency>
            <groupId>org.bytedeco.javacpp-presets</groupId>
            <artifactId>ffmpeg-platform</artifactId>
            <version>3.4.2-1.4.1</version>
        </dependency>

    </dependencies>

</project><|MERGE_RESOLUTION|>--- conflicted
+++ resolved
@@ -1115,11 +1115,7 @@
         <dependency>
             <groupId>datavyu</groupId>
             <artifactId>ffmpeg-plugin</artifactId>
-<<<<<<< HEAD
             <version>0.18-20181001.031108-90</version>
-=======
-            <version>0.18-20180824.203202-44</version>
->>>>>>> e77c2c51
         </dependency>
 
         <!-- Updates with JRE from java version >= 1.7 -->
