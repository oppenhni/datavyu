# Datavyu 1.2 Release Notes
## 06/30/2014

### Additions
* Choose your own favourites folder: will determine contents of bottom-left file panel, script dropdown menu

### Bug Fixes
* Undo works correctly for column deletions
* Application title bar now always reflects the name of the current project
<<<<<<< HEAD
* Fixes to scripting API

### Known Issues
* After performing "Save as" rename and trying to open the original file, the file load sometimes fails with a wrongful "This file is already open" error.
* Undo for cell creation unreliable
=======
* Fixes to scripting API: mutex, transfer columns

### Known Issues
* When renaming a file with "Save as" and trying to open the original file, loading sometimes fails with a wrongful "This file is already open" error.
* Undo for cell creation is not reliable
>>>>>>> 8e4d10ca

# Datavyu 1.1.8 Pre-Release Notes
## 06/09/2014

### Additions
* Undo is implemented to the value level
* Frame-by-frame export is now available in the drop down menu


### Bug Fixes
* Exporting from the drop down menu works with text columns and cells that contain commas
* The warning message for columns with special characters will either continue showing or not show again when you open a spreadsheet, depending on your preference
* Double clicking on the file directory is fixed
* Scripting and the code editor no longer break temporal alignment
* Script mutex works
* Scripting with single characters no longer causes an exception
* Codes left uncoded are evaluated as empty strings


### Known Issues
* Dragging the application to the desktop upon download causes the favorites folder to lose its contents. To use the scripts in this folder, go to your downloads.
* Deleting a column and then clicking "Undo" does not bring back all of the cells, their values, and onset/offset times.

# Datavyu 1.1.7 Pre-Release Notes
## 05/09/2014

### Additions
* You can now open multiple spreadsheets in datavyu! Each spreadsheet has its own corresponding controller. Tabs at the top of the spreadsheet are used to navigate between open spreadsheets. 
* We have added our user guide, release notes, and developer notes to the application folder. 
* You can manually set the jog rate of a video on the Controller. Please double click on “Steps per second”, type in your new frame rate and then click “Enter”. 

### Changes
* When you “Add Data” with the controller, it defaults to finding “Video Files”. If you cannot find your desired file, you can simply change the format to “All Files”. 


### Known Issues
* The scripting output on PCs does not give as detailed error messages as it does on Macs
* Double clicking on the file directory on the left does not always work. If it fails to do so, use the file and script menus to open spreadsheets and run scripts. 
* Opening the code editor breaks temporal alignment
* PC's with CPU's of less than 2.67 GHz have choppy video playback when playing at full speed

# Datavyu 1.1.3 Pre-Release Notes
## 04/11/2014

### Additions
* New hidden column count on the spreadsheet 
* Up and down arrow keys allow you to move up and down cells

### Bug Fixes
* Saving files works properly 
* Right and left arrow keys allow you to move through codes when in a cell
* Locking into a cell on a PC works
* Stable name restrictions in code editor and spreadsheet


### Known Issues
* You can drag a code name within a cell but it does not influence the code itself and it does not save. Please save your file and reopen it. 
* Scripting output sometimes does not give you the proper output or any output at all. You can cross check your scripts in OpenSHAPA.
* Occasionally, turning on temporal alignment makes the ordinal numbers disappear but it corrects itself when you turn temporal alignment off and it does not influence exporting.


# Datavyu 1.1 Release Notes
## 03/10/2014

### Additions
* Created more prompts to save to prevent accidental data loss.
* Minimizing the spreadsheet window will minimize all Datavyu windows.

### Changes
* The names of some software features were changed to adhere to a more intuitive naming scheme:
    * "Vocab Editor" --> "Code Editor"
    * "Observation" --> "Cell"
    * "Argument" --> "Code" 
    * "Temporal Ordering" --> "Temporal Alignment"
    * "Variable" --> "Column"
    * "Data Viewer" --> "Media Player" 
    * "Data Viewer Controller" --> "Controller" 
* Quicktime 7.7.5 no longer includes java libraries, but you can easily include them in your download. For new installs and for Quicktime updates, please follow the steps provided on the [installation page](http://www.datavyu.org/user-guide/_images/install-quicktime-special.png). 
* The [Controller](http://www.datavyu.org/user-guide/_images/keypad-add-data-button.png) has a new format that is no standard between PC and Mac keyboards.
* Users are now restricted to Matrix-style columns. Text and nominal columns can no longer be created but pre-existing instances from saved files are still supported. Since it is now the only type of column, matrices are now referred to simply as columns.
* Restrictions on column names have been enforced to prevent problems in the scripting interface. 
    * Column names must begin with a letter. 
    * Only letters, numbers and underscores are allowed in column names. 
    * Previously created columns that do not adhere to these restrictions will continue to work, but new column names (or name changes) will be restricted. 
    * We have provided a script in favorites folder that will turn periods into underscores in existing columns to aid the transition. 
* Datavyu is no longer uses Mongo DB. Eliminating this outside dependency means:
    * Datavyu is less memory intensive.
    * The Datavyu application is smaller.
    * Startup and file loading are faster.
    * Errors when closing Datavyu on Windows machines have been fixed.

### Bug Fixes
* Fixed issues causing cells to overlap when temporal alignment is turned on.
* When running scripts, more informative status messages are printed to the console window.
* You no longer have to scroll when you code a long spreadsheet.
* Column location in the spreadsheet is saved.
* Hide/Show columns list is saved. 

### Known Issues
* The arrow keys do not always allow you to move from code to code in the code editor and spreadsheet but the tab and shift tab keys have the same function. 
* Undo history is not always accurate.
* You can click, hold down, and drag a code name within a cell but it does not influence the code itself and it does not save. Please save your file and reopen it. 
* Occasionally, running a script will produce no output when in fact, the script did work.
* The changed file marker (*) doesn't always disappear on save.
* VLC cannot accurately determine frame rates of our videos and thus is unsupported in Datavyu.




# Datavyu 1.04rev3 Release Notes
## 12/11/2013

### Additions
* Added file association support in Mac and Windows. Double-clicking on a .opf file will now open the file in Datavyu.

### Changes
* "Variables" have been renamed "columns" and "matrix arguments" have been renamed "codes" throughout the user interface.
* All API functions have been renamed to use the words "column" and "code", however, API functions using the old naming scheme will continue to work so that scripts do not need to be revised.
* Scripts now allow the user to overwrite an existing column. Previously, trying to set a column back to the spreadsheet caused an error if the columns shared the same name.

### Bug Fixes
* Fixed an issue with Datavyu failing to close completely (preventing the user from being able to reopen the program).
* Corrected a case where setting the offset of a cell changed the offset of the previous cell in a column
* Fixed the create\_mutually\_exclusive script to correct an error where the final cell was not written to the spreadsheet.
* Fixed a bug that was preventing output from being written to the scripting console.
* Improved video playback performance issues on Windows and Mac.
* Fixed some cases where cells failed to display correctly when temporal alignment is active.

### Known Issues
  * In some cases, the asterisk in the title bar indicating that changes have been made to the file may not appear/disappear correctly
  * Hidden variables may be listed as shown in the variable list
  * Temporal alignment displays cells incorrectly in rare cases
  * Windows will not correctly handle opening a file by double clicking it once Datavyu is already open.

# Datavyu 1.0.3 Release Notes
## 9/19/2013

### Additions
  * Datavyu automatically checks for updates when opened
  * On file open, a window pops up to display file open progress
  * Ruby scripting API is documented on the support wiki
  * Errors print to the scripting console window
  * A message prints to scripting console window to indicate that a script is running

### Changes
 * Scripts must not include the entire API at the top of the file. Instead, add the line _require ‘Datavyu\_API.rb'_ to the top of the file before the _begin_ command. Please see the support wiki for details.

### Bug Fixes
  * Fixed change_arg and make_rel functions in the scripting API
  * Prevented Datavyu from writing special characters that made files unreadable in OpenSHAPA
  * Fixed a bug where some offsets would be set to 00:00:000 when the file was saved
  * Fixed the delete cell command
  * Performance improvements when opening files
  * Fixed memory issues that caused a drop in video playback performance

### Known Issues
  * Video playback on Windows may be laggy
  * In some cases, the asterisk in the title bar indicating that changes have been made to the file may not appear/disappear correctly
  * Hidden variables may be listed as shown in the variable list
  * Temporal alignment displays cells incorrectly in rare cases
<|MERGE_RESOLUTION|>--- conflicted
+++ resolved
@@ -1,182 +1,174 @@
-# Datavyu 1.2 Release Notes
-## 06/30/2014
-
-### Additions
-* Choose your own favourites folder: will determine contents of bottom-left file panel, script dropdown menu
-
-### Bug Fixes
-* Undo works correctly for column deletions
-* Application title bar now always reflects the name of the current project
-<<<<<<< HEAD
-* Fixes to scripting API
-
-### Known Issues
-* After performing "Save as" rename and trying to open the original file, the file load sometimes fails with a wrongful "This file is already open" error.
-* Undo for cell creation unreliable
-=======
-* Fixes to scripting API: mutex, transfer columns
-
-### Known Issues
-* When renaming a file with "Save as" and trying to open the original file, loading sometimes fails with a wrongful "This file is already open" error.
-* Undo for cell creation is not reliable
->>>>>>> 8e4d10ca
-
-# Datavyu 1.1.8 Pre-Release Notes
-## 06/09/2014
-
-### Additions
-* Undo is implemented to the value level
-* Frame-by-frame export is now available in the drop down menu
-
-
-### Bug Fixes
-* Exporting from the drop down menu works with text columns and cells that contain commas
-* The warning message for columns with special characters will either continue showing or not show again when you open a spreadsheet, depending on your preference
-* Double clicking on the file directory is fixed
-* Scripting and the code editor no longer break temporal alignment
-* Script mutex works
-* Scripting with single characters no longer causes an exception
-* Codes left uncoded are evaluated as empty strings
-
-
-### Known Issues
-* Dragging the application to the desktop upon download causes the favorites folder to lose its contents. To use the scripts in this folder, go to your downloads.
-* Deleting a column and then clicking "Undo" does not bring back all of the cells, their values, and onset/offset times.
-
-# Datavyu 1.1.7 Pre-Release Notes
-## 05/09/2014
-
-### Additions
-* You can now open multiple spreadsheets in datavyu! Each spreadsheet has its own corresponding controller. Tabs at the top of the spreadsheet are used to navigate between open spreadsheets. 
-* We have added our user guide, release notes, and developer notes to the application folder. 
-* You can manually set the jog rate of a video on the Controller. Please double click on “Steps per second”, type in your new frame rate and then click “Enter”. 
-
-### Changes
-* When you “Add Data” with the controller, it defaults to finding “Video Files”. If you cannot find your desired file, you can simply change the format to “All Files”. 
-
-
-### Known Issues
-* The scripting output on PCs does not give as detailed error messages as it does on Macs
-* Double clicking on the file directory on the left does not always work. If it fails to do so, use the file and script menus to open spreadsheets and run scripts. 
-* Opening the code editor breaks temporal alignment
-* PC's with CPU's of less than 2.67 GHz have choppy video playback when playing at full speed
-
-# Datavyu 1.1.3 Pre-Release Notes
-## 04/11/2014
-
-### Additions
-* New hidden column count on the spreadsheet 
-* Up and down arrow keys allow you to move up and down cells
-
-### Bug Fixes
-* Saving files works properly 
-* Right and left arrow keys allow you to move through codes when in a cell
-* Locking into a cell on a PC works
-* Stable name restrictions in code editor and spreadsheet
-
-
-### Known Issues
-* You can drag a code name within a cell but it does not influence the code itself and it does not save. Please save your file and reopen it. 
-* Scripting output sometimes does not give you the proper output or any output at all. You can cross check your scripts in OpenSHAPA.
-* Occasionally, turning on temporal alignment makes the ordinal numbers disappear but it corrects itself when you turn temporal alignment off and it does not influence exporting.
-
-
-# Datavyu 1.1 Release Notes
-## 03/10/2014
-
-### Additions
-* Created more prompts to save to prevent accidental data loss.
-* Minimizing the spreadsheet window will minimize all Datavyu windows.
-
-### Changes
-* The names of some software features were changed to adhere to a more intuitive naming scheme:
-    * "Vocab Editor" --> "Code Editor"
-    * "Observation" --> "Cell"
-    * "Argument" --> "Code" 
-    * "Temporal Ordering" --> "Temporal Alignment"
-    * "Variable" --> "Column"
-    * "Data Viewer" --> "Media Player" 
-    * "Data Viewer Controller" --> "Controller" 
-* Quicktime 7.7.5 no longer includes java libraries, but you can easily include them in your download. For new installs and for Quicktime updates, please follow the steps provided on the [installation page](http://www.datavyu.org/user-guide/_images/install-quicktime-special.png). 
-* The [Controller](http://www.datavyu.org/user-guide/_images/keypad-add-data-button.png) has a new format that is no standard between PC and Mac keyboards.
-* Users are now restricted to Matrix-style columns. Text and nominal columns can no longer be created but pre-existing instances from saved files are still supported. Since it is now the only type of column, matrices are now referred to simply as columns.
-* Restrictions on column names have been enforced to prevent problems in the scripting interface. 
-    * Column names must begin with a letter. 
-    * Only letters, numbers and underscores are allowed in column names. 
-    * Previously created columns that do not adhere to these restrictions will continue to work, but new column names (or name changes) will be restricted. 
-    * We have provided a script in favorites folder that will turn periods into underscores in existing columns to aid the transition. 
-* Datavyu is no longer uses Mongo DB. Eliminating this outside dependency means:
-    * Datavyu is less memory intensive.
-    * The Datavyu application is smaller.
-    * Startup and file loading are faster.
-    * Errors when closing Datavyu on Windows machines have been fixed.
-
-### Bug Fixes
-* Fixed issues causing cells to overlap when temporal alignment is turned on.
-* When running scripts, more informative status messages are printed to the console window.
-* You no longer have to scroll when you code a long spreadsheet.
-* Column location in the spreadsheet is saved.
-* Hide/Show columns list is saved. 
-
-### Known Issues
-* The arrow keys do not always allow you to move from code to code in the code editor and spreadsheet but the tab and shift tab keys have the same function. 
-* Undo history is not always accurate.
-* You can click, hold down, and drag a code name within a cell but it does not influence the code itself and it does not save. Please save your file and reopen it. 
-* Occasionally, running a script will produce no output when in fact, the script did work.
-* The changed file marker (*) doesn't always disappear on save.
-* VLC cannot accurately determine frame rates of our videos and thus is unsupported in Datavyu.
-
-
-
-
-# Datavyu 1.04rev3 Release Notes
-## 12/11/2013
-
-### Additions
-* Added file association support in Mac and Windows. Double-clicking on a .opf file will now open the file in Datavyu.
-
-### Changes
-* "Variables" have been renamed "columns" and "matrix arguments" have been renamed "codes" throughout the user interface.
-* All API functions have been renamed to use the words "column" and "code", however, API functions using the old naming scheme will continue to work so that scripts do not need to be revised.
-* Scripts now allow the user to overwrite an existing column. Previously, trying to set a column back to the spreadsheet caused an error if the columns shared the same name.
-
-### Bug Fixes
-* Fixed an issue with Datavyu failing to close completely (preventing the user from being able to reopen the program).
-* Corrected a case where setting the offset of a cell changed the offset of the previous cell in a column
-* Fixed the create\_mutually\_exclusive script to correct an error where the final cell was not written to the spreadsheet.
-* Fixed a bug that was preventing output from being written to the scripting console.
-* Improved video playback performance issues on Windows and Mac.
-* Fixed some cases where cells failed to display correctly when temporal alignment is active.
-
-### Known Issues
-  * In some cases, the asterisk in the title bar indicating that changes have been made to the file may not appear/disappear correctly
-  * Hidden variables may be listed as shown in the variable list
-  * Temporal alignment displays cells incorrectly in rare cases
-  * Windows will not correctly handle opening a file by double clicking it once Datavyu is already open.
-
-# Datavyu 1.0.3 Release Notes
-## 9/19/2013
-
-### Additions
-  * Datavyu automatically checks for updates when opened
-  * On file open, a window pops up to display file open progress
-  * Ruby scripting API is documented on the support wiki
-  * Errors print to the scripting console window
-  * A message prints to scripting console window to indicate that a script is running
-
-### Changes
- * Scripts must not include the entire API at the top of the file. Instead, add the line _require ‘Datavyu\_API.rb'_ to the top of the file before the _begin_ command. Please see the support wiki for details.
-
-### Bug Fixes
-  * Fixed change_arg and make_rel functions in the scripting API
-  * Prevented Datavyu from writing special characters that made files unreadable in OpenSHAPA
-  * Fixed a bug where some offsets would be set to 00:00:000 when the file was saved
-  * Fixed the delete cell command
-  * Performance improvements when opening files
-  * Fixed memory issues that caused a drop in video playback performance
-
-### Known Issues
-  * Video playback on Windows may be laggy
-  * In some cases, the asterisk in the title bar indicating that changes have been made to the file may not appear/disappear correctly
-  * Hidden variables may be listed as shown in the variable list
-  * Temporal alignment displays cells incorrectly in rare cases
+# Datavyu 1.2 Release Notes
+## 06/30/2014
+
+### Additions
+* Choose your own favourites folder: will determine contents of bottom-left file panel, script dropdown menu
+
+### Bug Fixes
+* Undo works correctly for column deletions
+* Application title bar now always reflects the name of the current project
+* Fixes to scripting API: mutex, transfer columns
+
+### Known Issues
+* When renaming a file with "Save as" and trying to open the original file, loading sometimes fails with a wrongful "This file is already open" error.
+* Undo for cell creation is not reliable
+
+# Datavyu 1.1.8 Pre-Release Notes
+## 06/09/2014
+
+### Additions
+* Undo is implemented to the value level
+* Frame-by-frame export is now available in the drop down menu
+
+
+### Bug Fixes
+* Exporting from the drop down menu works with text columns and cells that contain commas
+* The warning message for columns with special characters will either continue showing or not show again when you open a spreadsheet, depending on your preference
+* Double clicking on the file directory is fixed
+* Scripting and the code editor no longer break temporal alignment
+* Script mutex works
+* Scripting with single characters no longer causes an exception
+* Codes left uncoded are evaluated as empty strings
+
+
+### Known Issues
+* Dragging the application to the desktop upon download causes the favorites folder to lose its contents. To use the scripts in this folder, go to your downloads.
+* Deleting a column and then clicking "Undo" does not bring back all of the cells, their values, and onset/offset times.
+
+# Datavyu 1.1.7 Pre-Release Notes
+## 05/09/2014
+
+### Additions
+* You can now open multiple spreadsheets in datavyu! Each spreadsheet has its own corresponding controller. Tabs at the top of the spreadsheet are used to navigate between open spreadsheets. 
+* We have added our user guide, release notes, and developer notes to the application folder. 
+* You can manually set the jog rate of a video on the Controller. Please double click on “Steps per second”, type in your new frame rate and then click “Enter”. 
+
+### Changes
+* When you “Add Data” with the controller, it defaults to finding “Video Files”. If you cannot find your desired file, you can simply change the format to “All Files”. 
+
+
+### Known Issues
+* The scripting output on PCs does not give as detailed error messages as it does on Macs
+* Double clicking on the file directory on the left does not always work. If it fails to do so, use the file and script menus to open spreadsheets and run scripts. 
+* Opening the code editor breaks temporal alignment
+* PC's with CPU's of less than 2.67 GHz have choppy video playback when playing at full speed
+
+# Datavyu 1.1.3 Pre-Release Notes
+## 04/11/2014
+
+### Additions
+* New hidden column count on the spreadsheet 
+* Up and down arrow keys allow you to move up and down cells
+
+### Bug Fixes
+* Saving files works properly 
+* Right and left arrow keys allow you to move through codes when in a cell
+* Locking into a cell on a PC works
+* Stable name restrictions in code editor and spreadsheet
+
+
+### Known Issues
+* You can drag a code name within a cell but it does not influence the code itself and it does not save. Please save your file and reopen it. 
+* Scripting output sometimes does not give you the proper output or any output at all. You can cross check your scripts in OpenSHAPA.
+* Occasionally, turning on temporal alignment makes the ordinal numbers disappear but it corrects itself when you turn temporal alignment off and it does not influence exporting.
+
+
+# Datavyu 1.1 Release Notes
+## 03/10/2014
+
+### Additions
+* Created more prompts to save to prevent accidental data loss.
+* Minimizing the spreadsheet window will minimize all Datavyu windows.
+
+### Changes
+* The names of some software features were changed to adhere to a more intuitive naming scheme:
+    * "Vocab Editor" --> "Code Editor"
+    * "Observation" --> "Cell"
+    * "Argument" --> "Code" 
+    * "Temporal Ordering" --> "Temporal Alignment"
+    * "Variable" --> "Column"
+    * "Data Viewer" --> "Media Player" 
+    * "Data Viewer Controller" --> "Controller" 
+* Quicktime 7.7.5 no longer includes java libraries, but you can easily include them in your download. For new installs and for Quicktime updates, please follow the steps provided on the [installation page](http://www.datavyu.org/user-guide/_images/install-quicktime-special.png). 
+* The [Controller](http://www.datavyu.org/user-guide/_images/keypad-add-data-button.png) has a new format that is no standard between PC and Mac keyboards.
+* Users are now restricted to Matrix-style columns. Text and nominal columns can no longer be created but pre-existing instances from saved files are still supported. Since it is now the only type of column, matrices are now referred to simply as columns.
+* Restrictions on column names have been enforced to prevent problems in the scripting interface. 
+    * Column names must begin with a letter. 
+    * Only letters, numbers and underscores are allowed in column names. 
+    * Previously created columns that do not adhere to these restrictions will continue to work, but new column names (or name changes) will be restricted. 
+    * We have provided a script in favorites folder that will turn periods into underscores in existing columns to aid the transition. 
+* Datavyu is no longer uses Mongo DB. Eliminating this outside dependency means:
+    * Datavyu is less memory intensive.
+    * The Datavyu application is smaller.
+    * Startup and file loading are faster.
+    * Errors when closing Datavyu on Windows machines have been fixed.
+
+### Bug Fixes
+* Fixed issues causing cells to overlap when temporal alignment is turned on.
+* When running scripts, more informative status messages are printed to the console window.
+* You no longer have to scroll when you code a long spreadsheet.
+* Column location in the spreadsheet is saved.
+* Hide/Show columns list is saved. 
+
+### Known Issues
+* The arrow keys do not always allow you to move from code to code in the code editor and spreadsheet but the tab and shift tab keys have the same function. 
+* Undo history is not always accurate.
+* You can click, hold down, and drag a code name within a cell but it does not influence the code itself and it does not save. Please save your file and reopen it. 
+* Occasionally, running a script will produce no output when in fact, the script did work.
+* The changed file marker (*) doesn't always disappear on save.
+* VLC cannot accurately determine frame rates of our videos and thus is unsupported in Datavyu.
+
+
+
+
+# Datavyu 1.04rev3 Release Notes
+## 12/11/2013
+
+### Additions
+* Added file association support in Mac and Windows. Double-clicking on a .opf file will now open the file in Datavyu.
+
+### Changes
+* "Variables" have been renamed "columns" and "matrix arguments" have been renamed "codes" throughout the user interface.
+* All API functions have been renamed to use the words "column" and "code", however, API functions using the old naming scheme will continue to work so that scripts do not need to be revised.
+* Scripts now allow the user to overwrite an existing column. Previously, trying to set a column back to the spreadsheet caused an error if the columns shared the same name.
+
+### Bug Fixes
+* Fixed an issue with Datavyu failing to close completely (preventing the user from being able to reopen the program).
+* Corrected a case where setting the offset of a cell changed the offset of the previous cell in a column
+* Fixed the create\_mutually\_exclusive script to correct an error where the final cell was not written to the spreadsheet.
+* Fixed a bug that was preventing output from being written to the scripting console.
+* Improved video playback performance issues on Windows and Mac.
+* Fixed some cases where cells failed to display correctly when temporal alignment is active.
+
+### Known Issues
+  * In some cases, the asterisk in the title bar indicating that changes have been made to the file may not appear/disappear correctly
+  * Hidden variables may be listed as shown in the variable list
+  * Temporal alignment displays cells incorrectly in rare cases
+  * Windows will not correctly handle opening a file by double clicking it once Datavyu is already open.
+
+# Datavyu 1.0.3 Release Notes
+## 9/19/2013
+
+### Additions
+  * Datavyu automatically checks for updates when opened
+  * On file open, a window pops up to display file open progress
+  * Ruby scripting API is documented on the support wiki
+  * Errors print to the scripting console window
+  * A message prints to scripting console window to indicate that a script is running
+
+### Changes
+ * Scripts must not include the entire API at the top of the file. Instead, add the line _require ‘Datavyu\_API.rb'_ to the top of the file before the _begin_ command. Please see the support wiki for details.
+
+### Bug Fixes
+  * Fixed change_arg and make_rel functions in the scripting API
+  * Prevented Datavyu from writing special characters that made files unreadable in OpenSHAPA
+  * Fixed a bug where some offsets would be set to 00:00:000 when the file was saved
+  * Fixed the delete cell command
+  * Performance improvements when opening files
+  * Fixed memory issues that caused a drop in video playback performance
+
+### Known Issues
+  * Video playback on Windows may be laggy
+  * In some cases, the asterisk in the title bar indicating that changes have been made to the file may not appear/disappear correctly
+  * Hidden variables may be listed as shown in the variable list
+  * Temporal alignment displays cells incorrectly in rare cases